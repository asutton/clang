//==--- DiagnosticSemaKinds.td - libsema diagnostics ----------------------===//
//
//                     The LLVM Compiler Infrastructure
//
// This file is distributed under the University of Illinois Open Source
// License. See LICENSE.TXT for details.
//
//===----------------------------------------------------------------------===//

//===----------------------------------------------------------------------===//
// Semantic Analysis
//===----------------------------------------------------------------------===//

let Component = "Sema" in {
let CategoryName = "Semantic Issue" in {

def note_previous_decl : Note<"%0 declared here">;
def note_entity_declared_at : Note<"%0 declared here">;
def note_callee_decl : Note<"%0 declared here">;
def note_defined_here : Note<"%0 defined here">;

// For loop analysis
def warn_variables_not_in_loop_body : Warning<
  "variable%select{s| %1|s %1 and %2|s %1, %2, and %3|s %1, %2, %3, and %4}0 "
  "used in loop condition not modified in loop body">,
  InGroup<ForLoopAnalysis>, DefaultIgnore;
def warn_redundant_loop_iteration : Warning<
  "variable %0 is %select{decremented|incremented}1 both in the loop header "
  "and in the loop body">,
  InGroup<ForLoopAnalysis>, DefaultIgnore;
def note_loop_iteration_here : Note<"%select{decremented|incremented}0 here">;

def warn_duplicate_enum_values : Warning<
  "element %0 has been implicitly assigned %1 which another element has "
  "been assigned">, InGroup<DiagGroup<"duplicate-enum">>, DefaultIgnore;
def note_duplicate_element : Note<"element %0 also has value %1">;

// Absolute value functions
def warn_unsigned_abs : Warning<
  "taking the absolute value of unsigned type %0 has no effect">,
  InGroup<AbsoluteValue>;
def note_remove_abs : Note<
  "remove the call to '%0' since unsigned values cannot be negative">;
def warn_abs_too_small : Warning<
  "absolute value function %0 given an argument of type %1 but has parameter "
  "of type %2 which may cause truncation of value">, InGroup<AbsoluteValue>;
def warn_wrong_absolute_value_type : Warning<
  "using %select{integer|floating point|complex}1 absolute value function %0 "
  "when argument is of %select{integer|floating point|complex}2 type">,
  InGroup<AbsoluteValue>;
def note_replace_abs_function : Note<"use function '%0' instead">;
def warn_pointer_abs : Warning<
  "taking the absolute value of %select{pointer|function|array}0 type %1 is suspicious">,
  InGroup<AbsoluteValue>;

def warn_max_unsigned_zero : Warning<
  "taking the max of "
  "%select{a value and unsigned zero|unsigned zero and a value}0 "
  "is always equal to the other value">,
  InGroup<MaxUnsignedZero>;
def note_remove_max_call : Note<
  "remove call to max function and unsigned zero argument">;

def warn_infinite_recursive_function : Warning<
  "all paths through this function will call itself">,
  InGroup<InfiniteRecursion>, DefaultIgnore;

def warn_comma_operator : Warning<"possible misuse of comma operator here">,
  InGroup<DiagGroup<"comma">>, DefaultIgnore;
def note_cast_to_void : Note<"cast expression to void to silence warning">;

// Constant expressions
def err_expr_not_ice : Error<
  "expression is not an %select{integer|integral}0 constant expression">;
def ext_expr_not_ice : Extension<
  "expression is not an %select{integer|integral}0 constant expression; "
  "folding it to a constant is a GNU extension">, InGroup<GNUFoldingConstant>;
def err_typecheck_converted_constant_expression : Error<
  "value of type %0 is not implicitly convertible to %1">;
def err_typecheck_converted_constant_expression_disallowed : Error<
  "conversion from %0 to %1 is not allowed in a converted constant expression">;
def err_typecheck_converted_constant_expression_indirect : Error<
  "conversion from %0 to %1 in converted constant expression would "
  "bind reference to a temporary">;
def err_expr_not_cce : Error<
  "%select{case value|enumerator value|non-type template argument|"
  "array size|constexpr if condition}0 "
  "is not a constant expression">;
def ext_cce_narrowing : ExtWarn<
  "%select{case value|enumerator value|non-type template argument|"
  "array size|constexpr if condition}0 "
  "%select{cannot be narrowed from type %2 to %3|"
  "evaluates to %2, which cannot be narrowed to type %3}1">,
  InGroup<CXX11Narrowing>, DefaultError, SFINAEFailure;
def err_ice_not_integral : Error<
  "integral constant expression must have integral or unscoped enumeration "
  "type, not %0">;
def err_ice_incomplete_type : Error<
  "integral constant expression has incomplete class type %0">;
def err_ice_explicit_conversion : Error<
  "integral constant expression requires explicit conversion from %0 to %1">;
def note_ice_conversion_here : Note<
  "conversion to %select{integral|enumeration}0 type %1 declared here">;
def err_ice_ambiguous_conversion : Error<
  "ambiguous conversion from type %0 to an integral or unscoped "
  "enumeration type">;
def err_ice_too_large : Error<
  "integer constant expression evaluates to value %0 that cannot be "
  "represented in a %1-bit %select{signed|unsigned}2 integer type">;
def err_expr_not_string_literal : Error<"expression is not a string literal">;

// Semantic analysis of constant literals.
def ext_predef_outside_function : Warning<
  "predefined identifier is only valid inside function">,
  InGroup<DiagGroup<"predefined-identifier-outside-function">>;
def warn_float_overflow : Warning<
  "magnitude of floating-point constant too large for type %0; maximum is %1">,
   InGroup<LiteralRange>;
def warn_float_underflow : Warning<
  "magnitude of floating-point constant too small for type %0; minimum is %1">,
  InGroup<LiteralRange>;
def warn_double_const_requires_fp64 : Warning<
  "double precision constant requires cl_khr_fp64, casting to single precision">;
def err_half_const_requires_fp16 : Error<
  "half precision constant requires cl_khr_fp16">;

// C99 variable-length arrays
def ext_vla : Extension<"variable length arrays are a C99 feature">,
  InGroup<VLAExtension>;
def warn_vla_used : Warning<"variable length array used">,
  InGroup<VLA>, DefaultIgnore;
def err_vla_in_sfinae : Error<
  "variable length array cannot be formed during template argument deduction">;
def err_array_star_in_function_definition : Error<
  "variable length array must be bound in function definition">;
def err_vla_decl_in_file_scope : Error<
  "variable length array declaration not allowed at file scope">;
def err_vla_decl_has_static_storage : Error<
  "variable length array declaration cannot have 'static' storage duration">;
def err_vla_decl_has_extern_linkage : Error<
  "variable length array declaration cannot have 'extern' linkage">;
def ext_vla_folded_to_constant : Extension<
  "variable length array folded to constant array as an extension">, InGroup<GNUFoldingConstant>;

// C99 variably modified types
def err_variably_modified_template_arg : Error<
  "variably modified type %0 cannot be used as a template argument">;
def err_variably_modified_nontype_template_param : Error<
  "non-type template parameter of variably modified type %0">;
def err_variably_modified_new_type : Error<
  "'new' cannot allocate object of variably modified type %0">;

// C99 Designated Initializers
def ext_designated_init : Extension<
  "designated initializers are a C99 feature">, InGroup<C99>;
def err_array_designator_negative : Error<
  "array designator value '%0' is negative">;
def err_array_designator_empty_range : Error<
  "array designator range [%0, %1] is empty">;
def err_array_designator_non_array : Error<
  "array designator cannot initialize non-array type %0">;
def err_array_designator_too_large : Error<
  "array designator index (%0) exceeds array bounds (%1)">;
def err_field_designator_non_aggr : Error<
  "field designator cannot initialize a "
  "%select{non-struct, non-union|non-class}0 type %1">;
def err_field_designator_unknown : Error<
  "field designator %0 does not refer to any field in type %1">;
def err_field_designator_nonfield : Error<
  "field designator %0 does not refer to a non-static data member">;
def note_field_designator_found : Note<"field designator refers here">;
def err_designator_for_scalar_init : Error<
  "designator in initializer for scalar type %0">;
def warn_subobject_initializer_overrides : Warning<
  "subobject initialization overrides initialization of other fields "
  "within its enclosing subobject">, InGroup<InitializerOverrides>;
def warn_initializer_overrides : Warning<
  "initializer overrides prior initialization of this subobject">,
  InGroup<InitializerOverrides>;
def note_previous_initializer : Note<
  "previous initialization %select{|with side effects }0is here"
  "%select{| (side effects may not occur at run time)}0">;
def err_designator_into_flexible_array_member : Error<
  "designator into flexible array member subobject">;
def note_flexible_array_member : Note<
  "initialized flexible array member %0 is here">;
def ext_flexible_array_init : Extension<
  "flexible array initialization is a GNU extension">, InGroup<GNUFlexibleArrayInitializer>;

// Declarations.
def ext_duplicate_declspec : ExtWarn<"duplicate '%0' declaration specifier">,
  InGroup<DuplicateDeclSpecifier>;
def warn_duplicate_declspec : Warning<"duplicate '%0' declaration specifier">,
  InGroup<DuplicateDeclSpecifier>;
def ext_plain_complex : ExtWarn<
  "plain '_Complex' requires a type specifier; assuming '_Complex double'">;
def ext_integer_complex : Extension<
  "complex integer types are a GNU extension">, InGroup<GNUComplexInteger>;

def err_invalid_sign_spec : Error<"'%0' cannot be signed or unsigned">;
def err_invalid_width_spec : Error<
  "'%select{|short|long|long long}0 %1' is invalid">;
def err_invalid_complex_spec : Error<"'_Complex %0' is invalid">;
def err_friend_decl_spec : Error<"'%0' is invalid in friend declarations">;

def ext_auto_type_specifier : ExtWarn<
  "'auto' type specifier is a C++11 extension">, InGroup<CXX11>;
def warn_auto_storage_class : Warning<
  "'auto' storage class specifier is redundant and incompatible with C++11">,
  InGroup<CXX11Compat>, DefaultIgnore;

def warn_deprecated_register : Warning<
  "'register' storage class specifier is deprecated "
  "and incompatible with C++1z">, InGroup<DeprecatedRegister>;
def ext_register_storage_class : ExtWarn<
  "ISO C++1z does not allow 'register' storage class specifier">,
  DefaultError, InGroup<Register>;

def err_invalid_decl_spec_combination : Error<
  "cannot combine with previous '%0' declaration specifier">;
def err_invalid_vector_decl_spec_combination : Error<
  "cannot combine with previous '%0' declaration specifier. "
  "'__vector' must be first">;
def err_invalid_pixel_decl_spec_combination : Error<
  "'__pixel' must be preceded by '__vector'.  "
  "'%0' declaration specifier not allowed here">;
def err_invalid_vector_bool_decl_spec : Error<
  "cannot use '%0' with '__vector bool'">;
def err_invalid_vector_long_decl_spec : Error<
  "cannot use 'long' with '__vector'">;
def err_invalid_vector_float_decl_spec : Error<
  "cannot use 'float' with '__vector'">;
def err_invalid_vector_double_decl_spec : Error <
  "use of 'double' with '__vector' requires VSX support to be enabled "
  "(available on POWER7 or later)">;
def err_invalid_vector_long_long_decl_spec : Error <
  "use of 'long long' with '__vector bool' requires VSX support (available on "
  "POWER7 or later) or extended Altivec support (available on POWER8 or later) " 
  "to be enabled">;
def err_invalid_vector_long_double_decl_spec : Error<
  "cannot use 'long double' with '__vector'">;
def warn_vector_long_decl_spec_combination : Warning<
  "Use of 'long' with '__vector' is deprecated">, InGroup<Deprecated>;

def err_use_of_tag_name_without_tag : Error<
  "must use '%1' tag to refer to type %0%select{| in this scope}2">;

def err_redeclaration_different_type : Error<
  "redeclaration of %0 with a different type%diff{: $ vs $|}1,2">;
def err_bad_variable_name : Error<
  "%0 cannot be the name of a variable or data member">;
def err_bad_parameter_name : Error<
  "%0 cannot be the name of a parameter">;
def err_parameter_name_omitted : Error<"parameter name omitted">;
def err_anyx86_interrupt_attribute : Error<
  "%select{x86|x86-64}0 'interrupt' attribute only applies to functions that "
  "have %select{a 'void' return type|"
  "only a pointer parameter optionally followed by an integer parameter|"
  "a pointer as the first parameter|a %2 type as the second parameter}1">;
def err_anyx86_interrupt_called : Error<
  "interrupt service routine cannot be called directly">;
def warn_arm_interrupt_calling_convention : Warning<
   "call to function without interrupt attribute could clobber interruptee's VFP registers">,
   InGroup<Extra>;
def warn_mips_interrupt_attribute : Warning<
   "MIPS 'interrupt' attribute only applies to functions that have "
   "%select{no parameters|a 'void' return type}0">,
   InGroup<IgnoredAttributes>;
def warn_unused_parameter : Warning<"unused parameter %0">,
  InGroup<UnusedParameter>, DefaultIgnore;
def warn_unused_variable : Warning<"unused variable %0">,
  InGroup<UnusedVariable>, DefaultIgnore;
def warn_unused_local_typedef : Warning<
  "unused %select{typedef|type alias}0 %1">,
  InGroup<UnusedLocalTypedef>, DefaultIgnore;
def warn_unused_property_backing_ivar : 
  Warning<"ivar %0 which backs the property is not "
  "referenced in this property's accessor">,
  InGroup<UnusedPropertyIvar>, DefaultIgnore;
def warn_unused_const_variable : Warning<"unused variable %0">,
  InGroup<UnusedConstVariable>, DefaultIgnore;
def warn_unused_exception_param : Warning<"unused exception parameter %0">,
  InGroup<UnusedExceptionParameter>, DefaultIgnore;
def warn_decl_in_param_list : Warning<
  "declaration of %0 will not be visible outside of this function">,
  InGroup<Visibility>;
def warn_redefinition_in_param_list : Warning<
  "redefinition of %0 will not be visible outside of this function">,
  InGroup<Visibility>;
def warn_empty_parens_are_function_decl : Warning<
  "empty parentheses interpreted as a function declaration">,
  InGroup<VexingParse>;
def warn_parens_disambiguated_as_function_declaration : Warning<
  "parentheses were disambiguated as a function declaration">,
  InGroup<VexingParse>;
def note_additional_parens_for_variable_declaration : Note<
  "add a pair of parentheses to declare a variable">;
def note_empty_parens_function_call : Note<
  "change this ',' to a ';' to call %0">;
def note_empty_parens_default_ctor : Note<
  "remove parentheses to declare a variable">;
def note_empty_parens_zero_initialize : Note<
  "replace parentheses with an initializer to declare a variable">;
def warn_unused_function : Warning<"unused function %0">,
  InGroup<UnusedFunction>, DefaultIgnore;
def warn_unused_member_function : Warning<"unused member function %0">,
  InGroup<UnusedMemberFunction>, DefaultIgnore;
def warn_used_but_marked_unused: Warning<"%0 was marked unused but was used">,
  InGroup<UsedButMarkedUnused>, DefaultIgnore;
def warn_unneeded_internal_decl : Warning<
  "%select{function|variable}0 %1 is not needed and will not be emitted">,
  InGroup<UnneededInternalDecl>, DefaultIgnore;
def warn_unneeded_static_internal_decl : Warning<
  "'static' function %0 declared in header file "
  "should be declared 'static inline'">,
  InGroup<UnneededInternalDecl>, DefaultIgnore;
def warn_unneeded_member_function : Warning<
  "member function %0 is not needed and will not be emitted">,
  InGroup<UnneededMemberFunction>, DefaultIgnore;
def warn_unused_private_field: Warning<"private field %0 is not used">,
  InGroup<UnusedPrivateField>, DefaultIgnore;
def warn_unused_lambda_capture: Warning<"lambda capture %0 is not "
  "%select{used|required to be captured for this use}1">,
  InGroup<UnusedLambdaCapture>, DefaultIgnore;

def warn_parameter_size: Warning<
  "%0 is a large (%1 bytes) pass-by-value argument; "
  "pass it by reference instead ?">, InGroup<LargeByValueCopy>;
def warn_return_value_size: Warning<
  "return value of %0 is a large (%1 bytes) pass-by-value object; "
  "pass it by reference instead ?">, InGroup<LargeByValueCopy>;
def warn_return_value_udt: Warning<
  "%0 has C-linkage specified, but returns user-defined type %1 which is "
  "incompatible with C">, InGroup<ReturnTypeCLinkage>;
def warn_return_value_udt_incomplete: Warning<
  "%0 has C-linkage specified, but returns incomplete type %1 which could be "
  "incompatible with C">, InGroup<ReturnTypeCLinkage>;
def warn_implicit_function_decl : Warning<
  "implicit declaration of function %0">,
  InGroup<ImplicitFunctionDeclare>, DefaultIgnore;
def ext_implicit_function_decl : ExtWarn<
  "implicit declaration of function %0 is invalid in C99">,
  InGroup<ImplicitFunctionDeclare>;
def note_function_suggestion : Note<"did you mean %0?">;

def err_ellipsis_first_param : Error<
  "ISO C requires a named parameter before '...'">;
def err_declarator_need_ident : Error<"declarator requires an identifier">;
def err_language_linkage_spec_unknown : Error<"unknown linkage language">;
def err_language_linkage_spec_not_ascii : Error<
  "string literal in language linkage specifier cannot have an "
  "encoding-prefix">;
def warn_use_out_of_scope_declaration : Warning<
  "use of out-of-scope declaration of %0">;
def err_inline_non_function : Error<
  "'inline' can only appear on functions%select{| and non-local variables}0">;
def err_noreturn_non_function : Error<
  "'_Noreturn' can only appear on functions">;
def warn_qual_return_type : Warning< 
  "'%0' type qualifier%s1 on return type %plural{1:has|:have}1 no effect">,
  InGroup<IgnoredQualifiers>, DefaultIgnore;
def warn_deprecated_redundant_constexpr_static_def : Warning<
  "out-of-line definition of constexpr static data member is redundant "
  "in C++17 and is deprecated">,
  InGroup<Deprecated>, DefaultIgnore;

def warn_decl_shadow :
  Warning<"declaration shadows a %select{"
          "local variable|"
          "variable in %2|"
          "static data member of %2|"
          "field of %2}1">,
  InGroup<Shadow>, DefaultIgnore;
def warn_decl_shadow_uncaptured_local :
  Warning<warn_decl_shadow.Text>,
  InGroup<ShadowUncapturedLocal>, DefaultIgnore;
def warn_ctor_parm_shadows_field:
  Warning<"constructor parameter %0 shadows the field %1 of %2">,
  InGroup<ShadowFieldInConstructor>, DefaultIgnore;
def warn_modifying_shadowing_decl :
  Warning<"modifying constructor parameter %0 that shadows a "
          "field of %1">,
  InGroup<ShadowFieldInConstructorModified>, DefaultIgnore;

// C++ decomposition declarations
def err_decomp_decl_context : Error<
  "decomposition declaration not permitted in this context">;
def warn_cxx14_compat_decomp_decl : Warning<
  "decomposition declarations are incompatible with "
  "C++ standards before C++1z">, DefaultIgnore, InGroup<CXXPre1zCompat>;
def ext_decomp_decl : ExtWarn<
  "decomposition declarations are a C++1z extension">, InGroup<CXX1z>;
def err_decomp_decl_spec : Error<
  "decomposition declaration cannot be declared "
  "%plural{1:'%1'|:with '%1' specifiers}0">;
def err_decomp_decl_type : Error<
  "decomposition declaration cannot be declared with type %0; "
  "declared type must be 'auto' or reference to 'auto'">;
def err_decomp_decl_parens : Error<
  "decomposition declaration cannot be declared with parentheses">;
def err_decomp_decl_template : Error<
  "decomposition declaration template not supported">;
def err_decomp_decl_not_alone : Error<
  "decomposition declaration must be the only declaration in its group">;
def err_decomp_decl_requires_init : Error<
  "decomposition declaration %0 requires an initializer">;
def err_decomp_decl_wrong_number_bindings : Error<
  "type %0 decomposes into %2 elements, but %select{only |}3%1 "
  "names were provided">;
def err_decomp_decl_unbindable_type : Error<
  "cannot decompose %select{union|non-class, non-array}1 type %2">;
def err_decomp_decl_multiple_bases_with_members : Error<
  "cannot decompose class type %1: "
  "%select{its base classes %2 and|both it and its base class}0 %3 "
  "have non-static data members">;
def err_decomp_decl_ambiguous_base : Error<
  "cannot decompose members of ambiguous base class %1 of %0:%2">;
def err_decomp_decl_non_public_base : Error<
  "cannot decompose members of non-public base class %1 of %0">;
def err_decomp_decl_non_public_member : Error<
  "cannot decompose non-public member %0 of %1">;
def err_decomp_decl_anon_union_member : Error<
  "cannot decompose class type %0 because it has an anonymous "
  "%select{struct|union}1 member">;
def err_decomp_decl_std_tuple_element_not_specialized : Error<
  "cannot decompose this type; 'std::tuple_element<%0>::type' "
  "does not name a type">;
def err_decomp_decl_std_tuple_size_not_constant : Error<
  "cannot decompose this type; 'std::tuple_size<%0>::value' "
  "is not a valid integral constant expression">;
def note_in_binding_decl_init : Note<
  "in implicit initialization of binding declaration %0">;

def err_std_type_trait_not_class_template : Error<
  "unsupported standard library implementation: "
  "'std::%0' is not a class template">;

// C++ using declarations
def err_using_requires_qualname : Error<
  "using declaration requires a qualified name">;
def err_using_typename_non_type : Error<
  "'typename' keyword used on a non-type">;
def err_using_dependent_value_is_type : Error<
  "dependent using declaration resolved to type without 'typename'">;
def err_using_decl_nested_name_specifier_is_not_class : Error<
  "using declaration in class refers into '%0', which is not a class">;
def err_using_decl_nested_name_specifier_is_current_class : Error<
  "using declaration refers to its own class">;
def err_using_decl_nested_name_specifier_is_not_base_class : Error<
  "using declaration refers into '%0', which is not a base class of %1">;
def err_using_decl_constructor_not_in_direct_base : Error<
  "%0 is not a direct base of %1, cannot inherit constructors">;
def err_using_decl_can_not_refer_to_class_member : Error<
  "using declaration cannot refer to class member">;
def err_ambiguous_inherited_constructor : Error<
  "constructor of %0 inherited from multiple base class subobjects">;
def note_ambiguous_inherited_constructor_using : Note<
  "inherited from base class %0 here">;
def note_using_decl_class_member_workaround : Note<
  "use %select{an alias declaration|a typedef declaration|a reference|"
  "a const variable|a constexpr variable}0 instead">;
def err_using_decl_can_not_refer_to_namespace : Error<
  "using declaration cannot refer to a namespace">;
def err_using_decl_can_not_refer_to_scoped_enum : Error<
  "using declaration cannot refer to a scoped enumerator">;
def err_using_decl_constructor : Error<
  "using declaration cannot refer to a constructor">;
def warn_cxx98_compat_using_decl_constructor : Warning<
  "inheriting constructors are incompatible with C++98">,
  InGroup<CXX98Compat>, DefaultIgnore;
def err_using_decl_destructor : Error<
  "using declaration cannot refer to a destructor">;
def err_using_decl_template_id : Error<
  "using declaration cannot refer to a template specialization">;
def note_using_decl_target : Note<"target of using declaration">;
def note_using_decl_conflict : Note<"conflicting declaration">;
def err_using_decl_redeclaration : Error<"redeclaration of using declaration">;
def err_using_decl_conflict : Error<
  "target of using declaration conflicts with declaration already in scope">;
def err_using_decl_conflict_reverse : Error<
  "declaration conflicts with target of using declaration already in scope">;
def note_using_decl : Note<"%select{|previous }0using declaration">;
def err_using_decl_redeclaration_expansion : Error<
  "using declaration pack expansion at block scope produces multiple values">;

def warn_access_decl_deprecated : Warning<
  "access declarations are deprecated; use using declarations instead">,
  InGroup<Deprecated>;
def err_access_decl : Error<
  "ISO C++11 does not allow access declarations; "
  "use using declarations instead">;
def ext_dynamic_exception_spec : ExtWarn<
  "ISO C++1z does not allow dynamic exception specifications">,
  InGroup<DynamicExceptionSpec>, DefaultError;
def warn_exception_spec_deprecated : Warning<
  "dynamic exception specifications are deprecated">,
  InGroup<DeprecatedDynamicExceptionSpec>, DefaultIgnore;
def note_exception_spec_deprecated : Note<"use '%0' instead">;
def warn_deprecated_copy_operation : Warning<
  "definition of implicit copy %select{constructor|assignment operator}1 "
  "for %0 is deprecated because it has a user-declared "
  "%select{copy %select{assignment operator|constructor}1|destructor}2">,
  InGroup<Deprecated>, DefaultIgnore;
def warn_cxx1z_compat_exception_spec_in_signature : Warning<
  "mangled name of %0 will change in C++17 due to non-throwing exception "
  "specification in function signature">, InGroup<CXX1zCompat>;

def warn_global_constructor : Warning<
  "declaration requires a global constructor">,
  InGroup<GlobalConstructors>, DefaultIgnore;
def warn_global_destructor : Warning<
  "declaration requires a global destructor">,
   InGroup<GlobalConstructors>, DefaultIgnore;
def warn_exit_time_destructor : Warning<
  "declaration requires an exit-time destructor">,
  InGroup<ExitTimeDestructors>, DefaultIgnore;

def err_invalid_thread : Error<
  "'%0' is only allowed on variable declarations">;
def err_thread_non_global : Error<
  "'%0' variables must have global storage">;
def err_thread_unsupported : Error<
  "thread-local storage is not supported for the current target">;

def warn_maybe_falloff_nonvoid_function : Warning<
  "control may reach end of non-void function">,
  InGroup<ReturnType>;
def warn_falloff_nonvoid_function : Warning<
  "control reaches end of non-void function">,
  InGroup<ReturnType>;
def err_maybe_falloff_nonvoid_block : Error<
  "control may reach end of non-void block">;
def err_falloff_nonvoid_block : Error<
  "control reaches end of non-void block">;
def warn_maybe_falloff_nonvoid_coroutine : Warning<
  "control may reach end of non-void coroutine">,
  InGroup<ReturnType>;
def warn_falloff_nonvoid_coroutine : Warning<
  "control reaches end of non-void coroutine">,
  InGroup<ReturnType>;
def warn_suggest_noreturn_function : Warning<
  "%select{function|method}0 %1 could be declared with attribute 'noreturn'">,
  InGroup<MissingNoreturn>, DefaultIgnore;
def warn_suggest_noreturn_block : Warning<
  "block could be declared with attribute 'noreturn'">,
  InGroup<MissingNoreturn>, DefaultIgnore;

// Unreachable code.
def warn_unreachable : Warning<
  "code will never be executed">,
  InGroup<UnreachableCode>, DefaultIgnore;
def warn_unreachable_break : Warning<
  "'break' will never be executed">,
  InGroup<UnreachableCodeBreak>, DefaultIgnore;
def warn_unreachable_return : Warning<
  "'return' will never be executed">,
  InGroup<UnreachableCodeReturn>, DefaultIgnore;
def warn_unreachable_loop_increment : Warning<
  "loop will run at most once (loop increment never executed)">,
  InGroup<UnreachableCodeLoopIncrement>, DefaultIgnore;
def note_unreachable_silence : Note<
  "silence by adding parentheses to mark code as explicitly dead">;

/// Built-in functions.
def ext_implicit_lib_function_decl : ExtWarn<
  "implicitly declaring library function '%0' with type %1">,
  InGroup<ImplicitFunctionDeclare>;
def note_include_header_or_declare : Note<
  "include the header <%0> or explicitly provide a declaration for '%1'">;
def note_previous_builtin_declaration : Note<"%0 is a builtin with type %1">;
def warn_implicit_decl_requires_sysheader : Warning<
  "declaration of built-in function '%1' requires inclusion of the header <%0>">,
  InGroup<BuiltinRequiresHeader>;
def warn_redecl_library_builtin : Warning<
  "incompatible redeclaration of library function %0">,
  InGroup<DiagGroup<"incompatible-library-redeclaration">>;
def err_builtin_definition : Error<"definition of builtin function %0">;
def err_arm_invalid_specialreg : Error<"invalid special register for builtin">;
def err_invalid_cpu_supports : Error<"invalid cpu feature string for builtin">;
def err_builtin_needs_feature : Error<"%0 needs target feature %1">;
def err_function_needs_feature
    : Error<"always_inline function %1 requires target feature '%2', but would "
            "be inlined into function %0 that is compiled without support for "
            "'%2'">;
def warn_builtin_unknown : Warning<"use of unknown builtin %0">,
  InGroup<ImplicitFunctionDeclare>, DefaultError;
def warn_dyn_class_memaccess : Warning<
  "%select{destination for|source of|first operand of|second operand of}0 this "
  "%1 call is a pointer to %select{|class containing a }2dynamic class %3; "
  "vtable pointer will be %select{overwritten|copied|moved|compared}4">,
  InGroup<DiagGroup<"dynamic-class-memaccess">>;
def note_bad_memaccess_silence : Note<
  "explicitly cast the pointer to silence this warning">;
def warn_sizeof_pointer_expr_memaccess : Warning<
  "'%0' call operates on objects of type %1 while the size is based on a " 
  "different type %2">, 
  InGroup<SizeofPointerMemaccess>;
def warn_sizeof_pointer_expr_memaccess_note : Note<
  "did you mean to %select{dereference the argument to 'sizeof' (and multiply "
  "it by the number of elements)|remove the addressof in the argument to "
  "'sizeof' (and multiply it by the number of elements)|provide an explicit "
  "length}0?">;
def warn_sizeof_pointer_type_memaccess : Warning<
  "argument to 'sizeof' in %0 call is the same pointer type %1 as the "
  "%select{destination|source}2; expected %3 or an explicit length">,
  InGroup<SizeofPointerMemaccess>;
def warn_strlcpycat_wrong_size : Warning<
  "size argument in %0 call appears to be size of the source; "
  "expected the size of the destination">,
  InGroup<DiagGroup<"strlcpy-strlcat-size">>;
def note_strlcpycat_wrong_size : Note<
  "change size argument to be the size of the destination">;
def warn_memsize_comparison : Warning<
  "size argument in %0 call is a comparison">,
  InGroup<DiagGroup<"memsize-comparison">>;
def note_memsize_comparison_paren : Note<
  "did you mean to compare the result of %0 instead?">;
def note_memsize_comparison_cast_silence : Note<
  "explicitly cast the argument to size_t to silence this warning">;
  
def warn_strncat_large_size : Warning<
  "the value of the size argument in 'strncat' is too large, might lead to a " 
  "buffer overflow">, InGroup<StrncatSize>;
def warn_strncat_src_size : Warning<"size argument in 'strncat' call appears " 
  "to be size of the source">, InGroup<StrncatSize>;
def warn_strncat_wrong_size : Warning<
  "the value of the size argument to 'strncat' is wrong">, InGroup<StrncatSize>;
def note_strncat_wrong_size : Note<
  "change the argument to be the free space in the destination buffer minus " 
  "the terminating null byte">;

def warn_assume_side_effects : Warning<
  "the argument to %0 has side effects that will be discarded">,
  InGroup<DiagGroup<"assume">>;

def warn_memcpy_chk_overflow : Warning<
  "%0 will always overflow destination buffer">,
  InGroup<DiagGroup<"builtin-memcpy-chk-size">>;

/// main()
// static main() is not an error in C, just in C++.
def warn_static_main : Warning<"'main' should not be declared static">,
    InGroup<Main>;
def err_static_main : Error<"'main' is not allowed to be declared static">;
def err_inline_main : Error<"'main' is not allowed to be declared inline">;
def ext_variadic_main : ExtWarn<
  "'main' is not allowed to be declared variadic">, InGroup<Main>;
def ext_noreturn_main : ExtWarn<
  "'main' is not allowed to be declared _Noreturn">, InGroup<Main>;
def note_main_remove_noreturn : Note<"remove '_Noreturn'">;
def err_constexpr_main : Error<
  "'main' is not allowed to be declared constexpr">;
def err_deleted_main : Error<"'main' is not allowed to be deleted">;
def err_mainlike_template_decl : Error<"%0 cannot be a template">;
def err_main_returns_nonint : Error<"'main' must return 'int'">;
def ext_main_returns_nonint : ExtWarn<"return type of 'main' is not 'int'">,
    InGroup<MainReturnType>;
def note_main_change_return_type : Note<"change return type to 'int'">;
def err_main_surplus_args : Error<"too many parameters (%0) for 'main': "
    "must be 0, 2, or 3">;
def warn_main_one_arg : Warning<"only one parameter on 'main' declaration">,
    InGroup<Main>;
def err_main_arg_wrong : Error<"%select{first|second|third|fourth}0 "
    "parameter of 'main' (%select{argument count|argument array|environment|"
    "platform-specific data}0) must be of type %1">;
def warn_main_returns_bool_literal : Warning<"bool literal returned from "
    "'main'">, InGroup<Main>;
def err_main_global_variable :
    Error<"main cannot be declared as global variable">;
def warn_main_redefined : Warning<"variable named 'main' with external linkage "
    "has undefined behavior">, InGroup<Main>;
def ext_main_used : Extension<
  "ISO C++ does not allow 'main' to be used by a program">, InGroup<Main>;

/// parser diagnostics
def ext_no_declarators : ExtWarn<"declaration does not declare anything">,
  InGroup<MissingDeclarations>;
def ext_typedef_without_a_name : ExtWarn<"typedef requires a name">,
  InGroup<MissingDeclarations>;
def err_typedef_not_identifier : Error<"typedef name must be an identifier">;
def err_typedef_changes_linkage : Error<"unsupported: typedef changes linkage"
  " of anonymous type, but linkage was already computed">;
def note_typedef_changes_linkage : Note<"use a tag name here to establish "
  "linkage prior to definition">;
def err_statically_allocated_object : Error<
  "interface type cannot be statically allocated">;
def err_object_cannot_be_passed_returned_by_value : Error<
  "interface type %1 cannot be %select{returned|passed}0 by value"
  "; did you forget * in %1?">;
def err_parameters_retval_cannot_have_fp16_type : Error<
  "%select{parameters|function return value}0 cannot have __fp16 type; did you forget * ?">;
def err_opencl_half_load_store : Error<
  "%select{loading directly from|assigning directly to}0 pointer to type %1 requires "
  "cl_khr_fp16. Use vector data %select{load|store}0 builtin functions instead">;
def err_opencl_cast_to_half : Error<"casting to type %0 is not allowed">;
def err_opencl_half_declaration : Error<
  "declaring variable of type %0 is not allowed">;
def err_opencl_half_param : Error<
  "declaring function parameter of type %0 is not allowed; did you forget * ?">;
def err_opencl_invalid_return : Error<
  "declaring function return value of type %0 is not allowed %select{; did you forget * ?|}1">;
def warn_enum_value_overflow : Warning<"overflow in enumeration value">;
def warn_pragma_options_align_reset_failed : Warning<
  "#pragma options align=reset failed: %0">,
  InGroup<IgnoredPragmas>;
def err_pragma_options_align_mac68k_target_unsupported : Error<
  "mac68k alignment pragma is not supported on this target">;
def warn_pragma_pack_invalid_alignment : Warning<
  "expected #pragma pack parameter to be '1', '2', '4', '8', or '16'">,
  InGroup<IgnoredPragmas>;
// Follow the Microsoft implementation.
def warn_pragma_pack_show : Warning<"value of #pragma pack(show) == %0">;
def warn_pragma_pack_pop_identifer_and_alignment : Warning<
  "specifying both a name and alignment to 'pop' is undefined">;
def warn_pragma_pop_failed : Warning<"#pragma %0(pop, ...) failed: %1">,
  InGroup<IgnoredPragmas>;
def warn_cxx_ms_struct :
  Warning<"ms_struct may not produce Microsoft-compatible layouts for classes "
          "with base classes or virtual functions">,
  DefaultError, InGroup<IncompatibleMSStruct>;
def err_section_conflict : Error<"%0 causes a section type conflict with %1">;
def err_no_base_classes : Error<"invalid use of '__super', %0 has no base classes">;
def err_invalid_super_scope : Error<"invalid use of '__super', "
  "this keyword can only be used inside class or member function scope">;
def err_super_in_lambda_unsupported : Error<
  "use of '__super' inside a lambda is unsupported">;

def warn_pragma_unused_undeclared_var : Warning<
  "undeclared variable %0 used as an argument for '#pragma unused'">,
  InGroup<IgnoredPragmas>;
def warn_pragma_unused_expected_var_arg : Warning<
  "only variables can be arguments to '#pragma unused'">,
  InGroup<IgnoredPragmas>;
def err_pragma_push_visibility_mismatch : Error<
  "#pragma visibility push with no matching #pragma visibility pop">;
def note_surrounding_namespace_ends_here : Note<
  "surrounding namespace with visibility attribute ends here">;
def err_pragma_pop_visibility_mismatch : Error<
  "#pragma visibility pop with no matching #pragma visibility push">;
def note_surrounding_namespace_starts_here : Note<
  "surrounding namespace with visibility attribute starts here">;
def err_pragma_loop_invalid_argument_type : Error<
  "invalid argument of type %0; expected an integer type">;
def err_pragma_loop_invalid_argument_value : Error<
  "%select{invalid value '%0'; must be positive|value '%0' is too large}1">;
def err_pragma_loop_compatibility : Error<
  "%select{incompatible|duplicate}0 directives '%1' and '%2'">;
def err_pragma_loop_precedes_nonloop : Error<
  "expected a for, while, or do-while loop to follow '%0'">;

/// Objective-C parser diagnostics
def err_duplicate_class_def : Error<
  "duplicate interface definition for class %0">;
def err_undef_superclass : Error<
  "cannot find interface declaration for %0, superclass of %1">;
def err_forward_superclass : Error<
  "attempting to use the forward class %0 as superclass of %1">;
def err_no_nsconstant_string_class : Error<
  "cannot find interface declaration for %0">;
def err_recursive_superclass : Error<
  "trying to recursively use %0 as superclass of %1">;
def err_conflicting_aliasing_type : Error<"conflicting types for alias %0">;
def warn_undef_interface : Warning<"cannot find interface declaration for %0">;
def warn_duplicate_protocol_def : Warning<
  "duplicate protocol definition of %0 is ignored">,
  InGroup<DiagGroup<"duplicate-protocol">>;
def err_protocol_has_circular_dependency : Error<
  "protocol has circular dependency">;
def err_undeclared_protocol : Error<"cannot find protocol declaration for %0">;
def warn_undef_protocolref : Warning<"cannot find protocol definition for %0">;
def warn_atprotocol_protocol : Warning<
  "@protocol is using a forward protocol declaration of %0">, InGroup<AtProtocol>;
def warn_readonly_property : Warning<
  "attribute 'readonly' of property %0 restricts attribute "
  "'readwrite' of property inherited from %1">,
  InGroup<PropertyAttr>;

def warn_property_attribute : Warning<
  "'%1' attribute on property %0 does not match the property inherited from %2">,
  InGroup<PropertyAttr>;
def warn_property_types_are_incompatible : Warning<
  "property type %0 is incompatible with type %1 inherited from %2">,
  InGroup<DiagGroup<"incompatible-property-type">>;
def warn_protocol_property_mismatch : Warning<
  "property of type %0 was selected for synthesis">,
  InGroup<DiagGroup<"protocol-property-synthesis-ambiguity">>;
def err_undef_interface : Error<"cannot find interface declaration for %0">;
def err_category_forward_interface : Error<
  "cannot define %select{category|class extension}0 for undefined class %1">;
def err_class_extension_after_impl : Error<
  "cannot declare class extension for %0 after class implementation">;
def note_implementation_declared : Note<
  "class implementation is declared here">;
def note_while_in_implementation : Note<
  "detected while default synthesizing properties in class implementation">;
def note_class_declared : Note<
  "class is declared here">;
def note_receiver_class_declared : Note<
  "receiver is instance of class declared here">;
def note_receiver_expr_here : Note<
  "receiver expression is here">;
def note_receiver_is_id : Note<
  "receiver is treated with 'id' type for purpose of method lookup">;
def note_suppressed_class_declare : Note<
  "class with specified objc_requires_property_definitions attribute is declared here">;
def err_objc_root_class_subclass : Error<
  "objc_root_class attribute may only be specified on a root class declaration">;
def err_restricted_superclass_mismatch : Error<
  "cannot subclass a class that was declared with the "
  "'objc_subclassing_restricted' attribute">;
def warn_objc_root_class_missing : Warning<
  "class %0 defined without specifying a base class">,
  InGroup<ObjCRootClass>;
def err_objc_runtime_visible_category : Error<
  "cannot implement a category for class %0 that is only visible via the "
  "Objective-C runtime">;
def err_objc_runtime_visible_subclass : Error<
  "cannot implement subclass %0 of a superclass %1 that is only visible via the "
  "Objective-C runtime">;
def note_objc_needs_superclass : Note<
  "add a super class to fix this problem">;
def warn_dup_category_def : Warning<
  "duplicate definition of category %1 on interface %0">;
def err_conflicting_super_class : Error<"conflicting super class name %0">;
def err_dup_implementation_class : Error<"reimplementation of class %0">;
def err_dup_implementation_category : Error<
  "reimplementation of category %1 for class %0">;
def err_conflicting_ivar_type : Error<
  "instance variable %0 has conflicting type%diff{: $ vs $|}1,2">;
def err_duplicate_ivar_declaration : Error<
  "instance variable is already declared">;
def warn_on_superclass_use : Warning<
  "class implementation may not have super class">;
def err_conflicting_ivar_bitwidth : Error<
  "instance variable %0 has conflicting bit-field width">;
def err_conflicting_ivar_name : Error<
  "conflicting instance variable names: %0 vs %1">;
def err_inconsistent_ivar_count : Error<
  "inconsistent number of instance variables specified">;
def warn_undef_method_impl : Warning<"method definition for %0 not found">,
  InGroup<DiagGroup<"incomplete-implementation">>;

def warn_conflicting_overriding_ret_types : Warning<
  "conflicting return type in "
  "declaration of %0%diff{: $ vs $|}1,2">,
  InGroup<OverridingMethodMismatch>, DefaultIgnore;

def warn_conflicting_ret_types : Warning<
  "conflicting return type in "
  "implementation of %0%diff{: $ vs $|}1,2">,
  InGroup<MismatchedReturnTypes>;

def warn_conflicting_overriding_ret_type_modifiers : Warning<
  "conflicting distributed object modifiers on return type "
  "in declaration of %0">,
  InGroup<OverridingMethodMismatch>, DefaultIgnore;

def warn_conflicting_ret_type_modifiers : Warning<
  "conflicting distributed object modifiers on return type "
  "in implementation of %0">,
  InGroup<DistributedObjectModifiers>;

def warn_non_covariant_overriding_ret_types : Warning<
  "conflicting return type in "
  "declaration of %0: %1 vs %2">,
  InGroup<OverridingMethodMismatch>, DefaultIgnore;

def warn_non_covariant_ret_types : Warning<
  "conflicting return type in "
  "implementation of %0: %1 vs %2">,
  InGroup<MethodSignatures>, DefaultIgnore;

def warn_conflicting_overriding_param_types : Warning<
  "conflicting parameter types in "
  "declaration of %0%diff{: $ vs $|}1,2">,
  InGroup<OverridingMethodMismatch>, DefaultIgnore;

def warn_conflicting_param_types : Warning<
  "conflicting parameter types in "
  "implementation of %0%diff{: $ vs $|}1,2">,
  InGroup<MismatchedParameterTypes>;

def warn_conflicting_param_modifiers : Warning<
  "conflicting distributed object modifiers on parameter type "
  "in implementation of %0">,
  InGroup<DistributedObjectModifiers>;

def warn_conflicting_overriding_param_modifiers : Warning<
  "conflicting distributed object modifiers on parameter type "
  "in declaration of %0">,
  InGroup<OverridingMethodMismatch>, DefaultIgnore;

def warn_non_contravariant_overriding_param_types : Warning<
  "conflicting parameter types in "
  "declaration of %0: %1 vs %2">,
  InGroup<OverridingMethodMismatch>, DefaultIgnore;

def warn_non_contravariant_param_types : Warning<
  "conflicting parameter types in "
  "implementation of %0: %1 vs %2">,
  InGroup<MethodSignatures>, DefaultIgnore;

def warn_conflicting_overriding_variadic :Warning<
  "conflicting variadic declaration of method and its "
  "implementation">,
  InGroup<OverridingMethodMismatch>, DefaultIgnore;

def warn_conflicting_variadic :Warning<
  "conflicting variadic declaration of method and its "
  "implementation">;

def warn_category_method_impl_match:Warning<
  "category is implementing a method which will also be implemented"
  " by its primary class">, InGroup<ObjCProtocolMethodImpl>;

def warn_implements_nscopying : Warning<
"default assign attribute on property %0 which implements "
"NSCopying protocol is not appropriate with -fobjc-gc[-only]">;

def warn_multiple_method_decl : Warning<"multiple methods named %0 found">,
  InGroup<ObjCMultipleMethodNames>;
def warn_strict_multiple_method_decl : Warning<
  "multiple methods named %0 found">, InGroup<StrictSelector>, DefaultIgnore;
def warn_accessor_property_type_mismatch : Warning<
  "type of property %0 does not match type of accessor %1">;
def note_conv_function_declared_at : Note<"type conversion function declared here">;
def note_method_declared_at : Note<"method %0 declared here">;
def note_property_attribute : Note<"property %0 is declared "
  "%select{deprecated|unavailable|partial}1 here">;
def err_setter_type_void : Error<"type of setter must be void">;
def err_duplicate_method_decl : Error<"duplicate declaration of method %0">;
def warn_duplicate_method_decl : 
  Warning<"multiple declarations of method %0 found and ignored">, 
  InGroup<MethodDuplicate>, DefaultIgnore;
def warn_objc_cdirective_format_string :
  Warning<"using %0 directive in %select{NSString|CFString}1 "
          "which is being passed as a formatting argument to the formatting "
          "%select{method|CFfunction}2">,
  InGroup<ObjCCStringFormat>, DefaultIgnore;
def err_objc_var_decl_inclass : 
    Error<"cannot declare variable inside @interface or @protocol">;
def err_missing_method_context : Error<
  "missing context for method declaration">;
def err_objc_property_attr_mutually_exclusive : Error<
  "property attributes '%0' and '%1' are mutually exclusive">;
def err_objc_property_requires_object : Error<
  "property with '%0' attribute must be of object type">;
def warn_objc_property_no_assignment_attribute : Warning<
  "no 'assign', 'retain', or 'copy' attribute is specified - "
  "'assign' is assumed">,
  InGroup<ObjCPropertyNoAttribute>;
def warn_objc_isa_use : Warning<
  "direct access to Objective-C's isa is deprecated in favor of "
  "object_getClass()">, InGroup<DeprecatedObjCIsaUsage>;
def warn_objc_isa_assign : Warning<
  "assignment to Objective-C's isa is deprecated in favor of "
  "object_setClass()">, InGroup<DeprecatedObjCIsaUsage>;
def warn_objc_pointer_masking : Warning<
  "bitmasking for introspection of Objective-C object pointers is strongly "
  "discouraged">,
  InGroup<ObjCPointerIntrospect>;
def warn_objc_pointer_masking_performSelector : Warning<warn_objc_pointer_masking.Text>,
  InGroup<ObjCPointerIntrospectPerformSelector>;
def warn_objc_property_default_assign_on_object : Warning<
  "default property attribute 'assign' not appropriate for non-GC object">,
  InGroup<ObjCPropertyNoAttribute>;
def warn_property_attr_mismatch : Warning<
  "property attribute in class extension does not match the primary class">,
  InGroup<PropertyAttr>;
def warn_property_implicitly_mismatched : Warning <
  "primary property declaration is implicitly strong while redeclaration "
  "in class extension is weak">,
  InGroup<DiagGroup<"objc-property-implicit-mismatch">>;
def warn_objc_property_copy_missing_on_block : Warning<
    "'copy' attribute must be specified for the block property "
    "when -fobjc-gc-only is specified">;
def warn_objc_property_retain_of_block : Warning<
    "retain'ed block property does not copy the block "
    "- use copy attribute instead">, InGroup<ObjCRetainBlockProperty>;
def warn_objc_readonly_property_has_setter : Warning<
    "setter cannot be specified for a readonly property">,
    InGroup<ObjCReadonlyPropertyHasSetter>;
def warn_atomic_property_rule : Warning<
  "writable atomic property %0 cannot pair a synthesized %select{getter|setter}1 "
  "with a user defined %select{getter|setter}2">,
  InGroup<DiagGroup<"atomic-property-with-user-defined-accessor">>;
def note_atomic_property_fixup_suggest : Note<"setter and getter must both be "
  "synthesized, or both be user defined,or the property must be nonatomic">;
def err_atomic_property_nontrivial_assign_op : Error<
  "atomic property of reference type %0 cannot have non-trivial assignment"
  " operator">;
def warn_cocoa_naming_owned_rule : Warning<
  "property follows Cocoa naming"
  " convention for returning 'owned' objects">,
  InGroup<DiagGroup<"objc-property-matches-cocoa-ownership-rule">>;
def err_cocoa_naming_owned_rule : Error<
  "property follows Cocoa naming"
  " convention for returning 'owned' objects">;
def note_cocoa_naming_declare_family : Note<
  "explicitly declare getter %objcinstance0 with '%1' to return an 'unowned' "
  "object">;
def warn_auto_synthesizing_protocol_property :Warning<
  "auto property synthesis will not synthesize property %0"
  " declared in protocol %1">,
  InGroup<DiagGroup<"objc-protocol-property-synthesis">>;
def warn_no_autosynthesis_shared_ivar_property : Warning <
  "auto property synthesis will not synthesize property "
  "%0 because it cannot share an ivar with another synthesized property">,
  InGroup<ObjCNoPropertyAutoSynthesis>;
def warn_no_autosynthesis_property : Warning<
  "auto property synthesis will not synthesize property "
  "%0 because it is 'readwrite' but it will be synthesized 'readonly' "
  "via another property">,
  InGroup<ObjCNoPropertyAutoSynthesis>;
def warn_autosynthesis_property_in_superclass : Warning<
  "auto property synthesis will not synthesize property "
  "%0; it will be implemented by its superclass, use @dynamic to "
  "acknowledge intention">,
  InGroup<ObjCNoPropertyAutoSynthesis>;
def warn_autosynthesis_property_ivar_match :Warning<
  "autosynthesized property %0 will use %select{|synthesized}1 instance variable "
  "%2, not existing instance variable %3">,
  InGroup<DiagGroup<"objc-autosynthesis-property-ivar-name-match">>;
def warn_missing_explicit_synthesis : Warning <
  "auto property synthesis is synthesizing property not explicitly synthesized">,
  InGroup<DiagGroup<"objc-missing-property-synthesis">>, DefaultIgnore;
def warn_property_getter_owning_mismatch : Warning<
  "property declared as returning non-retained objects"
  "; getter returning retained objects">;
def warn_property_redecl_getter_mismatch : Warning<
  "getter name mismatch between property redeclaration (%1) and its original "
  "declaration (%0)">, InGroup<PropertyAttr>;
def err_property_setter_ambiguous_use : Error<
  "synthesized properties %0 and %1 both claim setter %2 -"
  " use of this setter will cause unexpected behavior">;
def warn_default_atomic_custom_getter_setter : Warning<
  "atomic by default property %0 has a user defined %select{getter|setter}1 "
  "(property should be marked 'atomic' if this is intended)">,
  InGroup<CustomAtomic>, DefaultIgnore;
def err_use_continuation_class : Error<
  "illegal redeclaration of property in class extension %0"
  " (attribute must be 'readwrite', while its primary must be 'readonly')">;
def err_type_mismatch_continuation_class : Error<
  "type of property %0 in class extension does not match "
  "property type in primary class">;
def err_use_continuation_class_redeclaration_readwrite : Error<
  "illegal redeclaration of 'readwrite' property in class extension %0"
  " (perhaps you intended this to be a 'readwrite' redeclaration of a "
  "'readonly' public property?)">;
def err_continuation_class : Error<"class extension has no primary class">;
def err_property_type : Error<"property cannot have array or function type %0">;
def err_missing_property_context : Error<
  "missing context for property implementation declaration">;
def err_bad_property_decl : Error<
  "property implementation must have its declaration in interface %0 or one of "
  "its extensions">;
def err_category_property : Error<
  "property declared in category %0 cannot be implemented in "
  "class implementation">;
def note_property_declare : Note<
  "property declared here">;
def note_protocol_property_declare : Note<
  "it could also be property of type %0 declared here">;
def note_property_synthesize : Note<
  "property synthesized here">;
def err_synthesize_category_decl : Error<
  "@synthesize not allowed in a category's implementation">;
def err_synthesize_on_class_property : Error<
  "@synthesize not allowed on a class property %0">;
def err_missing_property_interface : Error<
  "property implementation in a category with no category declaration">;
def err_bad_category_property_decl : Error<
  "property implementation must have its declaration in the category %0">;
def err_bad_property_context : Error<
  "property implementation must be in a class or category implementation">;
def err_missing_property_ivar_decl : Error<
  "synthesized property %0 must either be named the same as a compatible"
  " instance variable or must explicitly name an instance variable">;
def err_arc_perform_selector_retains : Error<
  "performSelector names a selector which retains the object">;
def warn_arc_perform_selector_leaks : Warning<
  "performSelector may cause a leak because its selector is unknown">,
  InGroup<DiagGroup<"arc-performSelector-leaks">>;
def warn_dealloc_in_category : Warning<
"-dealloc is being overridden in a category">,
InGroup<DeallocInCategory>;
def err_gc_weak_property_strong_type : Error<
  "weak attribute declared on a __strong type property in GC mode">;
def warn_arc_repeated_use_of_weak : Warning <
  "weak %select{variable|property|implicit property|instance variable}0 %1 is "
  "accessed multiple times in this %select{function|method|block|lambda}2 "
  "but may be unpredictably set to nil; assign to a strong variable to keep "
  "the object alive">,
  InGroup<ARCRepeatedUseOfWeak>, DefaultIgnore;
def warn_implicitly_retains_self : Warning <
  "block implicitly retains 'self'; explicitly mention 'self' to indicate "
  "this is intended behavior">,
  InGroup<DiagGroup<"implicit-retain-self">>, DefaultIgnore;
def warn_arc_possible_repeated_use_of_weak : Warning <
  "weak %select{variable|property|implicit property|instance variable}0 %1 may "
  "be accessed multiple times in this %select{function|method|block|lambda}2 "
  "and may be unpredictably set to nil; assign to a strong variable to keep "
  "the object alive">,
  InGroup<ARCRepeatedUseOfWeakMaybe>, DefaultIgnore;
def note_arc_weak_also_accessed_here : Note<
  "also accessed here">;
def err_incomplete_synthesized_property : Error<
  "cannot synthesize property %0 with incomplete type %1">;

def err_property_ivar_type : Error<
  "type of property %0 (%1) does not match type of instance variable %2 (%3)">;
def err_property_accessor_type : Error<
  "type of property %0 (%1) does not match type of accessor %2 (%3)">;
def err_ivar_in_superclass_use : Error<
  "property %0 attempting to use instance variable %1 declared in super class %2">;
def err_weak_property : Error<
  "existing instance variable %1 for __weak property %0 must be __weak">;
def err_strong_property : Error<
  "existing instance variable %1 for strong property %0 may not be __weak">;
def err_dynamic_property_ivar_decl : Error<
  "dynamic property cannot have instance variable specification">;
def err_duplicate_ivar_use : Error<
  "synthesized properties %0 and %1 both claim instance variable %2">;
def err_property_implemented : Error<"property %0 is already implemented">;
def warn_objc_missing_super_call : Warning<
  "method possibly missing a [super %0] call">,
  InGroup<ObjCMissingSuperCalls>;
def err_dealloc_bad_result_type : Error<
  "dealloc return type must be correctly specified as 'void' under ARC, "
  "instead of %0">;
def warn_undeclared_selector : Warning<
  "undeclared selector %0">, InGroup<UndeclaredSelector>, DefaultIgnore;
def warn_undeclared_selector_with_typo : Warning<
  "undeclared selector %0; did you mean %1?">,
  InGroup<UndeclaredSelector>, DefaultIgnore;
def warn_implicit_atomic_property : Warning<
  "property is assumed atomic by default">, InGroup<ImplicitAtomic>, DefaultIgnore;
def note_auto_readonly_iboutlet_fixup_suggest : Note<
  "property should be changed to be readwrite">;
def warn_auto_readonly_iboutlet_property : Warning<
  "readonly IBOutlet property %0 when auto-synthesized may "
  "not work correctly with 'nib' loader">,
  InGroup<DiagGroup<"readonly-iboutlet-property">>;
def warn_auto_implicit_atomic_property : Warning<
  "property is assumed atomic when auto-synthesizing the property">,
  InGroup<ImplicitAtomic>, DefaultIgnore;
def warn_unimplemented_selector:  Warning<
  "no method with selector %0 is implemented in this translation unit">, 
  InGroup<Selector>, DefaultIgnore;
def warn_unimplemented_protocol_method : Warning<
  "method %0 in protocol %1 not implemented">, InGroup<Protocol>;
def warn_multiple_selectors: Warning<
  "several methods with selector %0 of mismatched types are found "
  "for the @selector expression">,
  InGroup<SelectorTypeMismatch>, DefaultIgnore;

def err_objc_kindof_nonobject : Error<
  "'__kindof' specifier cannot be applied to non-object type %0">;
def err_objc_kindof_wrong_position : Error<
  "'__kindof' type specifier must precede the declarator">;

// C++ declarations
def err_static_assert_expression_is_not_constant : Error<
  "static_assert expression is not an integral constant expression">;
def err_static_assert_failed : Error<"static_assert failed%select{ %1|}0">;
def ext_static_assert_no_message : ExtWarn<
  "static_assert with no message is a C++1z extension">, InGroup<CXX1z>;
def warn_cxx14_compat_static_assert_no_message : Warning<
  "static_assert with no message is incompatible with C++ standards before C++1z">,
  DefaultIgnore, InGroup<CXXPre1zCompat>;

def ext_inline_variable : ExtWarn<
  "inline variables are a C++1z extension">, InGroup<CXX1z>;
def warn_cxx14_compat_inline_variable : Warning<
  "inline variables are incompatible with C++ standards before C++1z">,
  DefaultIgnore, InGroup<CXXPre1zCompat>;

def warn_inline_namespace_reopened_noninline : Warning<
  "inline namespace reopened as a non-inline namespace">;
def err_inline_namespace_mismatch : Error<
  "non-inline namespace cannot be reopened as inline">;

def err_unexpected_friend : Error<
  "friends can only be classes or functions">;
def ext_enum_friend : ExtWarn<
  "befriending enumeration type %0 is a C++11 extension">, InGroup<CXX11>;
def warn_cxx98_compat_enum_friend : Warning<
  "befriending enumeration type %0 is incompatible with C++98">,
  InGroup<CXX98Compat>, DefaultIgnore;
def ext_nonclass_type_friend : ExtWarn<
  "non-class friend type %0 is a C++11 extension">, InGroup<CXX11>;
def warn_cxx98_compat_nonclass_type_friend : Warning<
  "non-class friend type %0 is incompatible with C++98">,
  InGroup<CXX98Compat>, DefaultIgnore;
def err_friend_is_member : Error<
  "friends cannot be members of the declaring class">;
def warn_cxx98_compat_friend_is_member : Warning<
  "friend declaration naming a member of the declaring class is incompatible "
  "with C++98">, InGroup<CXX98Compat>, DefaultIgnore;
def ext_unelaborated_friend_type : ExtWarn<
  "unelaborated friend declaration is a C++11 extension; specify "
  "'%select{struct|interface|union|class|enum}0' to befriend %1">,
  InGroup<CXX11>;
def warn_cxx98_compat_unelaborated_friend_type : Warning<
  "befriending %1 without '%select{struct|interface|union|class|enum}0' "
  "keyword is incompatible with C++98">, InGroup<CXX98Compat>, DefaultIgnore;
def err_qualified_friend_not_found : Error<
  "no function named %0 with type %1 was found in the specified scope">;
def err_introducing_special_friend : Error<
  "%plural{[0,2]:must use a qualified name when declaring|3:cannot declare}0"
  " a %select{constructor|destructor|conversion operator|deduction guide}0 "
  "as a friend">;
def err_tagless_friend_type_template : Error<
  "friend type templates must use an elaborated type">;
def err_no_matching_local_friend : Error<
  "no matching function found in local scope">;
def err_no_matching_local_friend_suggest : Error<
  "no matching function %0 found in local scope; did you mean %3?">;
def err_partial_specialization_friend : Error<
  "partial specialization cannot be declared as a friend">;
def err_qualified_friend_def : Error<
  "friend function definition cannot be qualified with '%0'">;
def err_friend_def_in_local_class : Error<
  "friend function cannot be defined in a local class">;
def err_friend_not_first_in_declaration : Error<
  "'friend' must appear first in a non-function declaration">;
def err_using_decl_friend : Error<
  "cannot befriend target of using declaration">;
def warn_template_qualified_friend_unsupported : Warning<
  "dependent nested name specifier '%0' for friend class declaration is "
  "not supported; turning off access control for %1">,
  InGroup<UnsupportedFriend>;
def warn_template_qualified_friend_ignored : Warning<
  "dependent nested name specifier '%0' for friend template declaration is "
  "not supported; ignoring this friend declaration">,
  InGroup<UnsupportedFriend>;
def ext_friend_tag_redecl_outside_namespace : ExtWarn<
  "unqualified friend declaration referring to type outside of the nearest "
  "enclosing namespace is a Microsoft extension; add a nested name specifier">,
  InGroup<MicrosoftUnqualifiedFriend>;
def err_pure_friend : Error<"friend declaration cannot have a pure-specifier">;

def err_invalid_member_in_interface : Error<
  "%select{data member |non-public member function |static member function |"
          "user-declared constructor|user-declared destructor|operator |"
          "nested class }0%1 is not permitted within an interface type">;
def err_invalid_base_in_interface : Error<
  "interface type cannot inherit from "
  "%select{'struct|non-public 'interface|'class}0 %1'">;

def err_abstract_type_in_decl : Error<
  "%select{return|parameter|variable|field|instance variable|"
  "synthesized instance variable}0 type %1 is an abstract class">;
def err_allocation_of_abstract_type : Error<
  "allocating an object of abstract class type %0">;
def err_throw_abstract_type : Error<
  "cannot throw an object of abstract type %0">;
def err_array_of_abstract_type : Error<"array of abstract class type %0">;
def err_capture_of_abstract_type : Error<
  "by-copy capture of value of abstract type %0">;
def err_capture_of_incomplete_type : Error<
  "by-copy capture of variable %0 with incomplete type %1">;
def err_capture_default_non_local : Error<
  "non-local lambda expression cannot have a capture-default">;

def err_multiple_final_overriders : Error<
  "virtual function %q0 has more than one final overrider in %1">; 
def note_final_overrider : Note<"final overrider of %q0 in %1">;

def err_type_defined_in_type_specifier : Error<
  "%0 cannot be defined in a type specifier">;
def err_type_defined_in_result_type : Error<
  "%0 cannot be defined in the result type of a function">;
def err_type_defined_in_param_type : Error<
  "%0 cannot be defined in a parameter type">;
def err_type_defined_in_alias_template : Error<
  "%0 cannot be defined in a type alias template">;
def err_type_defined_in_condition : Error<
  "%0 cannot be defined in a condition">;

def note_pure_virtual_function : Note<
  "unimplemented pure virtual method %0 in %1">;

def note_pure_qualified_call_kext : Note<
  "qualified call to %0::%1 is treated as a virtual call to %1 due to -fapple-kext">;

def err_deleted_decl_not_first : Error<
  "deleted definition must be first declaration">;

def err_deleted_override : Error<
  "deleted function %0 cannot override a non-deleted function">;

def err_non_deleted_override : Error<
  "non-deleted function %0 cannot override a deleted function">;

def warn_weak_vtable : Warning<
  "%0 has no out-of-line virtual method definitions; its vtable will be "
  "emitted in every translation unit">,
  InGroup<DiagGroup<"weak-vtables">>, DefaultIgnore;
def warn_weak_template_vtable : Warning<
  "explicit template instantiation %0 will emit a vtable in every "
  "translation unit">,
  InGroup<DiagGroup<"weak-template-vtables">>, DefaultIgnore;

def ext_using_undefined_std : ExtWarn<
  "using directive refers to implicitly-defined namespace 'std'">;
  
// C++ exception specifications
def err_exception_spec_in_typedef : Error<
  "exception specifications are not allowed in %select{typedefs|type aliases}0">;
def err_distant_exception_spec : Error<
  "exception specifications are not allowed beyond a single level "
  "of indirection">;
def err_incomplete_in_exception_spec : Error<
  "%select{|pointer to |reference to }0incomplete type %1 is not allowed "
  "in exception specification">;
def ext_incomplete_in_exception_spec : ExtWarn<err_incomplete_in_exception_spec.Text>,
  InGroup<MicrosoftExceptionSpec>;
def err_rref_in_exception_spec : Error<
  "rvalue reference type %0 is not allowed in exception specification">;
def err_mismatched_exception_spec : Error<
  "exception specification in declaration does not match previous declaration">;
def ext_mismatched_exception_spec : ExtWarn<err_mismatched_exception_spec.Text>,
  InGroup<MicrosoftExceptionSpec>;
def err_override_exception_spec : Error<
  "exception specification of overriding function is more lax than "
  "base version">;
def ext_override_exception_spec : ExtWarn<err_override_exception_spec.Text>,
  InGroup<MicrosoftExceptionSpec>;
def err_incompatible_exception_specs : Error<
  "target exception specification is not superset of source">;
def warn_incompatible_exception_specs : Warning<
  err_incompatible_exception_specs.Text>, InGroup<IncompatibleExceptionSpec>;
def err_deep_exception_specs_differ : Error<
  "exception specifications of %select{return|argument}0 types differ">;
def warn_deep_exception_specs_differ : Warning<
  err_deep_exception_specs_differ.Text>, InGroup<IncompatibleExceptionSpec>;
def err_missing_exception_specification : Error<
  "%0 is missing exception specification '%1'">;
def ext_missing_exception_specification : ExtWarn<
  err_missing_exception_specification.Text>,
  InGroup<DiagGroup<"missing-exception-spec">>;
def ext_ms_missing_exception_specification : ExtWarn<
  err_missing_exception_specification.Text>,
  InGroup<MicrosoftExceptionSpec>;
def err_noexcept_needs_constant_expression : Error<
  "argument to noexcept specifier must be a constant expression">;
def err_exception_spec_not_parsed : Error<
  "exception specification is not available until end of class definition">;

// C++ access checking
def err_class_redeclared_with_different_access : Error<
  "%0 redeclared with '%1' access">;
def err_access : Error<
  "%1 is a %select{private|protected}0 member of %3">, AccessControl;
def ext_ms_using_declaration_inaccessible : ExtWarn<
  "using declaration referring to inaccessible member '%0' (which refers "
  "to accessible member '%1') is a Microsoft compatibility extension">,
    AccessControl, InGroup<MicrosoftUsingDecl>;
def err_access_ctor : Error<
  "calling a %select{private|protected}0 constructor of class %2">, 
  AccessControl;
def ext_rvalue_to_reference_access_ctor : Extension<
  "C++98 requires an accessible copy constructor for class %2 when binding "
  "a reference to a temporary; was %select{private|protected}0">,
  AccessControl, InGroup<BindToTemporaryCopy>;
def err_access_base_ctor : Error<
  // The ERRORs represent other special members that aren't constructors, in
  // hopes that someone will bother noticing and reporting if they appear
  "%select{base class|inherited virtual base class}0 %1 has %select{private|"
  "protected}3 %select{default |copy |move |*ERROR* |*ERROR* "
  "|*ERROR*|}2constructor">, AccessControl;
def err_access_field_ctor : Error<
  // The ERRORs represent other special members that aren't constructors, in
  // hopes that someone will bother noticing and reporting if they appear
  "field of type %0 has %select{private|protected}2 "
  "%select{default |copy |move |*ERROR* |*ERROR* |*ERROR* |}1constructor">,
  AccessControl;
def err_access_friend_function : Error<
  "friend function %1 is a %select{private|protected}0 member of %3">,
  AccessControl;

def err_access_dtor : Error<
  "calling a %select{private|protected}1 destructor of class %0">, 
  AccessControl;
def err_access_dtor_base :
    Error<"base class %0 has %select{private|protected}1 destructor">,
    AccessControl;
def err_access_dtor_vbase :
    Error<"inherited virtual base class %1 has "
    "%select{private|protected}2 destructor">,
    AccessControl;
def err_access_dtor_temp :
    Error<"temporary of type %0 has %select{private|protected}1 destructor">,
    AccessControl;
def err_access_dtor_exception :
    Error<"exception object of type %0 has %select{private|protected}1 "
          "destructor">, AccessControl;
def err_access_dtor_field :
    Error<"field of type %1 has %select{private|protected}2 destructor">,
    AccessControl;
def err_access_dtor_var :
    Error<"variable of type %1 has %select{private|protected}2 destructor">,
    AccessControl;
def err_access_dtor_ivar :
    Error<"instance variable of type %0 has %select{private|protected}1 "
          "destructor">,
    AccessControl;
def note_previous_access_declaration : Note<
  "previously declared '%1' here">;
def note_access_natural : Note<
  "%select{|implicitly }1declared %select{private|protected}0 here">;
def note_access_constrained_by_path : Note<
  "constrained by %select{|implicitly }1%select{private|protected}0"
  " inheritance here">;
def note_access_protected_restricted_noobject : Note<
  "must name member using the type of the current context %0">;
def note_access_protected_restricted_ctordtor : Note<
  "protected %select{constructor|destructor}0 can only be used to "
  "%select{construct|destroy}0 a base class subobject">;
def note_access_protected_restricted_object : Note<
  "can only access this member on an object of type %0">;
def warn_cxx98_compat_sfinae_access_control : Warning<
  "substitution failure due to access control is incompatible with C++98">,
  InGroup<CXX98Compat>, DefaultIgnore, NoSFINAE;
  
// C++ name lookup
def err_incomplete_nested_name_spec : Error<
  "incomplete type %0 named in nested name specifier">;
def err_dependent_nested_name_spec : Error<
  "nested name specifier for a declaration cannot depend on a template "
  "parameter">;
def err_nested_name_member_ref_lookup_ambiguous : Error<
  "lookup of %0 in member access expression is ambiguous">;
def ext_nested_name_member_ref_lookup_ambiguous : ExtWarn<
  "lookup of %0 in member access expression is ambiguous; using member of %1">,
  InGroup<AmbigMemberTemplate>;
def note_ambig_member_ref_object_type : Note<
  "lookup in the object type %0 refers here">;
def note_ambig_member_ref_scope : Note<
  "lookup from the current scope refers here">;
def err_qualified_member_nonclass : Error<
  "qualified member access refers to a member in %0">;
def err_incomplete_member_access : Error<
  "member access into incomplete type %0">;
def err_incomplete_type : Error<
  "incomplete type %0 where a complete type is required">;
def warn_cxx98_compat_enum_nested_name_spec : Warning<
  "enumeration type in nested name specifier is incompatible with C++98">,
  InGroup<CXX98Compat>, DefaultIgnore;
def err_nested_name_spec_is_not_class : Error<
  "%0 cannot appear before '::' because it is not a class"
  "%select{ or namespace|, namespace, or enumeration}1; did you mean ':'?">;
def ext_nested_name_spec_is_enum : ExtWarn<
  "use of enumeration in a nested name specifier is a C++11 extension">,
  InGroup<CXX11>;
def err_out_of_line_qualified_id_type_names_constructor : Error<
  "qualified reference to %0 is a constructor name rather than a "
  "%select{template name|type}1 in this context">;
def ext_out_of_line_qualified_id_type_names_constructor : ExtWarn<
  "ISO C++ specifies that "
  "qualified reference to %0 is a constructor name rather than a "
  "%select{template name|type}1 in this context, despite preceding "
  "%select{'typename'|'template'}2 keyword">, SFINAEFailure,
  InGroup<DiagGroup<"injected-class-name">>;

// C++ class members
def err_storageclass_invalid_for_member : Error<
  "storage class specified for a member declaration">;
def err_mutable_function : Error<"'mutable' cannot be applied to functions">;
def err_mutable_reference : Error<"'mutable' cannot be applied to references">;
def ext_mutable_reference : ExtWarn<
  "'mutable' on a reference type is a Microsoft extension">,
  InGroup<MicrosoftMutableReference>;
def err_mutable_const : Error<"'mutable' and 'const' cannot be mixed">;
def err_mutable_nonmember : Error<
  "'mutable' can only be applied to member variables">;
def err_virtual_in_union : Error<
  "unions cannot have virtual functions">;
def err_virtual_non_function : Error<
  "'virtual' can only appear on non-static member functions">;
def err_virtual_out_of_class : Error<
  "'virtual' can only be specified inside the class definition">;
def err_virtual_member_function_template : Error<
  "'virtual' cannot be specified on member function templates">;
def err_static_overrides_virtual : Error<
  "'static' member function %0 overrides a virtual function in a base class">;
def err_explicit_non_function : Error<
  "'explicit' can only appear on non-static member functions">;
def err_explicit_out_of_class : Error<
  "'explicit' can only be specified inside the class definition">;
def err_explicit_non_ctor_or_conv_function : Error<
  "'explicit' can only be applied to a constructor or conversion function">;
def err_static_not_bitfield : Error<"static member %0 cannot be a bit-field">;
def err_static_out_of_line : Error<
  "'static' can only be specified inside the class definition">;
def err_storage_class_for_static_member : Error<
  "static data member definition cannot specify a storage class">;
def err_typedef_not_bitfield : Error<"typedef member %0 cannot be a bit-field">;
def err_not_integral_type_bitfield : Error<
  "bit-field %0 has non-integral type %1">;
def err_not_integral_type_anon_bitfield : Error<
  "anonymous bit-field has non-integral type %0">;
def err_member_function_initialization : Error<
  "initializer on function does not look like a pure-specifier">;
def err_non_virtual_pure : Error<
  "%0 is not virtual and cannot be declared pure">;
def ext_pure_function_definition : ExtWarn<
  "function definition with pure-specifier is a Microsoft extension">,
  InGroup<MicrosoftPureDefinition>;
def err_implicit_object_parameter_init : Error<
  "cannot initialize object parameter of type %0 with an expression "
  "of type %1">;
def err_qualified_member_of_unrelated : Error<
  "%q0 is not a member of class %1">;

def warn_call_to_pure_virtual_member_function_from_ctor_dtor : Warning<
  "call to pure virtual member function %0 has undefined behavior; "
  "overrides of %0 in subclasses are not available in the "
  "%select{constructor|destructor}1 of %2">;

def note_member_declared_at : Note<"member is declared here">;
def note_ivar_decl : Note<"instance variable is declared here">;
def note_bitfield_decl : Note<"bit-field is declared here">;
def note_implicit_param_decl : Note<"%0 is an implicit parameter">;
def note_member_synthesized_at : Note<
  "implicit %select{default constructor|copy constructor|move constructor|copy "
  "assignment operator|move assignment operator|destructor}0 for %1 first "
  "required here">;
def note_inhctor_synthesized_at : Note<
  "inherited constructor for %0 first required here">;
def err_missing_default_ctor : Error<
  "%select{constructor for %1 must explicitly initialize the|"
  "implicit default constructor for %1 must explicitly initialize the|"
  "cannot use constructor inherited from base class %4;}0 "
  "%select{base class|member}2 %3 %select{which|which|of %1}0 "
  "does not have a default constructor">;
def note_due_to_dllexported_class : Note<
  "due to '%0' being dllexported%select{|; try compiling in C++11 mode}1">;

def err_illegal_union_or_anon_struct_member : Error<
  "%select{anonymous struct|union}0 member %1 has a non-trivial "
  "%select{constructor|copy constructor|move constructor|copy assignment "
  "operator|move assignment operator|destructor}2">;
def warn_cxx98_compat_nontrivial_union_or_anon_struct_member : Warning<
  "%select{anonymous struct|union}0 member %1 with a non-trivial "
  "%select{constructor|copy constructor|move constructor|copy assignment "
  "operator|move assignment operator|destructor}2 is incompatible with C++98">,
  InGroup<CXX98Compat>, DefaultIgnore;

def note_nontrivial_virtual_dtor : Note<
  "destructor for %0 is not trivial because it is virtual">;
def note_nontrivial_has_virtual : Note<
  "because type %0 has a virtual %select{member function|base class}1">;
def note_nontrivial_no_def_ctor : Note<
  "because %select{base class of |field of |}0type %1 has no "
  "default constructor">;
def note_user_declared_ctor : Note<
  "implicit default constructor suppressed by user-declared constructor">;
def note_nontrivial_no_copy : Note<
  "because no %select{<<ERROR>>|constructor|constructor|assignment operator|"
  "assignment operator|<<ERROR>>}2 can be used to "
  "%select{<<ERROR>>|copy|move|copy|move|<<ERROR>>}2 "
  "%select{base class|field|an object}0 of type %3">;
def note_nontrivial_user_provided : Note<
  "because %select{base class of |field of |}0type %1 has a user-provided "
  "%select{default constructor|copy constructor|move constructor|"
  "copy assignment operator|move assignment operator|destructor}2">;
def note_nontrivial_in_class_init : Note<
  "because field %0 has an initializer">;
def note_nontrivial_param_type : Note<
  "because its parameter is %diff{of type $, not $|of the wrong type}2,3">;
def note_nontrivial_default_arg : Note<"because it has a default argument">;
def note_nontrivial_variadic : Note<"because it is a variadic function">;
def note_nontrivial_subobject : Note<
  "because the function selected to %select{construct|copy|move|copy|move|"
  "destroy}2 %select{base class|field}0 of type %1 is not trivial">;
def note_nontrivial_objc_ownership : Note<
  "because type %0 has a member with %select{no|no|__strong|__weak|"
  "__autoreleasing}1 ownership">;

def err_static_data_member_not_allowed_in_anon_struct : Error<
  "static data member %0 not allowed in anonymous struct">;
def ext_static_data_member_in_union : ExtWarn<
  "static data member %0 in union is a C++11 extension">, InGroup<CXX11>;
def warn_cxx98_compat_static_data_member_in_union : Warning<
  "static data member %0 in union is incompatible with C++98">,
  InGroup<CXX98Compat>, DefaultIgnore;
def ext_union_member_of_reference_type : ExtWarn<
  "union member %0 has reference type %1, which is a Microsoft extension">,
  InGroup<MicrosoftUnionMemberReference>;
def err_union_member_of_reference_type : Error<
  "union member %0 has reference type %1">;
def ext_anonymous_struct_union_qualified : Extension<
  "anonymous %select{struct|union}0 cannot be '%1'">;
def err_different_return_type_for_overriding_virtual_function : Error<
  "virtual function %0 has a different return type "
  "%diff{($) than the function it overrides (which has return type $)|"
  "than the function it overrides}1,2">;
def note_overridden_virtual_function : Note<
  "overridden virtual function is here">;
def err_conflicting_overriding_cc_attributes : Error<
  "virtual function %0 has different calling convention attributes "
  "%diff{($) than the function it overrides (which has calling convention $)|"
  "than the function it overrides}1,2">;

def err_covariant_return_inaccessible_base : Error<
  "invalid covariant return for virtual function: %1 is a "
  "%select{private|protected}2 base class of %0">, AccessControl;
def err_covariant_return_ambiguous_derived_to_base_conv : Error<
  "return type of virtual function %3 is not covariant with the return type of "
  "the function it overrides (ambiguous conversion from derived class "
  "%0 to base class %1:%2)">;
def err_covariant_return_not_derived : Error<
  "return type of virtual function %0 is not covariant with the return type of "
  "the function it overrides (%1 is not derived from %2)">;
def err_covariant_return_incomplete : Error<
  "return type of virtual function %0 is not covariant with the return type of "
  "the function it overrides (%1 is incomplete)">;
def err_covariant_return_type_different_qualifications : Error<
  "return type of virtual function %0 is not covariant with the return type of "
  "the function it overrides (%1 has different qualifiers than %2)">;
def err_covariant_return_type_class_type_more_qualified : Error<
  "return type of virtual function %0 is not covariant with the return type of "
  "the function it overrides (class type %1 is more qualified than class "
  "type %2">;
  
// C++ constructors
def err_constructor_cannot_be : Error<"constructor cannot be declared '%0'">;
def err_invalid_qualified_constructor : Error<
  "'%0' qualifier is not allowed on a constructor">;
def err_ref_qualifier_constructor : Error<
  "ref-qualifier '%select{&&|&}0' is not allowed on a constructor">;

def err_constructor_return_type : Error<
  "constructor cannot have a return type">;
def err_constructor_redeclared : Error<"constructor cannot be redeclared">;
def err_constructor_byvalue_arg : Error<
  "copy constructor must pass its first argument by reference">;
def warn_no_constructor_for_refconst : Warning<
  "%select{struct|interface|union|class|enum}0 %1 does not declare any "
  "constructor to initialize its non-modifiable members">;
def note_refconst_member_not_initialized : Note<
  "%select{const|reference}0 member %1 will never be initialized">;
def ext_ms_explicit_constructor_call : ExtWarn<
  "explicit constructor calls are a Microsoft extension">,
  InGroup<MicrosoftExplicitConstructorCall>;

// C++ destructors
def err_destructor_not_member : Error<
  "destructor must be a non-static member function">;
def err_destructor_cannot_be : Error<"destructor cannot be declared '%0'">;
def err_invalid_qualified_destructor : Error<
  "'%0' qualifier is not allowed on a destructor">;
def err_ref_qualifier_destructor : Error<
  "ref-qualifier '%select{&&|&}0' is not allowed on a destructor">;
def err_destructor_return_type : Error<"destructor cannot have a return type">;
def err_destructor_redeclared : Error<"destructor cannot be redeclared">;
def err_destructor_with_params : Error<"destructor cannot have any parameters">;
def err_destructor_variadic : Error<"destructor cannot be variadic">;
def err_destructor_typedef_name : Error<
  "destructor cannot be declared using a %select{typedef|type alias}1 %0 of the class name">;
def err_destructor_name : Error<
  "expected the class name after '~' to name the enclosing class">;
def err_destructor_class_name : Error<
  "expected the class name after '~' to name a destructor">;
def err_ident_in_dtor_not_a_type : Error<
  "identifier %0 in object destruction expression does not name a type">;
def err_destructor_expr_type_mismatch : Error<
  "destructor type %0 in object destruction expression does not match the "
  "type %1 of the object being destroyed">;
def note_destructor_type_here : Note<
  "type %0 is declared here">;

def err_destructor_template : Error<
  "destructor cannot be declared as a template">;

// C++ initialization
def err_init_conversion_failed : Error<
  "cannot initialize %select{a variable|a parameter|return object|an "
  "exception object|a member subobject|an array element|a new value|a value|a "
  "base class|a constructor delegation|a vector element|a block element|a "
  "complex element|a lambda capture|a compound literal initializer|a "
  "related result|a parameter of CF audited function}0 "
  "%diff{of type $ with an %select{rvalue|lvalue}2 of type $|"
  "with an %select{rvalue|lvalue}2 of incompatible type}1,3"
  "%select{|: different classes%diff{ ($ vs $)|}5,6"
  "|: different number of parameters (%5 vs %6)"
  "|: type mismatch at %ordinal5 parameter%diff{ ($ vs $)|}6,7"
  "|: different return type%diff{ ($ vs $)|}5,6"
  "|: different qualifiers ("
  "%select{none|const|restrict|const and restrict|volatile|const and volatile|"
  "volatile and restrict|const, volatile, and restrict}5 vs "
  "%select{none|const|restrict|const and restrict|volatile|const and volatile|"
  "volatile and restrict|const, volatile, and restrict}6)"
  "|: different exception specifications}4">;

def err_lvalue_to_rvalue_ref : Error<"rvalue reference %diff{to type $ cannot "
  "bind to lvalue of type $|cannot bind to incompatible lvalue}0,1">;
def err_lvalue_reference_bind_to_initlist : Error<
  "%select{non-const|volatile}0 lvalue reference to type %1 cannot bind to an "
  "initializer list temporary">;
def err_lvalue_reference_bind_to_temporary : Error<
  "%select{non-const|volatile}0 lvalue reference %diff{to type $ cannot bind "
  "to a temporary of type $|cannot bind to incompatible temporary}1,2">;
def err_lvalue_reference_bind_to_unrelated : Error<
  "%select{non-const|volatile}0 lvalue reference "
  "%diff{to type $ cannot bind to a value of unrelated type $|"
  "cannot bind to a value of unrelated type}1,2">;
def err_reference_bind_drops_quals : Error<
  "binding value %diff{of type $ to reference to type $|to reference}0,1 "
  "drops %select{<<ERROR>>|'const'|'restrict'|'const' and 'restrict'|"
  "'volatile'|'const' and 'volatile'|'restrict' and 'volatile'|"
  "'const', 'restrict', and 'volatile'}2 qualifier%plural{1:|2:|4:|:s}2">;
def err_reference_bind_failed : Error<
  "reference %diff{to type $ could not bind to an %select{rvalue|lvalue}1 of "
  "type $|could not bind to %select{rvalue|lvalue}1 of incompatible type}0,2">;
def err_reference_bind_init_list : Error<
  "reference to type %0 cannot bind to an initializer list">;
def warn_temporary_array_to_pointer_decay : Warning<
  "pointer is initialized by a temporary array, which will be destroyed at the "
  "end of the full-expression">,
  InGroup<DiagGroup<"address-of-array-temporary">>;
def err_init_list_bad_dest_type : Error<
  "%select{|non-aggregate }0type %1 cannot be initialized with an initializer "
  "list">;
def err_member_function_call_bad_cvr : Error<"member function %0 not viable: "
    "'this' argument has type %1, but function is not marked "
    "%select{const|restrict|const or restrict|volatile|const or volatile|"
    "volatile or restrict|const, volatile, or restrict}2">;

def err_reference_bind_to_bitfield : Error<
  "%select{non-const|volatile}0 reference cannot bind to "
  "bit-field%select{| %1}2">;
def err_reference_bind_to_vector_element : Error<
  "%select{non-const|volatile}0 reference cannot bind to vector element">;
def err_reference_var_requires_init : Error<
  "declaration of reference variable %0 requires an initializer">;
def err_reference_without_init : Error<
  "reference to type %0 requires an initializer">;
def note_value_initialization_here : Note<
  "in value-initialization of type %0 here">;
def err_reference_has_multiple_inits : Error<
  "reference cannot be initialized with multiple values">;
def err_init_non_aggr_init_list : Error<
  "initialization of non-aggregate type %0 with an initializer list">;
def err_init_reference_member_uninitialized : Error<
  "reference member of type %0 uninitialized">;
def note_uninit_reference_member : Note<
  "uninitialized reference member is here">;
def warn_field_is_uninit : Warning<"field %0 is uninitialized when used here">,
  InGroup<Uninitialized>;
def warn_base_class_is_uninit : Warning<
  "base class %0 is uninitialized when used here to access %q1">,
  InGroup<Uninitialized>;
def warn_reference_field_is_uninit : Warning<
  "reference %0 is not yet bound to a value when used here">,
  InGroup<Uninitialized>;
def note_uninit_in_this_constructor : Note<
  "during field initialization in %select{this|the implicit default}0 "
  "constructor">;
def warn_static_self_reference_in_init : Warning<
  "static variable %0 is suspiciously used within its own initialization">,
  InGroup<UninitializedStaticSelfInit>;
def warn_uninit_self_reference_in_init : Warning<
  "variable %0 is uninitialized when used within its own initialization">,
  InGroup<Uninitialized>;
def warn_uninit_self_reference_in_reference_init : Warning<
  "reference %0 is not yet bound to a value when used within its own"
  " initialization">,
  InGroup<Uninitialized>;
def warn_uninit_var : Warning<
  "variable %0 is uninitialized when %select{used here|captured by block}1">,
  InGroup<Uninitialized>, DefaultIgnore;
def warn_sometimes_uninit_var : Warning<
  "variable %0 is %select{used|captured}1 uninitialized whenever "
  "%select{'%3' condition is %select{true|false}4|"
  "'%3' loop %select{is entered|exits because its condition is false}4|"
  "'%3' loop %select{condition is true|exits because its condition is false}4|"
  "switch %3 is taken|"
  "its declaration is reached|"
  "%3 is called}2">,
  InGroup<UninitializedSometimes>, DefaultIgnore;
def warn_maybe_uninit_var : Warning<
  "variable %0 may be uninitialized when "
  "%select{used here|captured by block}1">,
  InGroup<UninitializedMaybe>, DefaultIgnore;
def note_var_declared_here : Note<"variable %0 is declared here">;
def note_uninit_var_use : Note<
  "%select{uninitialized use occurs|variable is captured by block}0 here">;
def warn_uninit_byref_blockvar_captured_by_block : Warning<
  "block pointer variable %0 is uninitialized when captured by block">,
  InGroup<Uninitialized>, DefaultIgnore;
def note_block_var_fixit_add_initialization : Note<
  "did you mean to use __block %0?">;
def note_in_omitted_aggregate_initializer : Note<
  "in implicit initialization of %select{"
  "array element %1 with omitted initializer|"
  "field %1 with omitted initializer|"
  "trailing array elements in runtime-sized array new}0">;
def note_in_reference_temporary_list_initializer : Note<
  "in initialization of temporary of type %0 created to "
  "list-initialize this reference">;
def note_var_fixit_add_initialization : Note<
  "initialize the variable %0 to silence this warning">;
def note_uninit_fixit_remove_cond : Note<
  "remove the %select{'%1' if its condition|condition if it}0 "
  "is always %select{false|true}2">;
def err_init_incomplete_type : Error<"initialization of incomplete type %0">;
def err_list_init_in_parens : Error<"list-initializer for non-class type %0 "
  "must not be parenthesized">;

def warn_unsequenced_mod_mod : Warning<
  "multiple unsequenced modifications to %0">, InGroup<Unsequenced>;
def warn_unsequenced_mod_use : Warning<
  "unsequenced modification and access to %0">, InGroup<Unsequenced>;

def err_temp_copy_no_viable : Error<
  "no viable constructor %select{copying variable|copying parameter|"
  "returning object|throwing object|copying member subobject|copying array "
  "element|allocating object|copying temporary|initializing base subobject|"
  "initializing vector element|capturing value}0 of type %1">;
def ext_rvalue_to_reference_temp_copy_no_viable : Extension<
  "no viable constructor %select{copying variable|copying parameter|"
  "returning object|throwing object|copying member subobject|copying array "
  "element|allocating object|copying temporary|initializing base subobject|"
  "initializing vector element|capturing value}0 of type %1; C++98 requires a copy "
  "constructor when binding a reference to a temporary">,
  InGroup<BindToTemporaryCopy>;
def err_temp_copy_ambiguous : Error<
  "ambiguous constructor call when %select{copying variable|copying "
  "parameter|returning object|throwing object|copying member subobject|copying "
  "array element|allocating object|copying temporary|initializing base subobject|"
  "initializing vector element|capturing value}0 of type %1">;
def err_temp_copy_deleted : Error<
  "%select{copying variable|copying parameter|returning object|throwing "
  "object|copying member subobject|copying array element|allocating object|"
  "copying temporary|initializing base subobject|initializing vector element|"
  "capturing value}0 of type %1 invokes deleted constructor">;
def err_temp_copy_incomplete : Error<
  "copying a temporary object of incomplete type %0">;
def warn_cxx98_compat_temp_copy : Warning<
  "%select{copying variable|copying parameter|returning object|throwing "
  "object|copying member subobject|copying array element|allocating object|"
  "copying temporary|initializing base subobject|initializing vector element}1 "
  "of type %2 when binding a reference to a temporary would %select{invoke "
  "an inaccessible constructor|find no viable constructor|find ambiguous "
  "constructors|invoke a deleted constructor}0 in C++98">,
  InGroup<CXX98CompatBindToTemporaryCopy>, DefaultIgnore;
def err_selected_explicit_constructor : Error<
  "chosen constructor is explicit in copy-initialization">;
def note_explicit_ctor_deduction_guide_here : Note<
  "explicit %select{constructor|deduction guide}0 declared here">;

// C++11 decltype
def err_decltype_in_declarator : Error<
    "'decltype' cannot be used to name a declaration">;
    
// C++11 auto
def warn_cxx98_compat_auto_type_specifier : Warning<
  "'auto' type specifier is incompatible with C++98">,
  InGroup<CXX98Compat>, DefaultIgnore;
def err_auto_variable_cannot_appear_in_own_initializer : Error<
  "variable %0 declared with deduced type %1 "
  "cannot appear in its own initializer">;
def err_binding_cannot_appear_in_own_initializer : Error<
  "binding %0 cannot appear in the initializer of its own "
  "decomposition declaration">;
def err_illegal_decl_array_of_auto : Error<
  "'%0' declared as array of %1">;
def err_new_array_of_auto : Error<
  "cannot allocate array of 'auto'">;
def err_auto_not_allowed : Error<
  "%select{'auto'|'decltype(auto)'|'__auto_type'|"
  "use of "
  "%select{class template|function template|variable template|alias template|"
  "template template parameter|template}2 %3 requires template arguments; "
  "argument deduction}0 not allowed "
  "%select{in function prototype"
  "|in non-static struct member|in struct member"
  "|in non-static union member|in union member"
  "|in non-static class member|in interface member"
  "|in exception declaration|in template parameter until C++1z|in block literal"
  "|in template argument|in typedef|in type alias|in function return type"
  "|in conversion function type|here|in lambda parameter"
  "|in type allocated by 'new'|in K&R-style function parameter"
  "|in template parameter|in friend declaration}1">;
def err_dependent_deduced_tst : Error<
  "typename specifier refers to "
  "%select{class template|function template|variable template|alias template|"
  "template template parameter|template}0 member in %1; "
  "argument deduction not allowed here">;
def err_auto_not_allowed_var_inst : Error<
  "'auto' variable template instantiation is not allowed">;
def err_auto_var_requires_init : Error<
  "declaration of variable %0 with deduced type %1 requires an initializer">;
def err_auto_new_requires_ctor_arg : Error<
  "new expression for type %0 requires a constructor argument">;
def err_auto_new_list_init : Error<
  "new expression for type %0 cannot use list-initialization">;
def err_auto_var_init_no_expression : Error<
  "initializer for variable %0 with type %1 is empty">;
def err_auto_var_init_multiple_expressions : Error<
  "initializer for variable %0 with type %1 contains multiple expressions">;
def err_auto_var_init_paren_braces : Error<
  "cannot deduce type for variable %1 with type %2 from "
  "%select{parenthesized|nested}0 initializer list">;
def err_auto_new_ctor_multiple_expressions : Error<
  "new expression for type %0 contains multiple constructor arguments">;
def err_auto_missing_trailing_return : Error<
  "'auto' return without trailing return type; deduced return types are a "
  "C++14 extension">;
def err_deduced_return_type : Error<
  "deduced return types are a C++14 extension">;
def err_trailing_return_without_auto : Error<
  "function with trailing return type must specify return type 'auto', not %0">;
def err_trailing_return_in_parens : Error<
  "trailing return type may not be nested within parentheses">;
def err_auto_var_deduction_failure : Error<
  "variable %0 with type %1 has incompatible initializer of type %2">;
def err_auto_var_deduction_failure_from_init_list : Error<
  "cannot deduce actual type for variable %0 with type %1 from initializer list">;
def err_auto_new_deduction_failure : Error<
  "new expression for type %0 has incompatible constructor argument of type %1">;
def err_auto_different_deductions : Error<
  "%select{'auto'|'decltype(auto)'|'__auto_type'|template arguments}0 "
  "deduced as %1 in declaration of %2 and "
  "deduced as %3 in declaration of %4">;
def err_auto_non_deduced_not_alone : Error<
  "%select{function with deduced return type|"
  "declaration with trailing return type}0 "
  "must be the only declaration in its group">;
def err_implied_std_initializer_list_not_found : Error<
  "cannot deduce type of initializer list because std::initializer_list was "
  "not found; include <initializer_list>">;
def err_malformed_std_initializer_list : Error<
  "std::initializer_list must be a class template with a single type parameter">;
def warn_dangling_std_initializer_list : Warning<
  "array backing the initializer list will be destroyed at the end of "
  "%select{the full-expression|the constructor}0">,
  InGroup<DiagGroup<"dangling-initializer-list">>;
def err_auto_init_list_from_c : Error<
  "cannot use __auto_type with initializer list in C">;
def err_auto_bitfield : Error<
  "cannot pass bit-field as __auto_type initializer in C">;

// C++1y decltype(auto) type
def err_decltype_auto_invalid : Error<
  "'decltype(auto)' not allowed here">;
def err_decltype_auto_cannot_be_combined : Error<
  "'decltype(auto)' cannot be combined with other type specifiers">;
def err_decltype_auto_function_declarator_not_declaration : Error<
  "'decltype(auto)' can only be used as a return type "
  "in a function declaration">;
def err_decltype_auto_compound_type : Error<
  "cannot form %select{pointer to|reference to|array of}0 'decltype(auto)'">;
def err_decltype_auto_initializer_list : Error<
  "cannot deduce 'decltype(auto)' from initializer list">;

// C++1z deduced class template specialization types
def err_deduced_class_template_compound_type : Error<
  "cannot %select{form pointer to|form reference to|form array of|"
  "form function returning|use parentheses when declaring variable with}0 "
  "deduced class template specialization type">;
def err_deduced_non_class_template_specialization_type : Error<
  "%select{<error>|function template|variable template|alias template|"
  "template template parameter|template}0 %1 requires template arguments; "
  "argument deduction only allowed for class templates">;
def err_deduced_class_template_ctor_ambiguous : Error<
  "ambiguous deduction for template arguments of %0">;
def err_deduced_class_template_ctor_no_viable : Error<
  "no viable constructor or deduction guide for deduction of "
  "template arguments of %0">;
def err_deduced_class_template_incomplete : Error<
  "template %0 has no definition and no %select{|viable }1deduction guides "
  "for deduction of template arguments">;
def err_deduced_class_template_deleted : Error<
  "class template argument deduction for %0 selected a deleted constructor">;
def err_deduced_class_template_explicit : Error<
  "class template argument deduction for %0 selected an explicit "
  "%select{constructor|deduction guide}1 for copy-list-initialization">;
def err_deduction_guide_no_trailing_return_type : Error<
  "deduction guide declaration without trailing return type">;
def err_deduction_guide_bad_trailing_return_type : Error<
  "deduced type %1 of deduction guide is not %select{|written as }2"
  "a specialization of template %0">;
def err_deduction_guide_with_complex_decl : Error<
  "cannot specify any part of a return type in the "
  "declaration of a deduction guide">;
def err_deduction_guide_invalid_specifier : Error<
  "deduction guide cannot be declared '%0'">;
def err_deduction_guide_name_not_class_template : Error<
  "cannot specify deduction guide for "
  "%select{<error>|function template|variable template|alias template|"
  "template template parameter|dependent template name}0 %1">;
def err_deduction_guide_wrong_scope : Error<
  "deduction guide must be declared in the same scope as template %q0">;
def err_deduction_guide_defines_function : Error<
  "deduction guide cannot have a function definition">;
def err_deduction_guide_explicit_mismatch : Error<
  "deduction guide is %select{not |}0declared 'explicit' but "
  "previous declaration was%select{ not|}0">;
def err_deduction_guide_specialized : Error<"deduction guide cannot be "
  "%select{explicitly instantiated|explicitly specialized}0">;
def err_deduction_guide_template_not_deducible : Error<
    "deduction guide template contains "
    "%select{a template parameter|template parameters}0 that cannot be "
    "deduced">;

// C++1y deduced return types
def err_auto_fn_deduction_failure : Error<
  "cannot deduce return type %0 from returned value of type %1">;
def err_auto_fn_different_deductions : Error<
  "'%select{auto|decltype(auto)}0' in return type deduced as %1 here but "
  "deduced as %2 in earlier return statement">;
def err_auto_fn_used_before_defined : Error<
  "function %0 with deduced return type cannot be used before it is defined">;
def err_auto_fn_no_return_but_not_auto : Error<
  "cannot deduce return type %0 for function with no return statements">;
def err_auto_fn_return_void_but_not_auto : Error<
  "cannot deduce return type %0 from omitted return expression">;
def err_auto_fn_return_init_list : Error<
  "cannot deduce return type from initializer list">;
def err_auto_fn_virtual : Error<
  "function with deduced return type cannot be virtual">;

// C++11 override control
def override_keyword_only_allowed_on_virtual_member_functions : Error<
  "only virtual member functions can be marked '%0'">;
def override_keyword_hides_virtual_member_function : Error<
  "non-virtual member function marked '%0' hides virtual member "
  "%select{function|functions}1">;
def err_function_marked_override_not_overriding : Error<
  "%0 marked 'override' but does not override any member functions">;
def warn_function_marked_not_override_overriding : Warning <
  "%0 overrides a member function but is not marked 'override'">,
  InGroup<CXX11WarnOverrideMethod>;
def err_class_marked_final_used_as_base : Error<
  "base %0 is marked '%select{final|sealed}1'">;
def warn_abstract_final_class : Warning<
  "abstract class is marked '%select{final|sealed}0'">, InGroup<AbstractFinalClass>;

// C++11 attributes
def err_repeat_attribute : Error<"%0 attribute cannot be repeated">;

// C++11 final
def err_final_function_overridden : Error<
  "declaration of %0 overrides a '%select{final|sealed}1' function">;

// C++11 scoped enumerations
def err_enum_invalid_underlying : Error<
  "non-integral type %0 is an invalid underlying type">;
def err_enumerator_too_large : Error<
  "enumerator value is not representable in the underlying type %0">;
def ext_enumerator_too_large : ExtWarn<
  "enumerator value is not representable in the underlying type %0">,
  InGroup<MicrosoftEnumValue>;
def err_enumerator_wrapped : Error<
  "enumerator value %0 is not representable in the underlying type %1">;
def err_enum_redeclare_type_mismatch : Error<
  "enumeration redeclared with different underlying type %0 (was %1)">;
def err_enum_redeclare_fixed_mismatch : Error<
  "enumeration previously declared with %select{non|}0fixed underlying type">;
def err_enum_redeclare_scoped_mismatch : Error<
  "enumeration previously declared as %select{un|}0scoped">;
def err_enum_class_reference : Error<
  "reference to %select{|scoped }0enumeration must use 'enum' "
  "not 'enum class'">;
def err_only_enums_have_underlying_types : Error<
  "only enumeration types have underlying types">;
def err_underlying_type_of_incomplete_enum : Error<
  "cannot determine underlying type of incomplete enumeration type %0">;

// C++11 delegating constructors
def err_delegating_ctor : Error<
  "delegating constructors are permitted only in C++11">;
def warn_cxx98_compat_delegating_ctor : Warning<
  "delegating constructors are incompatible with C++98">,
  InGroup<CXX98Compat>, DefaultIgnore;
def err_delegating_initializer_alone : Error<
  "an initializer for a delegating constructor must appear alone">;
def warn_delegating_ctor_cycle : Warning<
  "constructor for %0 creates a delegation cycle">, DefaultError,
  InGroup<DelegatingCtorCycles>;
def note_it_delegates_to : Note<"it delegates to">;
def note_which_delegates_to : Note<"which delegates to">;

// C++11 range-based for loop
def err_for_range_decl_must_be_var : Error<
  "for range declaration must declare a variable">;
def err_for_range_storage_class : Error<
  "loop variable %0 may not be declared %select{'extern'|'static'|"
  "'__private_extern__'|'auto'|'register'|'constexpr'}1">;
def err_type_defined_in_for_range : Error<
  "types may not be defined in a for range declaration">;
def err_for_range_deduction_failure : Error<
  "cannot use type %0 as a range">;
def err_for_range_incomplete_type : Error<
  "cannot use incomplete type %0 as a range">;
def err_for_range_iter_deduction_failure : Error<
  "cannot use type %0 as an iterator">;
def err_for_range_member_begin_end_mismatch : Error<
  "range type %0 has '%select{begin|end}1' member but no '%select{end|begin}1' member">;
def ext_for_range_begin_end_types_differ : ExtWarn<
  "'begin' and 'end' returning different types (%0 and %1) is a C++1z extension">,
  InGroup<CXX1z>;
def warn_for_range_begin_end_types_differ : Warning<
  "'begin' and 'end' returning different types (%0 and %1) is incompatible "
  "with C++ standards before C++1z">, InGroup<CXXPre1zCompat>, DefaultIgnore;
def note_in_for_range: Note<
  "when looking up '%select{begin|end}0' function for range expression "
  "of type %1">;
def err_for_range_invalid: Error<
  "invalid range expression of type %0; no viable '%select{begin|end}1' "
  "function available">;
def err_range_on_array_parameter : Error<
  "cannot build range expression with array function parameter %0 since "
  "parameter with array type %1 is treated as pointer type %2">;
def err_for_range_dereference : Error<
  "invalid range expression of type %0; did you mean to dereference it "
  "with '*'?">;
def note_for_range_invalid_iterator : Note <
  "in implicit call to 'operator%select{!=|*|++}0' for iterator of type %1">;
def note_for_range_begin_end : Note<
  "selected '%select{begin|end}0' %select{function|template }1%2 with iterator type %3">;
def warn_for_range_const_reference_copy : Warning<
  "loop variable %0 "
  "%diff{has type $ but is initialized with type $"
  "| is initialized with a value of a different type}1,2 resulting in a copy">,
  InGroup<RangeLoopAnalysis>, DefaultIgnore;
def note_use_type_or_non_reference : Note<
  "use non-reference type %0 to keep the copy or type %1 to prevent copying">;
def warn_for_range_variable_always_copy : Warning<
  "loop variable %0 is always a copy because the range of type %1 does not "
  "return a reference">,
  InGroup<RangeLoopAnalysis>, DefaultIgnore;
def note_use_non_reference_type : Note<"use non-reference type %0">;
def warn_for_range_copy : Warning<
  "loop variable %0 of type %1 creates a copy from type %2">,
  InGroup<RangeLoopAnalysis>, DefaultIgnore;
def note_use_reference_type : Note<"use reference type %0 to prevent copying">;

// [Meta] tuple and pack loops
def note_loop_body_instantiation_here : Note<
  "in instantiation of loop body expansion">;

// C++11 constexpr
def warn_cxx98_compat_constexpr : Warning<
  "'constexpr' specifier is incompatible with C++98">,
  InGroup<CXX98Compat>, DefaultIgnore;
// FIXME: Maybe this should also go in -Wc++14-compat?
def warn_cxx14_compat_constexpr_not_const : Warning<
  "'constexpr' non-static member function will not be implicitly 'const' "
  "in C++14; add 'const' to avoid a change in behavior">,
  InGroup<DiagGroup<"constexpr-not-const">>;
def err_invalid_constexpr : Error<
  "%select{function parameter|typedef|non-static data member}0 "
  "cannot be constexpr">;
def err_invalid_constexpr_member : Error<"non-static data member cannot be "
  "constexpr%select{; did you intend to make it %select{const|static}0?|}1">;
def err_constexpr_tag : Error<
  "%select{class|struct|interface|union|enum|class prototype}0 cannot be "
  "marked constexpr">;
def err_constexpr_dtor : Error<"destructor cannot be marked constexpr">;
def err_constexpr_no_declarators : Error<
  "constexpr can only be used in variable and function declarations">;
def err_invalid_constexpr_var_decl : Error<
  "constexpr variable declaration must be a definition">;
def err_constexpr_static_mem_var_requires_init : Error<
  "declaration of constexpr static data member %0 requires an initializer">;
def err_constexpr_var_non_literal : Error<
  "constexpr variable cannot have non-literal type %0">;
def err_constexpr_var_requires_const_init : Error<
  "constexpr variable %0 must be initialized by a constant expression">;
def err_constexpr_redecl_mismatch : Error<
  "%select{non-constexpr declaration of %0 follows constexpr declaration"
  "|constexpr declaration of %0 follows non-constexpr declaration}1">;
def err_constexpr_virtual : Error<"virtual function cannot be constexpr">;
def err_constexpr_virtual_base : Error<
  "constexpr %select{member function|constructor}0 not allowed in "
  "%select{struct|interface|class}1 with virtual base "
  "%plural{1:class|:classes}2">;
def note_non_literal_incomplete : Note<
  "incomplete type %0 is not a literal type">;
def note_non_literal_virtual_base : Note<"%select{struct|interface|class}0 "
  "with virtual base %plural{1:class|:classes}1 is not a literal type">;
def note_constexpr_virtual_base_here : Note<"virtual base class declared here">;
def err_constexpr_non_literal_return : Error<
  "constexpr function's return type %0 is not a literal type">;
def err_constexpr_non_literal_param : Error<
  "constexpr %select{function|constructor}1's %ordinal0 parameter type %2 is "
  "not a literal type">;
def err_constexpr_body_invalid_stmt : Error<
  "statement not allowed in constexpr %select{function|constructor}0">;
def ext_constexpr_body_invalid_stmt : ExtWarn<
  "use of this statement in a constexpr %select{function|constructor}0 "
  "is a C++14 extension">, InGroup<CXX14>;
def warn_cxx11_compat_constexpr_body_invalid_stmt : Warning<
  "use of this statement in a constexpr %select{function|constructor}0 "
  "is incompatible with C++ standards before C++14">,
  InGroup<CXXPre14Compat>, DefaultIgnore;
def ext_constexpr_type_definition : ExtWarn<
  "type definition in a constexpr %select{function|constructor}0 "
  "is a C++14 extension">, InGroup<CXX14>;
def warn_cxx11_compat_constexpr_type_definition : Warning<
  "type definition in a constexpr %select{function|constructor}0 "
  "is incompatible with C++ standards before C++14">,
  InGroup<CXXPre14Compat>, DefaultIgnore;
def err_constexpr_vla : Error<
  "variably-modified type %0 cannot be used in a constexpr "
  "%select{function|constructor}1">;
def ext_constexpr_local_var : ExtWarn<
  "variable declaration in a constexpr %select{function|constructor}0 "
  "is a C++14 extension">, InGroup<CXX14>;
def warn_cxx11_compat_constexpr_local_var : Warning<
  "variable declaration in a constexpr %select{function|constructor}0 "
  "is incompatible with C++ standards before C++14">,
  InGroup<CXXPre14Compat>, DefaultIgnore;
def err_constexpr_local_var_static : Error<
  "%select{static|thread_local}1 variable not permitted in a constexpr "
  "%select{function|constructor}0">;
def err_constexpr_local_var_non_literal_type : Error<
  "variable of non-literal type %1 cannot be defined in a constexpr "
  "%select{function|constructor}0">;
def err_constexpr_local_var_no_init : Error<
  "variables defined in a constexpr %select{function|constructor}0 must be "
  "initialized">;
def ext_constexpr_function_never_constant_expr : ExtWarn<
  "constexpr %select{function|constructor}0 never produces a "
  "constant expression">, InGroup<DiagGroup<"invalid-constexpr">>, DefaultError;
def err_attr_cond_never_constant_expr : Error<
  "%0 attribute expression never produces a constant expression">;
def err_diagnose_if_invalid_diagnostic_type : Error<
  "invalid diagnostic type for 'diagnose_if'; use \"error\" or \"warning\" "
  "instead">;
def err_constexpr_body_no_return : Error<
  "no return statement in constexpr function">;
def err_constexpr_return_missing_expr : Error<
  "non-void constexpr function %0 should return a value">;
def warn_cxx11_compat_constexpr_body_no_return : Warning<
  "constexpr function with no return statements is incompatible with C++ "
  "standards before C++14">, InGroup<CXXPre14Compat>, DefaultIgnore;
def ext_constexpr_body_multiple_return : ExtWarn<
  "multiple return statements in constexpr function is a C++14 extension">,
  InGroup<CXX14>;
def warn_cxx11_compat_constexpr_body_multiple_return : Warning<
  "multiple return statements in constexpr function "
  "is incompatible with C++ standards before C++14">,
  InGroup<CXXPre14Compat>, DefaultIgnore;
def note_constexpr_body_previous_return : Note<
  "previous return statement is here">;
def err_constexpr_function_try_block : Error<
  "function try block not allowed in constexpr %select{function|constructor}0">;
def err_constexpr_union_ctor_no_init : Error<
  "constexpr union constructor does not initialize any member">;
def err_constexpr_ctor_missing_init : Error<
  "constexpr constructor must initialize all members">;
def note_constexpr_ctor_missing_init : Note<
  "member not initialized by constructor">;
def note_non_literal_no_constexpr_ctors : Note<
  "%0 is not literal because it is not an aggregate and has no constexpr "
  "constructors other than copy or move constructors">;
def note_non_literal_base_class : Note<
  "%0 is not literal because it has base class %1 of non-literal type">;
def note_non_literal_field : Note<
  "%0 is not literal because it has data member %1 of "
  "%select{non-literal|volatile}3 type %2">;
def note_non_literal_user_provided_dtor : Note<
  "%0 is not literal because it has a user-provided destructor">;
def note_non_literal_nontrivial_dtor : Note<
  "%0 is not literal because it has a non-trivial destructor">;
def warn_private_extern : Warning<
  "use of __private_extern__ on a declaration may not produce external symbol "
  "private to the linkage unit and is deprecated">, InGroup<PrivateExtern>;
def note_private_extern : Note<
  "use __attribute__((visibility(\"hidden\"))) attribute instead">;

// C++ Concepts TS
def err_concept_wrong_decl_kind : Error<
  "'concept' can only appear on the definition of a function template or variable template">;
def err_concept_decls_may_only_appear_in_namespace_scope : Error<
  "concept declarations may only appear in namespace scope">;
def err_function_concept_not_defined : Error<
  "function concept declaration must be a definition">;
def err_var_concept_not_initialized : Error<
  "variable concept declaration must be initialized">;
def err_function_concept_exception_spec : Error<
  "function concept cannot have exception specification">;
def err_concept_decl_invalid_specifiers : Error<
  "%select{variable|function}0 concept cannot be declared "
  "'%select{thread_local|inline|friend|constexpr}1'">;
def err_function_concept_with_params : Error<
  "function concept cannot have any parameters">;
def err_function_concept_bool_ret : Error<
  "declared return type of function concept must be 'bool'">;
def err_variable_concept_bool_decl : Error<
  "declared type of variable concept must be 'bool'">;
def err_concept_specified_specialization : Error<
  "'concept' cannot be applied on an "
  "%select{explicit instantiation|explicit specialization|partial specialization}0">;
def err_concept_specialized : Error<
  "%select{function|variable}0 concept cannot be "
  "%select{explicitly instantiated|explicitly specialized|partially specialized}1">;

def err_template_different_associated_constraints : Error<
  "associated constraints differ in template redeclaration">;

// C++11 char16_t/char32_t
def warn_cxx98_compat_unicode_type : Warning<
  "'%0' type specifier is incompatible with C++98">,
  InGroup<CXX98Compat>, DefaultIgnore;

// __make_integer_seq
def err_integer_sequence_negative_length : Error<
  "integer sequences must have non-negative sequence length">;
def err_integer_sequence_integral_element_type : Error<
  "integer sequences must have integral element type">;

// __type_pack_element
def err_type_pack_element_out_of_bounds : Error<
  "a parameter pack may not be accessed at an out of bounds index">;

// Objective-C++
def err_objc_decls_may_only_appear_in_global_scope : Error<
  "Objective-C declarations may only appear in global scope">;
def warn_auto_var_is_id : Warning<
  "'auto' deduced as 'id' in declaration of %0">,
  InGroup<DiagGroup<"auto-var-id">>;

// Attributes
def err_nsobject_attribute : Error<
  "'NSObject' attribute is for pointer types only">;
def err_attributes_are_not_compatible : Error<
  "%0 and %1 attributes are not compatible">;
def err_attribute_wrong_number_arguments : Error<
  "%0 attribute %plural{0:takes no arguments|1:takes one argument|"
  ":requires exactly %1 arguments}1">;
def err_attribute_too_many_arguments : Error<
  "%0 attribute takes no more than %1 argument%s1">;
def err_attribute_too_few_arguments : Error<
  "%0 attribute takes at least %1 argument%s1">;
def err_attribute_invalid_vector_type : Error<"invalid vector element type %0">;
def err_attribute_bad_neon_vector_size : Error<
  "Neon vector size must be 64 or 128 bits">;
def err_attribute_requires_positive_integer : Error<
  "%0 attribute requires a positive integral compile time constant expression">;
def err_attribute_requires_opencl_version : Error<
  "%0 attribute requires OpenCL version %1%select{| or above}2">;
def warn_unsupported_target_attribute
    : Warning<"Ignoring unsupported '%0' in the target attribute string">,
    InGroup<IgnoredAttributes>;
def err_attribute_unsupported
    : Error<"%0 attribute is not supported for this target">;
// The err_*_attribute_argument_not_int are separate because they're used by
// VerifyIntegerConstantExpression.
def err_aligned_attribute_argument_not_int : Error<
  "'aligned' attribute requires integer constant">;
def err_align_value_attribute_argument_not_int : Error<
  "'align_value' attribute requires integer constant">;
def err_alignas_attribute_wrong_decl_type : Error<
  "%0 attribute cannot be applied to a %select{function parameter|"
  "variable with 'register' storage class|'catch' variable|bit-field}1">;
def err_alignas_missing_on_definition : Error<
  "%0 must be specified on definition if it is specified on any declaration">;
def note_alignas_on_declaration : Note<"declared with %0 attribute here">;
def err_alignas_mismatch : Error<
  "redeclaration has different alignment requirement (%1 vs %0)">;
def err_alignas_underaligned : Error<
  "requested alignment is less than minimum alignment of %1 for type %0">;
def err_attribute_argument_n_type : Error<
  "%0 attribute requires parameter %1 to be %select{int or bool|an integer "
  "constant|a string|an identifier}2">;
def err_attribute_argument_type : Error<
  "%0 attribute requires %select{int or bool|an integer "
  "constant|a string|an identifier}1">;
def err_attribute_argument_outof_range : Error<
  "%0 attribute requires integer constant between %1 and %2 inclusive">;
def err_init_priority_object_attr : Error<
  "can only use 'init_priority' attribute on file-scope definitions "
  "of objects of class type">;
def err_attribute_argument_vec_type_hint : Error<
  "invalid attribute argument %0 - expecting a vector or vectorizable scalar type">;
def err_attribute_argument_out_of_bounds : Error<
  "%0 attribute parameter %1 is out of bounds">;
def err_attribute_only_once_per_parameter : Error<
  "%0 attribute can only be applied once per parameter">;
def err_attribute_uuid_malformed_guid : Error<
  "uuid attribute contains a malformed GUID">;
def err_mismatched_uuid : Error<"uuid does not match previous declaration">;
def note_previous_uuid : Note<"previous uuid specified here">;
def warn_attribute_pointers_only : Warning<
  "%0 attribute only applies to%select{| constant}1 pointer arguments">,
  InGroup<IgnoredAttributes>;
def err_attribute_pointers_only : Error<warn_attribute_pointers_only.Text>;
def err_attribute_integers_only : Error<
  "%0 attribute argument may only refer to a function parameter of integer "
  "type">;
def warn_attribute_return_pointers_only : Warning<
  "%0 attribute only applies to return values that are pointers">,
  InGroup<IgnoredAttributes>;
def warn_attribute_return_pointers_refs_only : Warning<
  "%0 attribute only applies to return values that are pointers or references">,
  InGroup<IgnoredAttributes>;
def warn_attribute_pointer_or_reference_only : Warning<
  "%0 attribute only applies to a pointer or reference (%1 is invalid)">,
  InGroup<IgnoredAttributes>;
def err_attribute_no_member_pointers : Error<
  "%0 attribute cannot be used with pointers to members">;
def err_attribute_invalid_implicit_this_argument : Error<
  "%0 attribute is invalid for the implicit this argument">;
def err_ownership_type : Error<
  "%0 attribute only applies to %select{pointer|integer}1 arguments">;
def err_ownership_returns_index_mismatch : Error<
  "'ownership_returns' attribute index does not match; here it is %0">;
def note_ownership_returns_index_mismatch : Note<
  "declared with index %0 here">;
def err_format_strftime_third_parameter : Error<
  "strftime format attribute requires 3rd parameter to be 0">;
def err_format_attribute_requires_variadic : Error<
  "format attribute requires variadic function">;
def err_format_attribute_not : Error<"format argument not %0">;
def err_format_attribute_result_not : Error<"function does not return %0">;
def err_format_attribute_implicit_this_format_string : Error<
  "format attribute cannot specify the implicit this argument as the format "
  "string">;
def err_init_method_bad_return_type : Error<
  "init methods must return an object pointer type, not %0">;
def err_attribute_invalid_size : Error<
  "vector size not an integral multiple of component size">;
def err_attribute_zero_size : Error<"zero vector size">;
def err_attribute_size_too_large : Error<"vector size too large">;
def err_typecheck_vector_not_convertable : Error<
  "cannot convert between vector values of different size (%0 and %1)">;
def err_typecheck_vector_not_convertable_non_scalar : Error<
  "cannot convert between vector and non-scalar values (%0 and %1)">;
def err_typecheck_vector_lengths_not_equal : Error<
  "vector operands do not have the same number of elements (%0 and %1)">;
def warn_typecheck_vector_element_sizes_not_equal : Warning<
  "vector operands do not have the same elements sizes (%0 and %1)">,
  InGroup<DiagGroup<"vec-elem-size">>, DefaultError;
def err_ext_vector_component_exceeds_length : Error<
  "vector component access exceeds type %0">;
def err_ext_vector_component_name_illegal : Error<
  "illegal vector component name '%0'">;
def err_attribute_address_space_negative : Error<
  "address space is negative">;
def err_attribute_address_space_too_high : Error<
  "address space is larger than the maximum supported (%0)">;
def err_attribute_address_multiple_qualifiers : Error<
  "multiple address spaces specified for type">;
def err_attribute_address_function_type : Error<
  "function type may not be qualified with an address space">;
def err_as_qualified_auto_decl : Error<
  "automatic variable qualified with an address space">;
def err_arg_with_address_space : Error<
  "parameter may not be qualified with an address space">;
def err_field_with_address_space : Error<
  "field may not be qualified with an address space">;
def err_attr_objc_ownership_redundant : Error<
  "the type %0 is already explicitly ownership-qualified">;
def err_invalid_nsnumber_type : Error<
  "%0 is not a valid literal type for NSNumber">;
def err_objc_illegal_boxed_expression_type : Error<
  "illegal type %0 used in a boxed expression">;
def err_objc_non_trivially_copyable_boxed_expression_type : Error<
  "non-trivially copyable type %0 cannot be used in a boxed expression">;
def err_objc_incomplete_boxed_expression_type : Error<
  "incomplete type %0 used in a boxed expression">;
def err_undeclared_objc_literal_class : Error<
  "definition of class %0 must be available to use Objective-C "
  "%select{array literals|dictionary literals|numeric literals|boxed expressions|"
  "string literals}1">;
def err_undeclared_boxing_method : Error<
  "declaration of %0 is missing in %1 class">;
def err_objc_literal_method_sig : Error<
  "literal construction method %0 has incompatible signature">;
def note_objc_literal_method_param : Note<
  "%select{first|second|third}0 parameter has unexpected type %1 "
  "(should be %2)">;
def note_objc_literal_method_return : Note<
  "method returns unexpected type %0 (should be an object type)">;
def err_invalid_collection_element : Error<
  "collection element of type %0 is not an Objective-C object">;
def err_box_literal_collection : Error<
  "%select{string|character|boolean|numeric}0 literal must be prefixed by '@' "
  "in a collection">;
def warn_objc_literal_comparison : Warning<
  "direct comparison of %select{an array literal|a dictionary literal|"
  "a numeric literal|a boxed expression|}0 has undefined behavior">,
  InGroup<ObjCLiteralComparison>;
def err_missing_atsign_prefix : Error<
  "string literal must be prefixed by '@' ">;
def warn_objc_string_literal_comparison : Warning<
  "direct comparison of a string literal has undefined behavior">, 
  InGroup<ObjCStringComparison>;
def warn_concatenated_nsarray_literal : Warning<
  "concatenated NSString literal for an NSArray expression - "
  "possibly missing a comma">,
  InGroup<ObjCStringConcatenation>;
def note_objc_literal_comparison_isequal : Note<
  "use 'isEqual:' instead">;
def warn_objc_collection_literal_element : Warning<
  "object of type %0 is not compatible with "
  "%select{array element type|dictionary key type|dictionary value type}1 %2">,
  InGroup<ObjCLiteralConversion>;
def err_swift_param_attr_not_swiftcall : Error<
  "'%0' parameter can only be used with swiftcall calling convention">;
def err_swift_indirect_result_not_first : Error<
  "'swift_indirect_result' parameters must be first parameters of function">;
def err_swift_error_result_not_after_swift_context : Error<
  "'swift_error_result' parameter must follow 'swift_context' parameter">;
def err_swift_abi_parameter_wrong_type : Error<
  "'%0' parameter must have pointer%select{| to unqualified pointer}1 type; "
  "type here is %2">;

def err_attribute_argument_invalid : Error<
  "%0 attribute argument is invalid: %select{max must be 0 since min is 0|"
  "min must not be greater than max}1">;
def err_attribute_argument_is_zero : Error<
  "%0 attribute must be greater than 0">;
def warn_attribute_argument_n_negative : Warning<
  "%0 attribute parameter %1 is negative and will be ignored">,
  InGroup<CudaCompat>;
def err_property_function_in_objc_container : Error<
  "use of Objective-C property in function nested in Objective-C "
  "container not supported, move function outside its container">;

let CategoryName = "Cocoa API Issue" in {
def warn_objc_redundant_literal_use : Warning<
  "using %0 with a literal is redundant">, InGroup<ObjCRedundantLiteralUse>;
}

def err_attr_tlsmodel_arg : Error<"tls_model must be \"global-dynamic\", "
  "\"local-dynamic\", \"initial-exec\" or \"local-exec\"">;

def err_tls_var_aligned_over_maximum : Error<
  "alignment (%0) of thread-local variable %1 is greater than the maximum supported "
  "alignment (%2) for a thread-local variable on this target">;

def err_only_annotate_after_access_spec : Error<
  "access specifier can only have annotation attributes">;

def err_attribute_section_invalid_for_target : Error<
  "argument to 'section' attribute is not valid for this target: %0">;
def warn_mismatched_section : Warning<
  "section does not match previous declaration">, InGroup<Section>;

def err_anonymous_property: Error<
  "anonymous property is not supported">;
def err_property_is_variably_modified : Error<
  "property %0 has a variably modified type">;
def err_no_accessor_for_property : Error<
  "no %select{getter|setter}0 defined for property %1">;
def err_cannot_find_suitable_accessor : Error<
  "cannot find suitable %select{getter|setter}0 for property %1">;

def warn_alloca_align_alignof : Warning<
  "second argument to __builtin_alloca_with_align is supposed to be in bits">,
  InGroup<DiagGroup<"alloca-with-align-alignof">>;

def err_alignment_too_small : Error<
  "requested alignment must be %0 or greater">;
def err_alignment_too_big : Error<
  "requested alignment must be %0 or smaller">;
def err_alignment_not_power_of_two : Error<
  "requested alignment is not a power of 2">;
def err_alignment_dependent_typedef_name : Error<
  "requested alignment is dependent but declaration is not dependent">;

def err_attribute_aligned_too_great : Error<
  "requested alignment must be %0 bytes or smaller">;
def warn_redeclaration_without_attribute_prev_attribute_ignored : Warning<
  "%q0 redeclared without %1 attribute: previous %1 ignored">,
  InGroup<MicrosoftInconsistentDllImport>;
def warn_redeclaration_without_import_attribute : Warning<
  "%q0 redeclared without 'dllimport' attribute: 'dllexport' attribute added">,
  InGroup<MicrosoftInconsistentDllImport>;
def warn_dllimport_dropped_from_inline_function : Warning<
  "%q0 redeclared inline; %1 attribute ignored">,
  InGroup<IgnoredAttributes>;
def warn_attribute_ignored : Warning<"%0 attribute ignored">,
  InGroup<IgnoredAttributes>;
def warn_attribute_ignored_on_inline :
  Warning<"%0 attribute ignored on inline function">,
  InGroup<IgnoredAttributes>;
def warn_attribute_after_definition_ignored : Warning<
  "attribute %0 after definition is ignored">,
   InGroup<IgnoredAttributes>;
def warn_unknown_attribute_ignored : Warning<
  "unknown attribute %0 ignored">, InGroup<UnknownAttributes>;
def warn_cxx11_gnu_attribute_on_type : Warning<
  "attribute %0 ignored, because it cannot be applied to a type">,
  InGroup<IgnoredAttributes>;
def warn_unhandled_ms_attribute_ignored : Warning<
  "__declspec attribute %0 is not supported">, 
  InGroup<IgnoredAttributes>;
def err_decl_attribute_invalid_on_stmt : Error<
  "%0 attribute cannot be applied to a statement">;
def err_stmt_attribute_invalid_on_decl : Error<
  "%0 attribute cannot be applied to a declaration">;
def warn_declspec_attribute_ignored : Warning<
  "attribute %0 is ignored, place it after "
  "\"%select{class|struct|interface|union|enum|class prototype}1\" to apply "
  "attribute to type declaration">, InGroup<IgnoredAttributes>;
def warn_attribute_precede_definition : Warning<
  "attribute declaration must precede definition">,
  InGroup<IgnoredAttributes>;
def warn_attribute_void_function_method : Warning<
  "attribute %0 cannot be applied to "
  "%select{functions|Objective-C method}1 without return value">,
  InGroup<IgnoredAttributes>;
def warn_attribute_weak_on_field : Warning<
  "__weak attribute cannot be specified on a field declaration">,
  InGroup<IgnoredAttributes>;
def warn_gc_attribute_weak_on_local : Warning<
  "Objective-C GC does not allow weak variables on the stack">,
  InGroup<IgnoredAttributes>;
def warn_nsobject_attribute : Warning<
  "'NSObject' attribute may be put on a typedef only; attribute is ignored">,
  InGroup<NSobjectAttribute>;
def warn_independentclass_attribute : Warning<
  "'objc_independent_class' attribute may be put on a typedef only; "
  "attribute is ignored">,
  InGroup<IndependentClassAttribute>;
def warn_ptr_independentclass_attribute : Warning<
  "'objc_independent_class' attribute may be put on Objective-C object "
  "pointer type only; attribute is ignored">,
  InGroup<IndependentClassAttribute>;
def warn_attribute_weak_on_local : Warning<
  "__weak attribute cannot be specified on an automatic variable when ARC "
  "is not enabled">,
  InGroup<IgnoredAttributes>;
def warn_weak_identifier_undeclared : Warning<
  "weak identifier %0 never declared">;
def err_attribute_weak_static : Error<
  "weak declaration cannot have internal linkage">;
def err_attribute_selectany_non_extern_data : Error<
  "'selectany' can only be applied to data items with external linkage">;
def err_declspec_thread_on_thread_variable : Error<
  "'__declspec(thread)' applied to variable that already has a "
  "thread-local storage specifier">;
def err_attribute_dll_not_extern : Error<
  "%q0 must have external linkage when declared %q1">;
def err_attribute_dll_thread_local : Error<
  "%q0 cannot be thread local when declared %q1">;
def err_attribute_dll_lambda : Error<
  "lambda cannot be declared %0">;
def warn_attribute_invalid_on_definition : Warning<
  "'%0' attribute cannot be specified on a definition">,
  InGroup<IgnoredAttributes>;
def err_attribute_dll_redeclaration : Error<
  "redeclaration of %q0 cannot add %q1 attribute">;
def warn_attribute_dll_redeclaration : Warning<
  "redeclaration of %q0 should not add %q1 attribute">,
  InGroup<DiagGroup<"dll-attribute-on-redeclaration">>;
def err_attribute_dllimport_function_definition : Error<
  "dllimport cannot be applied to non-inline function definition">;
def err_attribute_dll_deleted : Error<
  "attribute %q0 cannot be applied to a deleted function">;
def err_attribute_dllimport_data_definition : Error<
  "definition of dllimport data">;
def err_attribute_dllimport_static_field_definition : Error<
  "definition of dllimport static field not allowed">;
def warn_attribute_dllimport_static_field_definition : Warning<
  "definition of dllimport static field">,
  InGroup<DiagGroup<"dllimport-static-field-def">>;
def warn_attribute_dllexport_explicit_instantiation_decl : Warning<
  "explicit instantiation declaration should not be 'dllexport'">,
  InGroup<DiagGroup<"dllexport-explicit-instantiation-decl">>;
def warn_invalid_initializer_from_system_header : Warning<
  "invalid constructor form class in system header, should not be explicit">,
  InGroup<DiagGroup<"invalid-initializer-from-system-header">>;
def note_used_in_initialization_here : Note<"used in initialization here">;
def err_attribute_dll_member_of_dll_class : Error<
  "attribute %q0 cannot be applied to member of %q1 class">;
def warn_attribute_dll_instantiated_base_class : Warning<
  "propagating dll attribute to %select{already instantiated|explicitly specialized}0 "
  "base class template without dll attribute is not supported">,
  InGroup<DiagGroup<"unsupported-dll-base-class-template">>, DefaultIgnore;
def err_attribute_dll_ambiguous_default_ctor : Error<
  "'__declspec(dllexport)' cannot be applied to more than one default constructor in %0">;
def err_attribute_weakref_not_static : Error<
  "weakref declaration must have internal linkage">;
def err_attribute_weakref_not_global_context : Error<
  "weakref declaration of %0 must be in a global context">;
def err_attribute_weakref_without_alias : Error<
  "weakref declaration of %0 must also have an alias attribute">;
def err_alias_not_supported_on_darwin : Error <
  "only weak aliases are supported on darwin">;
def err_alias_to_undefined : Error<
  "%select{alias|ifunc}0 must point to a defined %select{variable or |}1function">;
def warn_alias_to_weak_alias : Warning<
  "%select{alias|ifunc}2 will always resolve to %0 even if weak definition of %1 is overridden">,
  InGroup<IgnoredAttributes>;
def warn_alias_with_section : Warning<
  "%select{alias|ifunc}1 will not be in section '%0' but in the same section as the %select{aliasee|resolver}2">,
  InGroup<IgnoredAttributes>;
def err_duplicate_mangled_name : Error<
  "definition with same mangled name as another definition">;
def err_cyclic_alias : Error<
  "%select{alias|ifunc}0 definition is part of a cycle">;
def err_ifunc_resolver_return : Error<
  "ifunc resolver function must return a pointer">;
def err_ifunc_resolver_params : Error<
  "ifunc resolver function must have no parameters">;
def warn_attribute_wrong_decl_type : Warning<
  "%0 attribute only applies to %select{"
  "functions"
  "|unions"
  "|variables and functions"
  "|functions and global variables"
  "|functions, variables, and Objective-C interfaces"
  "|functions and methods"
  "|parameters"
  "|functions, methods and blocks"
  "|functions, methods, and classes"
  "|functions, methods, and parameters"
  "|functions, methods, and global variables"
  "|classes"
  "|enums"
  "|variables"
  "|methods"
  "|fields and global variables"
  "|structs"
  "|parameters and typedefs"
  "|variables and typedefs"
  "|thread-local variables"
  "|variables and fields"
  "|variables, data members and tag types"
  "|types and namespaces"
  "|Objective-C interfaces"
  "|methods and properties"
  "|struct or union"
  "|struct, union or class"
  "|types"
  "|Objective-C instance methods"
  "|init methods of interface or class extension declarations"
  "|variables, functions and classes"
  "|functions, variables, classes, and Objective-C interfaces"
  "|Objective-C protocols"
  "|variables with static or thread storage duration"
  "|functions, methods, properties, and global variables"
  "|structs, unions, and typedefs"
  "|structs and typedefs"
  "|interface or protocol declarations"
  "|kernel functions"
  "|non-K&R-style functions"
  "|variables, enums, fields and typedefs"
  "|functions, methods, enums, and classes"
  "|structs, classes, variables, functions, and inline namespaces"
  "|variables, functions, methods, types, enumerations, enumerators, labels, and non-static data members"
  "|classes and enumerations}1">,
  InGroup<IgnoredAttributes>;
def err_attribute_wrong_decl_type : Error<warn_attribute_wrong_decl_type.Text>;
def warn_type_attribute_wrong_type : Warning<
  "'%0' only applies to %select{function|pointer|"
  "Objective-C object or block pointer}1 types; type here is %2">,
  InGroup<IgnoredAttributes>;
def warn_incomplete_encoded_type : Warning<
  "encoding of %0 type is incomplete because %1 component has unknown encoding">,
  InGroup<DiagGroup<"encode-type">>;
def warn_gnu_inline_attribute_requires_inline : Warning<
  "'gnu_inline' attribute requires function to be marked 'inline',"
  " attribute ignored">,
  InGroup<IgnoredAttributes>;
def err_attribute_vecreturn_only_vector_member : Error<
  "the vecreturn attribute can only be used on a class or structure with one member, which must be a vector">;
def err_attribute_vecreturn_only_pod_record : Error<
  "the vecreturn attribute can only be used on a POD (plain old data) class or structure (i.e. no virtual functions)">;
def err_cconv_change : Error<
  "function declared '%0' here was previously declared "
  "%select{'%2'|without calling convention}1">;
def warn_cconv_ignored : Warning<
  "calling convention %0 ignored for this target">, InGroup<IgnoredAttributes>;
def err_cconv_knr : Error<
  "function with no prototype cannot use the %0 calling convention">;
def warn_cconv_knr : Warning<
  err_cconv_knr.Text>,
  InGroup<DiagGroup<"missing-prototype-for-cc">>;
def err_cconv_varargs : Error<
  "variadic function cannot use %0 calling convention">;
def warn_cconv_varargs : Warning<
  "%0 calling convention ignored on variadic function">,
  InGroup<IgnoredAttributes>;
def warn_cconv_structors : Warning<
  "%0 calling convention ignored on constructor/destructor">,
  InGroup<IgnoredAttributes>;
def err_regparm_mismatch : Error<"function declared with regparm(%0) "
  "attribute was previously declared "
  "%plural{0:without the regparm|:with the regparm(%1)}1 attribute">;
def err_returns_retained_mismatch : Error<
  "function declared with the ns_returns_retained attribute "
  "was previously declared without the ns_returns_retained attribute">;
def err_objc_precise_lifetime_bad_type : Error<
  "objc_precise_lifetime only applies to retainable types; type here is %0">;
def warn_objc_precise_lifetime_meaningless : Error<
  "objc_precise_lifetime is not meaningful for "
  "%select{__unsafe_unretained|__autoreleasing}0 objects">;
def err_invalid_pcs : Error<"invalid PCS type">;
def warn_attribute_not_on_decl : Warning<
  "%0 attribute ignored when parsing type">, InGroup<IgnoredAttributes>;
def err_base_specifier_attribute : Error<
  "%0 attribute cannot be applied to a base specifier">;
def err_invalid_attribute_on_virtual_function : Error<
  "%0 attribute cannot be applied to virtual functions">;

// Availability attribute
def warn_availability_unknown_platform : Warning<
  "unknown platform %0 in availability macro">, InGroup<Availability>;
def warn_availability_version_ordering : Warning<
  "feature cannot be %select{introduced|deprecated|obsoleted}0 in %1 version "
  "%2 before it was %select{introduced|deprecated|obsoleted}3 in version %4; "
  "attribute ignored">, InGroup<Availability>;
def warn_mismatched_availability: Warning<
  "availability does not match previous declaration">, InGroup<Availability>;
def warn_mismatched_availability_override : Warning<
  "%select{|overriding }4method %select{introduced after|"
  "deprecated before|obsoleted before}0 "
  "%select{the protocol method it implements|overridden method}4 "
  "on %1 (%2 vs. %3)">, InGroup<Availability>;
def warn_mismatched_availability_override_unavail : Warning<
  "%select{|overriding }1method cannot be unavailable on %0 when "
  "%select{the protocol method it implements|its overridden method}1 is "
  "available">,
  InGroup<Availability>;
def note_overridden_method : Note<
  "overridden method is here">;
def note_protocol_method : Note<
  "protocol method is here">;

def warn_unguarded_availability :
  Warning<"%0 is only available on %1 %2 or newer">,
  InGroup<UnguardedAvailability>, DefaultIgnore;
def warn_partial_availability : Warning<"%0 is only available conditionally">,
    InGroup<UnguardedAvailability>, DefaultIgnore;
def note_partial_availability_silence : Note<
  "explicitly redeclare %0 to silence this warning">;
def note_unguarded_available_silence : Note<
  "enclose %0 in an @available check to silence this warning">;
def warn_partial_message : Warning<"%0 is partial: %1">,
    InGroup<UnguardedAvailability>, DefaultIgnore;
def warn_partial_fwdclass_message : Warning<
    "%0 may be partial because the receiver type is unknown">,
    InGroup<UnguardedAvailability>, DefaultIgnore;

// Thread Safety Attributes
def warn_invalid_capability_name : Warning<
  "invalid capability name '%0'; capability name must be 'mutex' or 'role'">,
  InGroup<ThreadSafetyAttributes>, DefaultIgnore;
def warn_thread_attribute_ignored : Warning<
  "ignoring %0 attribute because its argument is invalid">,
  InGroup<ThreadSafetyAttributes>, DefaultIgnore;
def warn_thread_attribute_argument_not_lockable : Warning<
  "%0 attribute requires arguments whose type is annotated "
  "with 'capability' attribute; type here is %1">,
  InGroup<ThreadSafetyAttributes>, DefaultIgnore;
def warn_thread_attribute_decl_not_lockable : Warning<
  "%0 attribute can only be applied in a context annotated "
  "with 'capability(\"mutex\")' attribute">,
  InGroup<ThreadSafetyAttributes>, DefaultIgnore;
def warn_thread_attribute_decl_not_pointer : Warning<
  "%0 only applies to pointer types; type here is %1">,
  InGroup<ThreadSafetyAttributes>, DefaultIgnore;
def err_attribute_argument_out_of_range : Error<
  "%0 attribute parameter %1 is out of bounds: "
  "%plural{0:no parameters to index into|"
  "1:can only be 1, since there is one parameter|"
  ":must be between 1 and %2}2">;

// Thread Safety Analysis   
def warn_unlock_but_no_lock : Warning<"releasing %0 '%1' that was not held">,
  InGroup<ThreadSafetyAnalysis>, DefaultIgnore;
def warn_unlock_kind_mismatch : Warning<
  "releasing %0 '%1' using %select{shared|exclusive}2 access, expected "
  "%select{shared|exclusive}3 access">,
  InGroup<ThreadSafetyAnalysis>, DefaultIgnore;
def warn_double_lock : Warning<"acquiring %0 '%1' that is already held">,
  InGroup<ThreadSafetyAnalysis>, DefaultIgnore;
def warn_no_unlock : Warning<
  "%0 '%1' is still held at the end of function">,
  InGroup<ThreadSafetyAnalysis>, DefaultIgnore;
def warn_expecting_locked : Warning<
  "expecting %0 '%1' to be held at the end of function">,
  InGroup<ThreadSafetyAnalysis>, DefaultIgnore;  
// FIXME: improve the error message about locks not in scope
def warn_lock_some_predecessors : Warning<
  "%0 '%1' is not held on every path through here">,
  InGroup<ThreadSafetyAnalysis>, DefaultIgnore;
def warn_expecting_lock_held_on_loop : Warning<
  "expecting %0 '%1' to be held at start of each loop">,
  InGroup<ThreadSafetyAnalysis>, DefaultIgnore;
def note_locked_here : Note<"%0 acquired here">;
def warn_lock_exclusive_and_shared : Warning<
  "%0 '%1' is acquired exclusively and shared in the same scope">,
  InGroup<ThreadSafetyAnalysis>, DefaultIgnore;
def note_lock_exclusive_and_shared : Note<
  "the other acquisition of %0 '%1' is here">;
def warn_variable_requires_any_lock : Warning<
  "%select{reading|writing}1 variable '%0' requires holding "
  "%select{any mutex|any mutex exclusively}1">,
  InGroup<ThreadSafetyAnalysis>, DefaultIgnore;
def warn_var_deref_requires_any_lock : Warning<
  "%select{reading|writing}1 the value pointed to by '%0' requires holding "
  "%select{any mutex|any mutex exclusively}1">,
  InGroup<ThreadSafetyAnalysis>, DefaultIgnore;
def warn_fun_excludes_mutex : Warning<
  "cannot call function '%1' while %0 '%2' is held">,
  InGroup<ThreadSafetyAnalysis>, DefaultIgnore;
def warn_cannot_resolve_lock : Warning<
  "cannot resolve lock expression">,
  InGroup<ThreadSafetyAnalysis>, DefaultIgnore;
def warn_acquired_before : Warning<
  "%0 '%1' must be acquired before '%2'">,
  InGroup<ThreadSafetyAnalysis>, DefaultIgnore;
def warn_acquired_before_after_cycle : Warning<
  "Cycle in acquired_before/after dependencies, starting with '%0'">,
  InGroup<ThreadSafetyAnalysis>, DefaultIgnore;


// Thread safety warnings negative capabilities
def warn_acquire_requires_negative_cap : Warning<
  "acquiring %0 '%1' requires negative capability '%2'">,
  InGroup<ThreadSafetyNegative>, DefaultIgnore;

// Thread safety warnings on pass by reference
def warn_guarded_pass_by_reference : Warning<
  "passing variable '%1' by reference requires holding %0 "
  "%select{'%2'|'%2' exclusively}3">,
  InGroup<ThreadSafetyReference>, DefaultIgnore;
def warn_pt_guarded_pass_by_reference : Warning<
  "passing the value that '%1' points to by reference requires holding %0 "
  "%select{'%2'|'%2' exclusively}3">,
  InGroup<ThreadSafetyReference>, DefaultIgnore;

// Imprecise thread safety warnings
def warn_variable_requires_lock : Warning<
  "%select{reading|writing}3 variable '%1' requires holding %0 "
  "%select{'%2'|'%2' exclusively}3">,
  InGroup<ThreadSafetyAnalysis>, DefaultIgnore;
def warn_var_deref_requires_lock : Warning<
  "%select{reading|writing}3 the value pointed to by '%1' requires "
  "holding %0 %select{'%2'|'%2' exclusively}3">,
  InGroup<ThreadSafetyAnalysis>, DefaultIgnore;
def warn_fun_requires_lock : Warning<
  "calling function '%1' requires holding %0 %select{'%2'|'%2' exclusively}3">,
  InGroup<ThreadSafetyAnalysis>, DefaultIgnore;

// Precise thread safety warnings
def warn_variable_requires_lock_precise :
  Warning<warn_variable_requires_lock.Text>,
  InGroup<ThreadSafetyPrecise>, DefaultIgnore;
def warn_var_deref_requires_lock_precise :
  Warning<warn_var_deref_requires_lock.Text>,
  InGroup<ThreadSafetyPrecise>, DefaultIgnore;
def warn_fun_requires_lock_precise :
  Warning<warn_fun_requires_lock.Text>,
  InGroup<ThreadSafetyPrecise>, DefaultIgnore;
def note_found_mutex_near_match : Note<"found near match '%0'">;

// Verbose thread safety warnings
def warn_thread_safety_verbose : Warning<"Thread safety verbose warning.">, 
  InGroup<ThreadSafetyVerbose>, DefaultIgnore;
def note_thread_warning_in_fun : Note<"Thread warning in function '%0'">;
def note_guarded_by_declared_here : Note<"Guarded_by declared here.">;

// Dummy warning that will trigger "beta" warnings from the analysis if enabled. 
def warn_thread_safety_beta : Warning<"Thread safety beta warning.">, 
  InGroup<ThreadSafetyBeta>, DefaultIgnore;

// Consumed warnings
def warn_use_in_invalid_state : Warning<
  "invalid invocation of method '%0' on object '%1' while it is in the '%2' "
  "state">, InGroup<Consumed>, DefaultIgnore;
def warn_use_of_temp_in_invalid_state : Warning<
  "invalid invocation of method '%0' on a temporary object while it is in the "
  "'%1' state">, InGroup<Consumed>, DefaultIgnore;
def warn_attr_on_unconsumable_class : Warning<
  "consumed analysis attribute is attached to member of class '%0' which isn't "
  "marked as consumable">, InGroup<Consumed>, DefaultIgnore;
def warn_return_typestate_for_unconsumable_type : Warning<
  "return state set for an unconsumable type '%0'">, InGroup<Consumed>,
  DefaultIgnore;
def warn_return_typestate_mismatch : Warning<
  "return value not in expected state; expected '%0', observed '%1'">,
  InGroup<Consumed>, DefaultIgnore;
def warn_loop_state_mismatch : Warning<
  "state of variable '%0' must match at the entry and exit of loop">,
  InGroup<Consumed>, DefaultIgnore;
def warn_param_return_typestate_mismatch : Warning<
  "parameter '%0' not in expected state when the function returns: expected "
  "'%1', observed '%2'">, InGroup<Consumed>, DefaultIgnore;
def warn_param_typestate_mismatch : Warning<
  "argument not in expected state; expected '%0', observed '%1'">,
  InGroup<Consumed>, DefaultIgnore;

// no_sanitize attribute
def warn_unknown_sanitizer_ignored : Warning<
  "unknown sanitizer '%0' ignored">, InGroup<UnknownSanitizers>;

def warn_impcast_vector_scalar : Warning<
  "implicit conversion turns vector to scalar: %0 to %1">,
  InGroup<Conversion>, DefaultIgnore;
def warn_impcast_complex_scalar : Warning<
  "implicit conversion discards imaginary component: %0 to %1">,
  InGroup<Conversion>, DefaultIgnore;
def warn_impcast_float_precision : Warning<
  "implicit conversion loses floating-point precision: %0 to %1">,
  InGroup<Conversion>, DefaultIgnore;
def warn_impcast_double_promotion : Warning<
  "implicit conversion increases floating-point precision: %0 to %1">,
  InGroup<DoublePromotion>, DefaultIgnore;
def warn_impcast_integer_sign : Warning<
  "implicit conversion changes signedness: %0 to %1">,
  InGroup<SignConversion>, DefaultIgnore;
def warn_impcast_integer_sign_conditional : Warning<
  "operand of ? changes signedness: %0 to %1">,
  InGroup<SignConversion>, DefaultIgnore;
def warn_impcast_integer_precision : Warning<
  "implicit conversion loses integer precision: %0 to %1">,
  InGroup<Conversion>, DefaultIgnore;
def warn_impcast_integer_64_32 : Warning<
  "implicit conversion loses integer precision: %0 to %1">,
  InGroup<Shorten64To32>, DefaultIgnore;
def warn_impcast_integer_precision_constant : Warning<
  "implicit conversion from %2 to %3 changes value from %0 to %1">,
  InGroup<ConstantConversion>;
def warn_impcast_bitfield_precision_constant : Warning<
  "implicit truncation from %2 to bit-field changes value from %0 to %1">,
  InGroup<BitFieldConstantConversion>;

def warn_impcast_literal_float_to_integer : Warning<
  "implicit conversion from %0 to %1 changes value from %2 to %3">,
  InGroup<LiteralConversion>;
def warn_impcast_float_integer : Warning<
  "implicit conversion turns floating-point number into integer: %0 to %1">,
  InGroup<FloatConversion>, DefaultIgnore;

def warn_impcast_float_to_integer : Warning<
  "implicit conversion of out of range value from %0 to %1 changes value "
  "from %2 to %3">,
  InGroup<FloatOverflowConversion>, DefaultIgnore;
def warn_impcast_float_to_integer_zero : Warning<
  "implicit conversion from %0 to %1 changes non-zero value from %2 to %3">,
  InGroup<FloatZeroConversion>, DefaultIgnore;

def warn_impcast_string_literal_to_bool : Warning<
  "implicit conversion turns string literal into bool: %0 to %1">,
  InGroup<StringConversion>, DefaultIgnore;
def warn_impcast_different_enum_types : Warning<
  "implicit conversion from enumeration type %0 to different enumeration type "
  "%1">, InGroup<EnumConversion>;
def warn_impcast_bool_to_null_pointer : Warning<
    "initialization of pointer of type %0 to null from a constant boolean "
    "expression">, InGroup<BoolConversion>;
def warn_non_literal_null_pointer : Warning<
    "expression which evaluates to zero treated as a null pointer constant of "
    "type %0">, InGroup<NonLiteralNullConversion>;
def warn_impcast_null_pointer_to_integer : Warning<
    "implicit conversion of %select{NULL|nullptr}0 constant to %1">,
    InGroup<NullConversion>;
def warn_impcast_floating_point_to_bool : Warning<
    "implicit conversion turns floating-point number into bool: %0 to %1">,
    InGroup<ImplicitConversionFloatingPointToBool>;
def ext_ms_impcast_fn_obj : ExtWarn<
  "implicit conversion between pointer-to-function and pointer-to-object is a "
  "Microsoft extension">, InGroup<MicrosoftCast>;

def warn_impcast_pointer_to_bool : Warning<
    "address of%select{| function| array}0 '%1' will always evaluate to "
    "'true'">,
    InGroup<PointerBoolConversion>;
def warn_cast_nonnull_to_bool : Warning<
    "nonnull %select{function call|parameter}0 '%1' will evaluate to "
    "'true' on first encounter">,
    InGroup<PointerBoolConversion>;
def warn_this_bool_conversion : Warning<
  "'this' pointer cannot be null in well-defined C++ code; pointer may be "
  "assumed to always convert to true">, InGroup<UndefinedBoolConversion>;
def warn_address_of_reference_bool_conversion : Warning<
  "reference cannot be bound to dereferenced null pointer in well-defined C++ "
  "code; pointer may be assumed to always convert to true">,
  InGroup<UndefinedBoolConversion>;

def warn_null_pointer_compare : Warning<
    "comparison of %select{address of|function|array}0 '%1' %select{not |}2"
    "equal to a null pointer is always %select{true|false}2">,
    InGroup<TautologicalPointerCompare>;
def warn_nonnull_expr_compare : Warning<
    "comparison of nonnull %select{function call|parameter}0 '%1' "
    "%select{not |}2equal to a null pointer is '%select{true|false}2' on first "
    "encounter">,
    InGroup<TautologicalPointerCompare>;
def warn_this_null_compare : Warning<
  "'this' pointer cannot be null in well-defined C++ code; comparison may be "
  "assumed to always evaluate to %select{true|false}0">,
  InGroup<TautologicalUndefinedCompare>;
def warn_address_of_reference_null_compare : Warning<
  "reference cannot be bound to dereferenced null pointer in well-defined C++ "
  "code; comparison may be assumed to always evaluate to "
  "%select{true|false}0">,
  InGroup<TautologicalUndefinedCompare>;
def note_reference_is_return_value : Note<"%0 returns a reference">;

def note_function_warning_silence : Note<
    "prefix with the address-of operator to silence this warning">;
def note_function_to_function_call : Note<
    "suffix with parentheses to turn this into a function call">;
def warn_impcast_objective_c_literal_to_bool : Warning<
    "implicit boolean conversion of Objective-C object literal always "
    "evaluates to true">,
    InGroup<ObjCLiteralConversion>;

def warn_cast_align : Warning<
  "cast from %0 to %1 increases required alignment from %2 to %3">,
  InGroup<CastAlign>, DefaultIgnore;
def warn_old_style_cast : Warning<
  "use of old-style cast">, InGroup<OldStyleCast>, DefaultIgnore;

// Separate between casts to void* and non-void* pointers.
// Some APIs use (abuse) void* for something like a user context,
// and often that value is an integer even if it isn't a pointer itself.
// Having a separate warning flag allows users to control the warning
// for their workflow.
def warn_int_to_pointer_cast : Warning<
  "cast to %1 from smaller integer type %0">,
  InGroup<IntToPointerCast>;
def warn_int_to_void_pointer_cast : Warning<
  "cast to %1 from smaller integer type %0">,
  InGroup<IntToVoidPointerCast>;

def warn_no_underlying_type_specified_for_enum_bitfield : Warning<
  "enums in the Microsoft ABI are signed integers by default; consider giving "
  "the enum %0 an unsigned underlying type to make this code portable">,
  InGroup<SignedEnumBitfield>, DefaultIgnore;
def warn_attribute_packed_for_bitfield : Warning<
  "'packed' attribute was ignored on bit-fields with single-byte alignment "
  "in older versions of GCC and Clang">,
  InGroup<DiagGroup<"attribute-packed-for-bitfield">>;
def warn_transparent_union_attribute_field_size_align : Warning<
  "%select{alignment|size}0 of field %1 (%2 bits) does not match the "
  "%select{alignment|size}0 of the first field in transparent union; "
  "transparent_union attribute ignored">,
  InGroup<IgnoredAttributes>;
def note_transparent_union_first_field_size_align : Note<
  "%select{alignment|size}0 of first field is %1 bits">;
def warn_transparent_union_attribute_not_definition : Warning<
  "transparent_union attribute can only be applied to a union definition; "
  "attribute ignored">,
  InGroup<IgnoredAttributes>;
def warn_transparent_union_attribute_floating : Warning<
  "first field of a transparent union cannot have %select{floating point|"
  "vector}0 type %1; transparent_union attribute ignored">,
  InGroup<IgnoredAttributes>;
def warn_transparent_union_attribute_zero_fields : Warning<
  "transparent union definition must contain at least one field; "
  "transparent_union attribute ignored">,
  InGroup<IgnoredAttributes>;
def warn_attribute_type_not_supported : Warning<
  "%0 attribute argument not supported: %1">,
  InGroup<IgnoredAttributes>;
def warn_attribute_unknown_visibility : Warning<"unknown visibility %0">,
  InGroup<IgnoredAttributes>;
def warn_attribute_protected_visibility :
  Warning<"target does not support 'protected' visibility; using 'default'">,
  InGroup<DiagGroup<"unsupported-visibility">>;
def err_mismatched_visibility: Error<"visibility does not match previous declaration">;
def note_previous_attribute : Note<"previous attribute is here">;
def note_conflicting_attribute : Note<"conflicting attribute is here">;
def note_attribute : Note<"attribute is here">;
def err_mismatched_ms_inheritance : Error<
  "inheritance model does not match %select{definition|previous declaration}0">;
def warn_ignored_ms_inheritance : Warning<
  "inheritance model ignored on %select{primary template|partial specialization}0">,
  InGroup<IgnoredAttributes>;
def note_previous_ms_inheritance : Note<
  "previous inheritance model specified here">;
def err_machine_mode : Error<"%select{unknown|unsupported}0 machine mode %1">;
def err_mode_not_primitive : Error<
  "mode attribute only supported for integer and floating-point types">;
def err_mode_wrong_type : Error<
  "type of machine mode does not match type of base type">;
def warn_vector_mode_deprecated : Warning<
  "specifying vector types with the 'mode' attribute is deprecated; "
  "use the 'vector_size' attribute instead">,
  InGroup<DeprecatedAttributes>;
def err_complex_mode_vector_type : Error<
  "type of machine mode does not support base vector types">;
def err_enum_mode_vector_type : Error<
  "mode %0 is not supported for enumeration types">;
def warn_attribute_nonnull_no_pointers : Warning<
  "'nonnull' attribute applied to function with no pointer arguments">,
  InGroup<IgnoredAttributes>;
def warn_attribute_nonnull_parm_no_args : Warning<
  "'nonnull' attribute when used on parameters takes no arguments">,
  InGroup<IgnoredAttributes>;
def note_declared_nonnull : Note<
  "declared %select{'returns_nonnull'|'nonnull'}0 here">;
def warn_attribute_sentinel_named_arguments : Warning<
  "'sentinel' attribute requires named arguments">,
  InGroup<IgnoredAttributes>;
def warn_attribute_sentinel_not_variadic : Warning<
  "'sentinel' attribute only supported for variadic %select{functions|blocks}0">,
  InGroup<IgnoredAttributes>;
def err_attribute_sentinel_less_than_zero : Error<
  "'sentinel' parameter 1 less than zero">;
def err_attribute_sentinel_not_zero_or_one : Error<
  "'sentinel' parameter 2 not 0 or 1">;
def warn_cleanup_ext : Warning<
  "GCC does not allow the 'cleanup' attribute argument to be anything other "
  "than a simple identifier">, 
  InGroup<GccCompat>;
def err_attribute_cleanup_arg_not_function : Error<
  "'cleanup' argument %select{|%1 |%1 }0is not a %select{||single }0function">;
def err_attribute_cleanup_func_must_take_one_arg : Error<
  "'cleanup' function %0 must take 1 parameter">;
def err_attribute_cleanup_func_arg_incompatible_type : Error<
  "'cleanup' function %0 parameter has "
  "%diff{type $ which is incompatible with type $|incompatible type}1,2">;
def err_attribute_regparm_wrong_platform : Error<
  "'regparm' is not valid on this platform">;
def err_attribute_regparm_invalid_number : Error<
  "'regparm' parameter must be between 0 and %0 inclusive">;
def err_attribute_not_supported_in_lang : Error<
  "%0 attribute is not supported in %select{C|C++|Objective-C}1">;


// Clang-Specific Attributes
def warn_attribute_iboutlet : Warning<
  "%0 attribute can only be applied to instance variables or properties">,
  InGroup<IgnoredAttributes>;
def err_iboutletcollection_type : Error<
  "invalid type %0 as argument of iboutletcollection attribute">;
def err_iboutletcollection_builtintype : Error<
  "type argument of iboutletcollection attribute cannot be a builtin type">;
def warn_iboutlet_object_type : Warning<
  "%select{instance variable|property}2 with %0 attribute must "
  "be an object type (invalid %1)">, InGroup<ObjCInvalidIBOutletProperty>;
def warn_iboutletcollection_property_assign : Warning<
  "IBOutletCollection properties should be copy/strong and not assign">,
  InGroup<ObjCInvalidIBOutletProperty>;
  
def err_attribute_overloadable_missing : Error<
  "%select{overloaded function|redeclaration of}0 %1 must have the "
  "'overloadable' attribute">;
def note_attribute_overloadable_prev_overload : Note<
  "previous overload of function is here">;
def err_attribute_overloadable_no_prototype : Error<
  "'overloadable' function %0 must have a prototype">;
def warn_ns_attribute_wrong_return_type : Warning<
  "%0 attribute only applies to %select{functions|methods|properties}1 that "
  "return %select{an Objective-C object|a pointer|a non-retainable pointer}2">,
  InGroup<IgnoredAttributes>;
def err_ns_attribute_wrong_parameter_type : Error<
  "%0 attribute only applies to "
  "%select{Objective-C object|pointer|pointer-to-CF-pointer}1 parameters">;
def warn_ns_attribute_wrong_parameter_type : Warning<
  "%0 attribute only applies to "
  "%select{Objective-C object|pointer|pointer-to-CF-pointer}1 parameters">,
  InGroup<IgnoredAttributes>;
def warn_objc_requires_super_protocol : Warning<
  "%0 attribute cannot be applied to %select{methods in protocols|dealloc}1">,
  InGroup<DiagGroup<"requires-super-attribute">>;
def note_protocol_decl : Note<
  "protocol is declared here">;
def note_protocol_decl_undefined : Note<
  "protocol %0 has no definition">;

// objc_designated_initializer attribute diagnostics.
def warn_objc_designated_init_missing_super_call : Warning<
  "designated initializer missing a 'super' call to a designated initializer of the super class">,
  InGroup<ObjCDesignatedInit>;
def note_objc_designated_init_marked_here : Note<
  "method marked as designated initializer of the class here">;
def warn_objc_designated_init_non_super_designated_init_call : Warning<
  "designated initializer should only invoke a designated initializer on 'super'">,
  InGroup<ObjCDesignatedInit>;
def warn_objc_designated_init_non_designated_init_call : Warning<
  "designated initializer invoked a non-designated initializer">,
  InGroup<ObjCDesignatedInit>;
def warn_objc_secondary_init_super_init_call : Warning<
  "convenience initializer should not invoke an initializer on 'super'">,
  InGroup<ObjCDesignatedInit>;
def warn_objc_secondary_init_missing_init_call : Warning<
  "convenience initializer missing a 'self' call to another initializer">,
  InGroup<ObjCDesignatedInit>;
def warn_objc_implementation_missing_designated_init_override : Warning<
  "method override for the designated initializer of the superclass %objcinstance0 not found">,
  InGroup<ObjCDesignatedInit>;

// objc_bridge attribute diagnostics.
def err_objc_attr_not_id : Error<
  "parameter of %0 attribute must be a single name of an Objective-C %select{class|protocol}1">;
def err_objc_attr_typedef_not_id : Error<
  "parameter of %0 attribute must be 'id' when used on a typedef">;
def err_objc_attr_typedef_not_void_pointer : Error<
  "'objc_bridge(id)' is only allowed on structs and typedefs of void pointers">;
def err_objc_cf_bridged_not_interface : Error<
  "CF object of type %0 is bridged to %1, which is not an Objective-C class">;
def err_objc_ns_bridged_invalid_cfobject : Error<
  "ObjectiveC object of type %0 is bridged to %1, which is not valid CF object">;
def warn_objc_invalid_bridge : Warning<
  "%0 bridges to %1, not %2">, InGroup<ObjCBridge>;
def warn_objc_invalid_bridge_to_cf : Warning<
  "%0 cannot bridge to %1">, InGroup<ObjCBridge>;

// objc_bridge_related attribute diagnostics.
def err_objc_bridged_related_invalid_class : Error<
  "could not find Objective-C class %0 to convert %1 to %2">;
def err_objc_bridged_related_invalid_class_name : Error<
  "%0 must be name of an Objective-C class to be able to convert %1 to %2">;
def err_objc_bridged_related_known_method : Error<
 "%0 must be explicitly converted to %1; use %select{%objcclass2|%objcinstance2}3 "
 "method for this conversion">;

def err_objc_attr_protocol_requires_definition : Error<
  "attribute %0 can only be applied to @protocol definitions, not forward declarations">;

// Function Parameter Semantic Analysis.
def err_param_with_void_type : Error<"argument may not have 'void' type">;
def err_void_only_param : Error<
  "'void' must be the first and only parameter if specified">;
def err_void_param_qualified : Error<
  "'void' as parameter must not have type qualifiers">;
def err_ident_list_in_fn_declaration : Error<
  "a parameter list without types is only allowed in a function definition">;
def ext_param_not_declared : Extension<
  "parameter %0 was not declared, defaulting to type 'int'">;
def err_param_default_argument : Error<
  "C does not support default arguments">;
def err_param_default_argument_redefinition : Error<
  "redefinition of default argument">;
def ext_param_default_argument_redefinition : ExtWarn<
  err_param_default_argument_redefinition.Text>,
  InGroup<MicrosoftDefaultArgRedefinition>;
def err_param_default_argument_missing : Error<
  "missing default argument on parameter">;
def err_param_default_argument_missing_name : Error<
  "missing default argument on parameter %0">;
def err_param_default_argument_references_param : Error<
  "default argument references parameter %0">;
def err_param_default_argument_references_local : Error<
  "default argument references local variable %0 of enclosing function">;
def err_param_default_argument_references_this : Error<
  "default argument references 'this'">;
def err_param_default_argument_nonfunc : Error<
  "default arguments can only be specified for parameters in a function "
  "declaration">;
def err_param_default_argument_template_redecl : Error<
  "default arguments cannot be added to a function template that has already "
  "been declared">;
def err_param_default_argument_member_template_redecl : Error<
  "default arguments cannot be added to an out-of-line definition of a member "
  "of a %select{class template|class template partial specialization|nested "
  "class in a template}0">;
def err_param_default_argument_on_parameter_pack : Error<
  "parameter pack cannot have a default argument">;
def err_uninitialized_member_for_assign : Error<
  "cannot define the implicit copy assignment operator for %0, because "
  "non-static %select{reference|const}1 member %2 cannot use copy "
  "assignment operator">;
def err_uninitialized_member_in_ctor : Error<
  "%select{constructor for %1|"
  "implicit default constructor for %1|"
  "cannot use constructor inherited from %1:}0 must explicitly "
  "initialize the %select{reference|const}2 member %3">;
def err_default_arg_makes_ctor_special : Error<
  "addition of default argument on redeclaration makes this constructor a "
  "%select{default|copy|move}0 constructor">;

def err_use_of_default_argument_to_function_declared_later : Error<
  "use of default argument to function %0 that is declared later in class %1">;
def note_default_argument_declared_here : Note<
  "default argument declared here">;
def err_recursive_default_argument : Error<"recursive evaluation of default argument">;

def ext_param_promoted_not_compatible_with_prototype : ExtWarn<
  "%diff{promoted type $ of K&R function parameter is not compatible with the "
  "parameter type $|promoted type of K&R function parameter is not compatible "
  "with parameter type}0,1 declared in a previous prototype">,
  InGroup<KNRPromotedParameter>;


// C++ Overloading Semantic Analysis.
def err_ovl_diff_return_type : Error<
  "functions that differ only in their return type cannot be overloaded">;
def err_ovl_static_nonstatic_member : Error<
  "static and non-static member functions with the same parameter types "
  "cannot be overloaded">;

def err_ovl_no_viable_function_in_call : Error<
  "no matching function for call to %0">;
def err_ovl_no_viable_member_function_in_call : Error<
  "no matching member function for call to %0">;
def err_ovl_ambiguous_call : Error<
  "call to %0 is ambiguous">;
def err_ovl_deleted_call : Error<
  "call to %select{unavailable|deleted}0 function %1%2">;
def err_ovl_ambiguous_member_call : Error<
  "call to member function %0 is ambiguous">;
def err_ovl_deleted_member_call : Error<
  "call to %select{unavailable|deleted}0 member function %1%2">;
def note_ovl_too_many_candidates : Note<
    "remaining %0 candidate%s0 omitted; "
    "pass -fshow-overloads=all to show them">;
def note_ovl_candidate : Note<"candidate "
    "%select{function|function|constructor|"
    "function |function |constructor |"
    "is the implicit default constructor|"
    "is the implicit copy constructor|"
    "is the implicit move constructor|"
    "is the implicit copy assignment operator|"
    "is the implicit move assignment operator|"
    "inherited constructor|"
    "inherited constructor }0%2"
    "%select{| has different class%diff{ (expected $ but has $)|}4,5"
    "| has different number of parameters (expected %4 but has %5)"
    "| has type mismatch at %ordinal4 parameter"
    "%diff{ (expected $ but has $)|}5,6"
    "| has different return type%diff{ ($ expected but has $)|}4,5"
    "| has different qualifiers (expected "
    "%select{none|const|restrict|const and restrict|volatile|const and volatile"
    "|volatile and restrict|const, volatile, and restrict}4 but found "
    "%select{none|const|restrict|const and restrict|volatile|const and volatile"
    "|volatile and restrict|const, volatile, and restrict}5)"
    "| has different exception specification}3">;

def note_ovl_candidate_inherited_constructor : Note<
    "constructor from base class %0 inherited here">;
def note_ovl_candidate_inherited_constructor_slice : Note<
    "candidate %select{constructor|template}0 ignored: "
    "inherited constructor cannot be used to %select{copy|move}1 object">;
def note_ovl_candidate_illegal_constructor : Note<
    "candidate %select{constructor|template}0 ignored: "
    "instantiation %select{takes|would take}0 its own class type by value">;
def note_ovl_candidate_bad_deduction : Note<
    "candidate template ignored: failed template argument deduction">;
def note_ovl_candidate_incomplete_deduction : Note<"candidate template ignored: "
    "couldn't infer template argument %0">;
def note_ovl_candidate_inconsistent_deduction : Note<
    "candidate template ignored: deduced conflicting %select{types|values|"
    "templates}0 for parameter %1%diff{ ($ vs. $)|}2,3">;
def note_ovl_candidate_inconsistent_deduction_types : Note<
    "candidate template ignored: deduced values %diff{"
    "of conflicting types for parameter %0 (%1 of type $ vs. %3 of type $)|"
    "%1 and %3 of conflicting types for parameter %0}2,4">;
def note_ovl_candidate_explicit_arg_mismatch_named : Note<
    "candidate template ignored: invalid explicitly-specified argument "
    "for template parameter %0">;
def note_ovl_candidate_explicit_arg_mismatch_unnamed : Note<
    "candidate template ignored: invalid explicitly-specified argument "
    "for %ordinal0 template parameter">;
def note_ovl_candidate_instantiation_depth : Note<
    "candidate template ignored: substitution exceeded maximum template "
    "instantiation depth">;
def note_ovl_candidate_underqualified : Note<
    "candidate template ignored: cannot deduce a type for %0 that would "
    "make %2 equal %1">;
def note_ovl_candidate_substitution_failure : Note<
    "candidate template ignored: substitution failure%0%1">;
def note_ovl_candidate_disabled_by_enable_if : Note<
    "candidate template ignored: disabled by %0%1">;
def note_ovl_candidate_has_pass_object_size_params: Note<
    "candidate address cannot be taken because parameter %0 has "
    "pass_object_size attribute">;
def err_diagnose_if_succeeded : Error<"%0">;
def warn_diagnose_if_succeeded : Warning<"%0">, InGroup<UserDefinedWarnings>,
    ShowInSystemHeader;
def note_ovl_candidate_disabled_by_function_cond_attr : Note<
    "candidate disabled: %0">;
def note_ovl_candidate_disabled_by_extension : Note<
    "candidate disabled due to OpenCL extension">;
def err_addrof_function_disabled_by_enable_if_attr : Error<
    "cannot take address of function %0 because it has one or more "
    "non-tautological enable_if conditions">;
def note_addrof_ovl_candidate_disabled_by_enable_if_attr : Note<
    "candidate function made ineligible by enable_if">;
def note_ovl_candidate_deduced_mismatch : Note<
    "candidate template ignored: deduced type "
    "%diff{$ of %select{|element of }4%ordinal0 parameter does not match "
    "adjusted type $ of %select{|element of }4argument"
    "|of %select{|element of }4%ordinal0 parameter does not match "
    "adjusted type of %select{|element of }4argument}1,2%3">;
def note_ovl_candidate_non_deduced_mismatch : Note<
    "candidate template ignored: could not match %diff{$ against $|types}0,1">;
// This note is needed because the above note would sometimes print two
// different types with the same name.  Remove this note when the above note
// can handle that case properly.
def note_ovl_candidate_non_deduced_mismatch_qualified : Note<
    "candidate template ignored: could not match %q0 against %q1">;

// Note that we don't treat templates differently for this diagnostic.
def note_ovl_candidate_arity : Note<"candidate "
    "%select{function|function|constructor|function|function|constructor|"
    "constructor (the implicit default constructor)|"
    "constructor (the implicit copy constructor)|"
    "constructor (the implicit move constructor)|"
    "function (the implicit copy assignment operator)|"
    "function (the implicit move assignment operator)|"
    "inherited constructor|"
    "inherited constructor}0 %select{|template }1"
    "not viable: requires%select{ at least| at most|}2 %3 argument%s3, but %4 "
    "%plural{1:was|:were}4 provided">;

def note_ovl_candidate_arity_one : Note<"candidate "
    "%select{function|function|constructor|function|function|constructor|"
    "constructor (the implicit default constructor)|"
    "constructor (the implicit copy constructor)|"
    "constructor (the implicit move constructor)|"
    "function (the implicit copy assignment operator)|"
    "function (the implicit move assignment operator)|"
    "inherited constructor|"
    "inherited constructor}0 %select{|template }1not viable: "
    "%select{requires at least|allows at most single|requires single}2 "
    "argument %3, but %plural{0:no|:%4}4 arguments were provided">;

def note_ovl_candidate_deleted : Note<
    "candidate %select{function|function|constructor|"
    "function |function |constructor |"
    "constructor (the implicit default constructor)|"
    "constructor (the implicit copy constructor)|"
    "constructor (the implicit move constructor)|"
    "function (the implicit copy assignment operator)|"
    "function (the implicit move assignment operator)|"
    "inherited constructor|"
    "inherited constructor }0%1 has been "
    "%select{explicitly made unavailable|explicitly deleted|"
    "implicitly deleted}2">;

// Giving the index of the bad argument really clutters this message, and
// it's relatively unimportant because 1) it's generally obvious which
// argument(s) are of the given object type and 2) the fix is usually
// to complete the type, which doesn't involve changes to the call line
// anyway.  If people complain, we can change it.
def note_ovl_candidate_bad_conv_incomplete : Note<"candidate "
    "%select{function|function|constructor|"
    "function |function |constructor |"
    "constructor (the implicit default constructor)|"
    "constructor (the implicit copy constructor)|"
    "constructor (the implicit move constructor)|"
    "function (the implicit copy assignment operator)|"
    "function (the implicit move assignment operator)|"
    "inherited constructor|"
    "inherited constructor }0%1 "
    "not viable: cannot convert argument of incomplete type "
    "%diff{$ to $|to parameter type}2,3 for "
    "%select{%ordinal5 argument|object argument}4"
    "%select{|; dereference the argument with *|"
    "; take the address of the argument with &|"
    "; remove *|"
    "; remove &}6">;
def note_ovl_candidate_bad_list_argument : Note<"candidate "
    "%select{function|function|constructor|"
    "function |function |constructor |"
    "constructor (the implicit default constructor)|"
    "constructor (the implicit copy constructor)|"
    "constructor (the implicit move constructor)|"
    "function (the implicit copy assignment operator)|"
    "function (the implicit move assignment operator)|"
    "inherited constructor|"
    "inherited constructor }0%1 "
    "not viable: cannot convert initializer list argument to %3">;
def note_ovl_candidate_bad_overload : Note<"candidate "
    "%select{function|function|constructor|"
    "function |function |constructor |"
    "constructor (the implicit default constructor)|"
    "constructor (the implicit copy constructor)|"
    "constructor (the implicit move constructor)|"
    "function (the implicit copy assignment operator)|"
    "function (the implicit move assignment operator)|"
    "inherited constructor|"
    "inherited constructor }0%1"
    " not viable: no overload of %3 matching %2 for %ordinal4 argument">;
def note_ovl_candidate_bad_conv : Note<"candidate "
    "%select{function|function|constructor|"
    "function |function |constructor |"
    "constructor (the implicit default constructor)|"
    "constructor (the implicit copy constructor)|"
    "constructor (the implicit move constructor)|"
    "function (the implicit copy assignment operator)|"
    "function (the implicit move assignment operator)|"
    "inherited constructor|"
    "inherited constructor }0%1"
    " not viable: no known conversion "
    "%diff{from $ to $|from argument type to parameter type}2,3 for "
    "%select{%ordinal5 argument|object argument}4"
    "%select{|; dereference the argument with *|"
    "; take the address of the argument with &|"
    "; remove *|"
    "; remove &}6">;
def note_ovl_candidate_bad_arc_conv : Note<"candidate "
    "%select{function|function|constructor|"
    "function |function |constructor |"
    "constructor (the implicit default constructor)|"
    "constructor (the implicit copy constructor)|"
    "constructor (the implicit move constructor)|"
    "function (the implicit copy assignment operator)|"
    "function (the implicit move assignment operator)|"
    "inherited constructor|"
    "inherited constructor }0%1"
    " not viable: cannot implicitly convert argument "
    "%diff{of type $ to $|type to parameter type}2,3 for "
    "%select{%ordinal5 argument|object argument}4 under ARC">;
def note_ovl_candidate_bad_lvalue : Note<"candidate "
    "%select{function|function|constructor|"
    "function |function |constructor |"
    "constructor (the implicit default constructor)|"
    "constructor (the implicit copy constructor)|"
    "constructor (the implicit move constructor)|"
    "function (the implicit copy assignment operator)|"
    "function (the implicit move assignment operator)|"
    "inherited constructor|"
    "inherited constructor }0%1"
    " not viable: expects an l-value for "
    "%select{%ordinal3 argument|object argument}2">;
def note_ovl_candidate_bad_addrspace : Note<"candidate "
    "%select{function|function|constructor|"
    "function |function |constructor |"
    "constructor (the implicit default constructor)|"
    "constructor (the implicit copy constructor)|"
    "constructor (the implicit move constructor)|"
    "function (the implicit copy assignment operator)|"
    "function (the implicit move assignment operator)|"
    "inherited constructor|"
    "inherited constructor }0%1 not viable: "
    "%select{%ordinal6|'this'}5 argument (%2) is in "
    "address space %3, but parameter must be in address space %4">;
def note_ovl_candidate_bad_gc : Note<"candidate "
    "%select{function|function|constructor|"
    "function |function |constructor |"
    "constructor (the implicit default constructor)|"
    "constructor (the implicit copy constructor)|"
    "constructor (the implicit move constructor)|"
    "function (the implicit copy assignment operator)|"
    "function (the implicit move assignment operator)|"
    "inherited constructor|"
    "inherited constructor }0%1 not viable: "
    "%select{%ordinal6|'this'}5 argument (%2) has %select{no|__weak|__strong}3 "
    "ownership, but parameter has %select{no|__weak|__strong}4 ownership">;
def note_ovl_candidate_bad_ownership : Note<"candidate "
    "%select{function|function|constructor|"
    "function |function |constructor |"
    "constructor (the implicit default constructor)|"
    "constructor (the implicit copy constructor)|"
    "constructor (the implicit move constructor)|"
    "function (the implicit copy assignment operator)|"
    "function (the implicit move assignment operator)|"
    "inherited constructor|"
    "inherited constructor }0%1 not viable: "
    "%select{%ordinal6|'this'}5 argument (%2) has "
    "%select{no|__unsafe_unretained|__strong|__weak|__autoreleasing}3 ownership,"
    " but parameter has %select{no|__unsafe_unretained|__strong|__weak|"
    "__autoreleasing}4 ownership">;
def note_ovl_candidate_bad_cvr_this : Note<"candidate "
    "%select{|function|||function|||||"
    "function (the implicit copy assignment operator)|"
    "function (the implicit move assignment operator)||}0 not viable: "
    "'this' argument has type %2, but method is not marked "
    "%select{const|restrict|const or restrict|volatile|const or volatile|"
    "volatile or restrict|const, volatile, or restrict}3">;
def note_ovl_candidate_bad_cvr : Note<"candidate "
    "%select{function|function|constructor|"
    "function |function |constructor |"
    "constructor (the implicit default constructor)|"
    "constructor (the implicit copy constructor)|"
    "constructor (the implicit move constructor)|"
    "function (the implicit copy assignment operator)|"
    "function (the implicit move assignment operator)|"
    "inherited constructor|"
    "inherited constructor }0%1 not viable: "
    "%ordinal4 argument (%2) would lose "
    "%select{const|restrict|const and restrict|volatile|const and volatile|"
    "volatile and restrict|const, volatile, and restrict}3 qualifier"
    "%select{||s||s|s|s}3">;
def note_ovl_candidate_bad_unaligned : Note<"candidate "
    "%select{function|function|constructor|"
    "function |function |constructor |"
    "constructor (the implicit default constructor)|"
    "constructor (the implicit copy constructor)|"
    "constructor (the implicit move constructor)|"
    "function (the implicit copy assignment operator)|"
    "function (the implicit move assignment operator)|"
    "inherited constructor|"
    "inherited constructor }0%1 not viable: "
    "%ordinal4 argument (%2) would lose __unaligned qualifier">;
def note_ovl_candidate_bad_base_to_derived_conv : Note<"candidate "
    "%select{function|function|constructor|"
    "function |function |constructor |"
    "constructor (the implicit default constructor)|"
    "constructor (the implicit copy constructor)|"
    "constructor (the implicit move constructor)|"
    "function (the implicit copy assignment operator)|"
    "function (the implicit move assignment operator)|"
    "inherited constructor|"
    "inherited constructor }0%1 not viable: "
    "cannot %select{convert from|convert from|bind}2 "
    "%select{base class pointer|superclass|base class object of type}2 %3 to "
    "%select{derived class pointer|subclass|derived class reference}2 %4 for "
    "%ordinal5 argument">;
def note_ovl_candidate_bad_target : Note<
    "candidate %select{function|function|constructor|"
    "function|function|constructor|"
    "constructor (the implicit default constructor)|"
    "constructor (the implicit copy constructor)|"
    "constructor (the implicit move constructor)|"
    "function (the implicit copy assignment operator)|"
    "function (the implicit move assignment operator)|"
    "inherited constructor|"
    "inherited constructor}0 not viable: "
    "call to "
    "%select{__device__|__global__|__host__|__host__ __device__|invalid}1 function from"
    " %select{__device__|__global__|__host__|__host__ __device__|invalid}2 function">;
def note_implicit_member_target_infer_collision : Note<
    "implicit %select{"
    "default constructor|"
    "copy constructor|"
    "move constructor|"
    "copy assignment operator|"
    "move assignment operator|"
    "destructor}0 inferred target collision: call to both "
    "%select{__device__|__global__|__host__|__host__ __device__}1 and "
    "%select{__device__|__global__|__host__|__host__ __device__}2 members">;

def note_ambiguous_type_conversion: Note<
    "because of ambiguity in conversion %diff{of $ to $|between types}0,1">;
def note_ovl_builtin_binary_candidate : Note<
    "built-in candidate %0">;
def note_ovl_builtin_unary_candidate : Note<
    "built-in candidate %0">;
def err_ovl_no_viable_function_in_init : Error<
  "no matching constructor for initialization of %0">;
def err_ovl_no_conversion_in_cast : Error<
  "cannot convert %1 to %2 without a conversion operator">;
def err_ovl_no_viable_conversion_in_cast : Error<
  "no matching conversion for %select{|static_cast|reinterpret_cast|"
  "dynamic_cast|C-style cast|functional-style cast}0 from %1 to %2">;
def err_ovl_ambiguous_conversion_in_cast : Error<
  "ambiguous conversion for %select{|static_cast|reinterpret_cast|"
  "dynamic_cast|C-style cast|functional-style cast}0 from %1 to %2">;
def err_ovl_deleted_conversion_in_cast : Error<
  "%select{|static_cast|reinterpret_cast|dynamic_cast|C-style cast|"
  "functional-style cast}0 from %1 to %2 uses deleted function">;
def err_ovl_ambiguous_init : Error<"call to constructor of %0 is ambiguous">;
def err_ref_init_ambiguous : Error<
  "reference initialization of type %0 with initializer of type %1 is ambiguous">;
def err_ovl_deleted_init : Error<
  "call to %select{unavailable|deleted}0 constructor of %1">;
def err_ovl_deleted_special_init : Error<
  "call to implicitly-deleted %select{default constructor|copy constructor|"
  "move constructor|copy assignment operator|move assignment operator|"
  "destructor|function}0 of %1">;
def err_ovl_ambiguous_oper_unary : Error<
  "use of overloaded operator '%0' is ambiguous (operand type %1)">;
def err_ovl_ambiguous_oper_binary : Error<
  "use of overloaded operator '%0' is ambiguous (with operand types %1 and %2)">;
def err_ovl_no_viable_oper : Error<"no viable overloaded '%0'">;
def note_assign_lhs_incomplete : Note<"type %0 is incomplete">;
def err_ovl_deleted_oper : Error<
  "overload resolution selected %select{unavailable|deleted}0 operator '%1'%2">;
def err_ovl_deleted_special_oper : Error<
  "object of type %0 cannot be %select{constructed|copied|moved|assigned|"
  "assigned|destroyed}1 because its %select{default constructor|"
  "copy constructor|move constructor|copy assignment operator|"
  "move assignment operator|destructor}1 is implicitly deleted">;
def err_ovl_no_viable_subscript :
    Error<"no viable overloaded operator[] for type %0">;
def err_ovl_no_oper :
    Error<"type %0 does not provide a %select{subscript|call}1 operator">;
def err_ovl_unresolvable : Error<
  "reference to overloaded function could not be resolved; "
  "did you mean to call it%select{| with no arguments}0?">;
def err_bound_member_function : Error<
  "reference to non-static member function must be called"
  "%select{|; did you mean to call it with no arguments?}0">;
def note_possible_target_of_call : Note<"possible target for call">;

def err_ovl_no_viable_object_call : Error<
  "no matching function for call to object of type %0">;
def err_ovl_ambiguous_object_call : Error<
  "call to object of type %0 is ambiguous">;
def err_ovl_deleted_object_call : Error<
  "call to %select{unavailable|deleted}0 function call operator in type %1%2">;
def note_ovl_surrogate_cand : Note<"conversion candidate of type %0">;
def err_member_call_without_object : Error<
  "call to non-static member function without an object argument">;

// C++ Address of Overloaded Function
def err_addr_ovl_no_viable : Error<
  "address of overloaded function %0 does not match required type %1">;
def err_addr_ovl_ambiguous : Error<
  "address of overloaded function %0 is ambiguous">;
def err_addr_ovl_not_func_ptrref : Error<
  "address of overloaded function %0 cannot be converted to type %1">;
def err_addr_ovl_no_qualifier : Error<
  "cannot form member pointer of type %0 without '&' and class name">;

// C++11 Literal Operators
def err_ovl_no_viable_literal_operator : Error<
  "no matching literal operator for call to %0"
  "%select{| with argument of type %2| with arguments of types %2 and %3}1"
  "%select{| or 'const char *'}4"
  "%select{|, and no matching literal operator template}5">;

// C++ Template Declarations
def err_template_param_shadow : Error<
  "declaration of %0 shadows template parameter">;
def note_template_param_here : Note<"template parameter is declared here">;
def warn_template_export_unsupported : Warning<
  "exported templates are unsupported">;
def err_template_outside_namespace_or_class_scope : Error<
  "templates can only be declared in namespace or class scope">;
def err_template_inside_local_class : Error<
  "templates cannot be declared inside of a local class">;
def err_template_linkage : Error<"templates must have C++ linkage">;
def err_template_typedef : Error<"a typedef cannot be a template">;
def err_template_unnamed_class : Error<
  "cannot declare a class template with no name">;
def err_template_param_list_different_arity : Error<
  "%select{too few|too many}0 template parameters in template "
  "%select{|template parameter }1redeclaration">;
def note_template_param_list_different_arity : Note<
  "%select{too few|too many}0 template parameters in template template "
  "argument">;
def note_template_prev_declaration : Note<
  "previous template %select{declaration|template parameter}0 is here">;
def err_template_param_different_kind : Error<
  "template parameter has a different kind in template "
  "%select{|template parameter }0redeclaration">;
def note_template_param_different_kind : Note<
  "template parameter has a different kind in template argument">;
  
def err_template_nontype_parm_different_type : Error<
  "template non-type parameter has a different type %0 in template "
  "%select{|template parameter }1redeclaration">;

def note_template_nontype_parm_different_type : Note<
  "template non-type parameter has a different type %0 in template argument">;
def note_template_nontype_parm_prev_declaration : Note<
  "previous non-type template parameter with type %0 is here">;
def err_template_nontype_parm_bad_type : Error<
  "a non-type template parameter cannot have type %0">;
def warn_cxx14_compat_template_nontype_parm_auto_type : Warning<
  "non-type template parameters declared with %0 are incompatible with C++ "
  "standards before C++1z">,
  DefaultIgnore, InGroup<CXXPre1zCompat>;
def err_template_param_default_arg_redefinition : Error<
  "template parameter redefines default argument">;
def note_template_param_prev_default_arg : Note<
  "previous default template argument defined here">;
def err_template_param_default_arg_missing : Error<
  "template parameter missing a default argument">;
def ext_template_parameter_default_in_function_template : ExtWarn<
  "default template arguments for a function template are a C++11 extension">,
  InGroup<CXX11>;
def warn_cxx98_compat_template_parameter_default_in_function_template : Warning<
  "default template arguments for a function template are incompatible with C++98">,
  InGroup<CXX98Compat>, DefaultIgnore;
def err_template_parameter_default_template_member : Error<
  "cannot add a default template argument to the definition of a member of a "
  "class template">;
def err_template_parameter_default_friend_template : Error<
  "default template argument not permitted on a friend template">;
def err_template_template_parm_no_parms : Error<
  "template template parameter must have its own template parameters">;

def ext_variable_template : ExtWarn<"variable templates are a C++14 extension">,
  InGroup<CXX14>;
def warn_cxx11_compat_variable_template : Warning<
  "variable templates are incompatible with C++ standards before C++14">,
  InGroup<CXXPre14Compat>, DefaultIgnore;
def err_template_variable_noparams : Error<
  "extraneous 'template<>' in declaration of variable %0">;
def err_template_member : Error<"member %0 declared as a template">;
def err_template_member_noparams : Error<
  "extraneous 'template<>' in declaration of member %0">;
def err_template_tag_noparams : Error<
  "extraneous 'template<>' in declaration of %0 %1">;
def err_template_decl_ref : Error<
  "cannot refer to %select{class|variable}0 template %1 without a template argument list">;

// C++ Template Argument Lists
def err_template_missing_args : Error<
  "use of "
  "%select{class template|function template|variable template|alias template|"
  "template template parameter|template}0 %1 requires template arguments">;
def err_template_arg_list_different_arity : Error<
  "%select{too few|too many}0 template arguments for "
  "%select{class template|function template|variable template|alias template|"
  "template template parameter|template}1 %2">;
def note_template_decl_here : Note<"template is declared here">;
def err_template_arg_must_be_type : Error<
  "template argument for template type parameter must be a type">;
def err_template_arg_must_be_type_suggest : Error<
  "template argument for template type parameter must be a type; "
  "did you forget 'typename'?">;
def ext_ms_template_type_arg_missing_typename : ExtWarn<
  "template argument for template type parameter must be a type; "
  "omitted 'typename' is a Microsoft extension">,
  InGroup<MicrosoftTemplate>;
def err_template_arg_must_be_expr : Error<
  "template argument for non-type template parameter must be an expression">;
def err_template_arg_nontype_ambig : Error<
  "template argument for non-type template parameter is treated as function type %0">;
def err_template_arg_must_be_template : Error<
  "template argument for template template parameter must be a class template%select{| or type alias template}0">;
def ext_template_arg_local_type : ExtWarn<
  "template argument uses local type %0">, InGroup<LocalTypeTemplateArgs>;
def ext_template_arg_unnamed_type : ExtWarn<
  "template argument uses unnamed type">, InGroup<UnnamedTypeTemplateArgs>;
def warn_cxx98_compat_template_arg_local_type : Warning<
  "local type %0 as template argument is incompatible with C++98">,
  InGroup<CXX98CompatLocalTypeTemplateArgs>, DefaultIgnore;
def warn_cxx98_compat_template_arg_unnamed_type : Warning<
  "unnamed type as template argument is incompatible with C++98">,
  InGroup<CXX98CompatUnnamedTypeTemplateArgs>, DefaultIgnore;
def note_template_unnamed_type_here : Note<
  "unnamed type used in template argument was declared here">;
def err_template_arg_overload_type : Error<
  "template argument is the type of an unresolved overloaded function">;
def err_template_arg_not_valid_template : Error<
  "template argument does not refer to a class or alias template, or template "
  "template parameter">;
def note_template_arg_refers_here_func : Note<
  "template argument refers to function template %0, here">;
def err_template_arg_template_params_mismatch : Error<
  "template template argument has different template parameters than its "
  "corresponding template template parameter">;
def err_template_arg_not_integral_or_enumeral : Error<
  "non-type template argument of type %0 must have an integral or enumeration"
  " type">;
def err_template_arg_not_ice : Error<
  "non-type template argument of type %0 is not an integral constant "
  "expression">;
def err_template_arg_not_address_constant : Error<
  "non-type template argument of type %0 is not a constant expression">;
def warn_cxx98_compat_template_arg_null : Warning<
  "use of null pointer as non-type template argument is incompatible with "
  "C++98">, InGroup<CXX98Compat>, DefaultIgnore;
def err_template_arg_untyped_null_constant : Error<
  "null non-type template argument must be cast to template parameter type %0">;
def err_template_arg_wrongtype_null_constant : Error<
  "null non-type template argument of type %0 does not match template parameter "
  "of type %1">;
def err_non_type_template_parm_type_deduction_failure : Error<
  "non-type template parameter %0 with type %1 has incompatible initializer of type %2">;
def err_deduced_non_type_template_arg_type_mismatch : Error<
  "deduced non-type template argument does not have the same type as the "
  "corresponding template parameter%diff{ ($ vs $)|}0,1">;
def err_non_type_template_arg_subobject : Error<
  "non-type template argument refers to subobject '%0'">;
def err_non_type_template_arg_addr_label_diff : Error<
  "template argument / label address difference / what did you expect?">;
def err_template_arg_not_convertible : Error<
  "non-type template argument of type %0 cannot be converted to a value "
  "of type %1">;
def warn_template_arg_negative : Warning<
  "non-type template argument with value '%0' converted to '%1' for unsigned "
  "template parameter of type %2">, InGroup<Conversion>, DefaultIgnore;
def warn_template_arg_too_large : Warning<
  "non-type template argument value '%0' truncated to '%1' for "
  "template parameter of type %2">, InGroup<Conversion>, DefaultIgnore;
def err_template_arg_no_ref_bind : Error<
  "non-type template parameter of reference type "
  "%diff{$ cannot bind to template argument of type $"
  "|cannot bind to template of incompatible argument type}0,1">;
def err_template_arg_ref_bind_ignores_quals : Error<
  "reference binding of non-type template parameter "
  "%diff{of type $ to template argument of type $|to template argument}0,1 "
  "ignores qualifiers">;
def err_template_arg_not_decl_ref : Error<
  "non-type template argument does not refer to any declaration">;
def err_template_arg_not_address_of : Error<
  "non-type template argument for template parameter of pointer type %0 must "
  "have its address taken">;
def err_template_arg_address_of_non_pointer : Error<
  "address taken in non-type template argument for template parameter of "
  "reference type %0">;
def err_template_arg_reference_var : Error<
  "non-type template argument of reference type %0 is not an object">;
def err_template_arg_field : Error<
  "non-type template argument refers to non-static data member %0">;
def err_template_arg_method : Error<
  "non-type template argument refers to non-static member function %0">;
def err_template_arg_object_no_linkage : Error<
  "non-type template argument refers to %select{function|object}0 %1 that "
  "does not have linkage">;
def warn_cxx98_compat_template_arg_object_internal : Warning<
  "non-type template argument referring to %select{function|object}0 %1 with "
  "internal linkage is incompatible with C++98">,
  InGroup<CXX98Compat>, DefaultIgnore;
def ext_template_arg_object_internal : ExtWarn<
  "non-type template argument referring to %select{function|object}0 %1 with "
  "internal linkage is a C++11 extension">, InGroup<CXX11>;
def err_template_arg_thread_local : Error<
  "non-type template argument refers to thread-local object">;
def note_template_arg_internal_object : Note<
  "non-type template argument refers to %select{function|object}0 here">;
def note_template_arg_refers_here : Note<
  "non-type template argument refers here">;
def err_template_arg_not_object_or_func : Error<
  "non-type template argument does not refer to an object or function">;
def err_template_arg_not_pointer_to_member_form : Error<
  "non-type template argument is not a pointer to member constant">;
def err_template_arg_member_ptr_base_derived_not_supported : Error<
  "sorry, non-type template argument of pointer-to-member type %1 that refers "
  "to member %q0 of a different class is not supported yet">;
def ext_template_arg_extra_parens : ExtWarn<
  "address non-type template argument cannot be surrounded by parentheses">;
def warn_cxx98_compat_template_arg_extra_parens : Warning<
  "redundant parentheses surrounding address non-type template argument are "
  "incompatible with C++98">, InGroup<CXX98Compat>, DefaultIgnore;
def err_pointer_to_member_type : Error<
  "invalid use of pointer to member type after %select{.*|->*}0">;
def err_pointer_to_member_call_drops_quals : Error<
  "call to pointer to member function of type %0 drops '%1' qualifier%s2">;
def err_pointer_to_member_oper_value_classify: Error<
  "pointer-to-member function type %0 can only be called on an "
  "%select{rvalue|lvalue}1">;
def ext_ms_deref_template_argument: ExtWarn<
  "non-type template argument containing a dereference operation is a "
  "Microsoft extension">, InGroup<MicrosoftTemplate>;
def ext_ms_delayed_template_argument: ExtWarn<
  "using the undeclared type %0 as a default template argument is a "
  "Microsoft extension">, InGroup<MicrosoftTemplate>;
def err_template_arg_deduced_incomplete_pack : Error<
  "deduced incomplete pack %0 for template parameter %1">;

// C++ template specialization
def err_template_spec_unknown_kind : Error<
  "can only provide an explicit specialization for a class template, function "
  "template, variable template, or a member function, static data member, "
  "%select{or member class|member class, or member enumeration}0 of a "
  "class template">;
def note_specialized_entity : Note<
  "explicitly specialized declaration is here">;
def note_explicit_specialization_declared_here : Note<
  "explicit specialization declared here">;
def err_template_spec_decl_function_scope : Error<
  "explicit specialization of %0 in function scope">;
def err_template_spec_decl_class_scope : Error<
  "explicit specialization of %0 in class scope">;
def err_template_spec_decl_friend : Error<
  "cannot declare an explicit specialization in a friend">;
def err_template_spec_decl_out_of_scope_global : Error<
  "%select{class template|class template partial|variable template|"
  "variable template partial|function template|member function|"
  "static data member|member class|member enumeration}0 "
  "specialization of %1 must originally be declared in the global scope">;
def err_template_spec_decl_out_of_scope : Error<
  "%select{class template|class template partial|variable template|"
  "variable template partial|function template|member "
  "function|static data member|member class|member enumeration}0 "
  "specialization of %1 must originally be declared in namespace %2">;
def ext_template_spec_decl_out_of_scope : ExtWarn<
  "first declaration of %select{class template|class template partial|"
  "variable template|variable template partial|"
  "function template|member function|static data member|member class|"
  "member enumeration}0 specialization of %1 outside namespace %2 is a "
  "C++11 extension">, InGroup<CXX11>;
def warn_cxx98_compat_template_spec_decl_out_of_scope : Warning<
  "%select{class template|class template partial|variable template|"
  "variable template partial|function template|member "
  "function|static data member|member class|member enumeration}0 "
  "specialization of %1 outside namespace %2 is incompatible with C++98">,
  InGroup<CXX98Compat>, DefaultIgnore;
def err_template_spec_redecl_out_of_scope : Error<
  "%select{class template|class template partial|variable template|"
  "variable template partial|function template|member "
  "function|static data member|member class|member enumeration}0 "
  "specialization of %1 not in a namespace enclosing %2">;
def ext_ms_template_spec_redecl_out_of_scope: ExtWarn<
  "%select{class template|class template partial|variable template|"
  "variable template partial|function template|member "
  "function|static data member|member class|member enumeration}0 "
  "specialization of %1 outside namespace enclosing %2 "
  "is a Microsoft extension">, InGroup<MicrosoftTemplate>;
def err_template_spec_redecl_global_scope : Error<
  "%select{class template|class template partial|variable template|"
  "variable template partial|function template|member "
  "function|static data member|member class|member enumeration}0 "
  "specialization of %1 must occur at global scope">;
def err_spec_member_not_instantiated : Error<
  "specialization of member %q0 does not specialize an instantiated member">;
def note_specialized_decl : Note<"attempt to specialize declaration here">;
def err_specialization_after_instantiation : Error<
  "explicit specialization of %0 after instantiation">;
def note_instantiation_required_here : Note<
  "%select{implicit|explicit}0 instantiation first required here">;
def err_template_spec_friend : Error<
  "template specialization declaration cannot be a friend">;
def err_template_spec_default_arg : Error<
  "default argument not permitted on an explicit "
  "%select{instantiation|specialization}0 of function %1">;
def err_not_class_template_specialization : Error<
  "cannot specialize a %select{dependent template|template template "
  "parameter}0">;
def err_function_specialization_in_class : Error<
  "cannot specialize a function %0 within class scope">;
def ext_function_specialization_in_class : ExtWarn<
  "explicit specialization of %0 within class scope is a Microsoft extension">,
  InGroup<MicrosoftTemplate>;
def ext_explicit_specialization_storage_class : ExtWarn<
  "explicit specialization cannot have a storage class">;
def err_explicit_specialization_inconsistent_storage_class : Error<
  "explicit specialization has extraneous, inconsistent storage class "
  "'%select{none|extern|static|__private_extern__|auto|register}0'">;

// C++ class template specializations and out-of-line definitions
def err_template_spec_needs_header : Error<
  "template specialization requires 'template<>'">;
def err_template_spec_needs_template_parameters : Error<
  "template specialization or definition requires a template parameter list "
  "corresponding to the nested type %0">;
def err_template_param_list_matches_nontemplate : Error<
  "template parameter list matching the non-templated nested type %0 should "
  "be empty ('template<>')">;
def err_alias_template_extra_headers : Error<
  "extraneous template parameter list in alias template declaration">;
def err_template_spec_extra_headers : Error<
  "extraneous template parameter list in template specialization or "
  "out-of-line template definition">;
def warn_template_spec_extra_headers : Warning<
  "extraneous template parameter list in template specialization">;
def note_explicit_template_spec_does_not_need_header : Note<
  "'template<>' header not required for explicitly-specialized class %0 "
  "declared here">;
def err_template_qualified_declarator_no_match : Error<
  "nested name specifier '%0' for declaration does not refer into a class, "
  "class template or class template partial specialization">;
def err_specialize_member_of_template : Error<
  "cannot specialize %select{|(with 'template<>') }0a member of an "
  "unspecialized template">;

// C++ Class Template Partial Specialization
def err_default_arg_in_partial_spec : Error<
    "default template argument in a class template partial specialization">;
def err_dependent_non_type_arg_in_partial_spec : Error<
    "type of specialized non-type template argument depends on a template "
    "parameter of the partial specialization">;
def note_dependent_non_type_default_arg_in_partial_spec : Note<
    "template parameter is used in default argument declared here">;
def err_dependent_typed_non_type_arg_in_partial_spec : Error<
    "non-type template argument specializes a template parameter with "
    "dependent type %0">;
def err_partial_spec_args_match_primary_template : Error<
    "%select{class|variable}0 template partial specialization does not "
    "specialize any template argument; to %select{declare|define}1 the "
    "primary template, remove the template argument list">; 
def ext_partial_spec_not_more_specialized_than_primary : ExtWarn<
    "%select{class|variable}0 template partial specialization is not "
    "more specialized than the primary template">, DefaultError,
    InGroup<DiagGroup<"invalid-partial-specialization">>;
def note_partial_spec_not_more_specialized_than_primary : Note<"%0">;
def ext_partial_specs_not_deducible : ExtWarn<
    "%select{class|variable}0 template partial specialization contains "
    "%select{a template parameter|template parameters}1 that cannot be "
    "deduced; this partial specialization will never be used">,
    DefaultError, InGroup<DiagGroup<"unusable-partial-specialization">>;
def note_non_deducible_parameter : Note<
    "non-deducible template parameter %0">;
def err_partial_spec_ordering_ambiguous : Error<
    "ambiguous partial specializations of %0">;
def note_partial_spec_match : Note<"partial specialization matches %0">;
def err_partial_spec_redeclared : Error<
  "class template partial specialization %0 cannot be redeclared">;
def note_partial_specialization_declared_here : Note<
  "explicit specialization declared here">;
def note_prev_partial_spec_here : Note<
  "previous declaration of class template partial specialization %0 is here">;
def err_partial_spec_fully_specialized : Error<
  "partial specialization of %0 does not use any of its template parameters">;

// C++ Variable Template Partial Specialization
def err_var_partial_spec_redeclared : Error<
  "variable template partial specialization %0 cannot be redefined">;
def note_var_prev_partial_spec_here : Note<
  "previous declaration of variable template partial specialization is here">;
def err_var_spec_no_template : Error<
  "no variable template matches%select{| partial}0 specialization">;
def err_var_spec_no_template_but_method : Error<
  "no variable template matches specialization; "
  "did you mean to use %0 as function template instead?">;
  
// C++ Function template specializations
def err_function_template_spec_no_match : Error<
    "no function template matches function template specialization %0">;
def err_function_template_spec_ambiguous : Error<
    "function template specialization %0 ambiguously refers to more than one "
    "function template; explicitly specify%select{| additional}1 template "
    "arguments to identify a particular function template">;
def note_function_template_spec_matched : Note<
    "function template %q0 matches specialization %1">;
def err_function_template_partial_spec : Error<
    "function template partial specialization is not allowed">;

// C++ Template Instantiation
def err_template_recursion_depth_exceeded : Error<
  "recursive template instantiation exceeded maximum depth of %0">,
  DefaultFatal, NoSFINAE;
def note_template_recursion_depth : Note<
  "use -ftemplate-depth=N to increase recursive template instantiation depth">;

def err_template_instantiate_within_definition : Error<
  "%select{implicit|explicit}0 instantiation of template %1 within its"
  " own definition">;
def err_template_instantiate_undefined : Error<
  "%select{implicit|explicit}0 instantiation of undefined template %1">;
def err_implicit_instantiate_member_undefined : Error<
  "implicit instantiation of undefined member %0">;
def note_template_class_instantiation_was_here : Note<
  "class template %0 was instantiated here">;
def note_template_class_explicit_specialization_was_here : Note<
  "class template %0 was explicitly specialized here">;
def note_template_class_instantiation_here : Note<
  "in instantiation of template class %q0 requested here">;
def note_template_member_class_here : Note<
  "in instantiation of member class %q0 requested here">;
def note_template_member_function_here : Note<
  "in instantiation of member function %q0 requested here">;
def note_function_template_spec_here : Note<
  "in instantiation of function template specialization %q0 requested here">;
def note_template_static_data_member_def_here : Note<
  "in instantiation of static data member %q0 requested here">;
def note_template_variable_def_here : Note<
  "in instantiation of variable template specialization %q0 requested here">;
def note_template_enum_def_here : Note<
  "in instantiation of enumeration %q0 requested here">;
def note_template_nsdmi_here : Note<
  "in instantiation of default member initializer %q0 requested here">;
def note_template_type_alias_instantiation_here : Note<
  "in instantiation of template type alias %0 requested here">;
def note_template_exception_spec_instantiation_here : Note<
  "in instantiation of exception specification for %0 requested here">;
def warn_var_template_missing : Warning<"instantiation of variable %q0 "
  "required here, but no definition is available">,
  InGroup<UndefinedVarTemplate>;
def warn_func_template_missing : Warning<"instantiation of function %q0 "
  "required here, but no definition is available">,
  InGroup<UndefinedFuncTemplate>, DefaultIgnore;
def note_forward_template_decl : Note<
  "forward declaration of template entity is here">;
def note_inst_declaration_hint : Note<"add an explicit instantiation "
  "declaration to suppress this warning if %q0 is explicitly instantiated in "
  "another translation unit">;

def note_default_arg_instantiation_here : Note<
  "in instantiation of default argument for '%0' required here">;
def note_default_function_arg_instantiation_here : Note<
  "in instantiation of default function argument expression "
  "for '%0' required here">;
def note_explicit_template_arg_substitution_here : Note<
  "while substituting explicitly-specified template arguments into function "
  "template %0 %1">;
def note_function_template_deduction_instantiation_here : Note<
  "while substituting deduced template arguments into function template %0 "
  "%1">;
def note_deduced_template_arg_substitution_here : Note<
  "during template argument deduction for %select{class|variable}0 template "
  "%select{partial specialization |}1%2 %3">;
def note_prior_template_arg_substitution : Note<
  "while substituting prior template arguments into %select{non-type|template}0"
  " template parameter%1 %2">;
def note_template_default_arg_checking : Note<
  "while checking a default template argument used here">;
def note_instantiation_contexts_suppressed : Note<
  "(skipping %0 context%s0 in backtrace; use -ftemplate-backtrace-limit=0 to "
  "see all)">;

def err_field_instantiates_to_function : Error<
  "data member instantiated with function type %0">;
def err_variable_instantiates_to_function : Error<
  "%select{variable|static data member}0 instantiated with function type %1">;
def err_nested_name_spec_non_tag : Error<
  "type %0 cannot be used prior to '::' because it has no members">;

def err_using_pack_expansion_empty : Error<
  "%select{|member}0 using declaration %1 instantiates to an empty pack">;

// C++ Explicit Instantiation
def err_explicit_instantiation_duplicate : Error<
    "duplicate explicit instantiation of %0">;
def ext_explicit_instantiation_duplicate : ExtWarn<
    "duplicate explicit instantiation of %0 ignored as a Microsoft extension">,
    InGroup<MicrosoftTemplate>;
def note_previous_explicit_instantiation : Note<
    "previous explicit instantiation is here">;
def warn_explicit_instantiation_after_specialization : Warning<
  "explicit instantiation of %0 that occurs after an explicit "
  "specialization has no effect">,
  InGroup<DiagGroup<"instantiation-after-specialization">>;
def note_previous_template_specialization : Note<
    "previous template specialization is here">;
def err_explicit_instantiation_nontemplate_type : Error<
    "explicit instantiation of non-templated type %0">;
def note_nontemplate_decl_here : Note<
    "non-templated declaration is here">;
def err_explicit_instantiation_in_class : Error<
  "explicit instantiation of %0 in class scope">;
def err_explicit_instantiation_out_of_scope : Error<
  "explicit instantiation of %0 not in a namespace enclosing %1">;
def err_explicit_instantiation_must_be_global : Error<
  "explicit instantiation of %0 must occur at global scope">;
def warn_explicit_instantiation_out_of_scope_0x : Warning<
  "explicit instantiation of %0 not in a namespace enclosing %1">, 
  InGroup<CXX11Compat>, DefaultIgnore;
def warn_explicit_instantiation_must_be_global_0x : Warning<
  "explicit instantiation of %0 must occur at global scope">, 
  InGroup<CXX11Compat>, DefaultIgnore;
  
def err_explicit_instantiation_requires_name : Error<
  "explicit instantiation declaration requires a name">;
def err_explicit_instantiation_of_typedef : Error<
  "explicit instantiation of typedef %0">;
def err_explicit_instantiation_storage_class : Error<
  "explicit instantiation cannot have a storage class">;
def err_explicit_instantiation_not_known : Error<
  "explicit instantiation of %0 does not refer to a function template, "
  "variable template, member function, member class, or static data member">;
def note_explicit_instantiation_here : Note<
  "explicit instantiation refers here">;
def err_explicit_instantiation_data_member_not_instantiated : Error<
  "explicit instantiation refers to static data member %q0 that is not an "
  "instantiation">;
def err_explicit_instantiation_member_function_not_instantiated : Error<
  "explicit instantiation refers to member function %q0 that is not an "
  "instantiation">;
def err_explicit_instantiation_ambiguous : Error<
  "partial ordering for explicit instantiation of %0 is ambiguous">;
def note_explicit_instantiation_candidate : Note<
  "explicit instantiation candidate function %q0 template here %1">;
def err_explicit_instantiation_inline : Error<
  "explicit instantiation cannot be 'inline'">;
def warn_explicit_instantiation_inline_0x : Warning<
  "explicit instantiation cannot be 'inline'">, InGroup<CXX11Compat>,
  DefaultIgnore;
def err_explicit_instantiation_constexpr : Error<
  "explicit instantiation cannot be 'constexpr'">;
def ext_explicit_instantiation_without_qualified_id : Extension<
  "qualifier in explicit instantiation of %q0 requires a template-id "
  "(a typedef is not permitted)">;
def err_explicit_instantiation_without_template_id : Error<
  "explicit instantiation of %q0 must specify a template argument list">;
def err_explicit_instantiation_unqualified_wrong_namespace : Error<
  "explicit instantiation of %q0 must occur in namespace %1">;
def warn_explicit_instantiation_unqualified_wrong_namespace_0x : Warning<
  "explicit instantiation of %q0 must occur in namespace %1">,
  InGroup<CXX11Compat>, DefaultIgnore;
def err_explicit_instantiation_undefined_member : Error<
  "explicit instantiation of undefined %select{member class|member function|"
  "static data member}0 %1 of class template %2">;
def err_explicit_instantiation_undefined_func_template : Error<
  "explicit instantiation of undefined function template %0">;
def err_explicit_instantiation_undefined_var_template : Error<
  "explicit instantiation of undefined variable template %q0">;
def err_explicit_instantiation_declaration_after_definition : Error<
  "explicit instantiation declaration (with 'extern') follows explicit "
  "instantiation definition (without 'extern')">;
def note_explicit_instantiation_definition_here : Note<
  "explicit instantiation definition is here">;
def err_invalid_var_template_spec_type : Error<"type %2 "
  "of %select{explicit instantiation|explicit specialization|"
  "partial specialization|redeclaration}0 of %1 does not match"
  " expected type %3">;
def err_mismatched_exception_spec_explicit_instantiation : Error<
  "exception specification in explicit instantiation does not match "
  "instantiated one">;
def ext_mismatched_exception_spec_explicit_instantiation : ExtWarn<
  err_mismatched_exception_spec_explicit_instantiation.Text>,
  InGroup<MicrosoftExceptionSpec>;
  
// C++ typename-specifiers
def err_typename_nested_not_found : Error<"no type named %0 in %1">;
def err_typename_nested_not_found_enable_if : Error<
  "no type named 'type' in %0; 'enable_if' cannot be used to disable "
  "this declaration">;
def err_typename_nested_not_type : Error<
    "typename specifier refers to non-type member %0 in %1">;
def note_typename_refers_here : Note<
    "referenced member %0 is declared here">;
def err_typename_missing : Error<
  "missing 'typename' prior to dependent type name '%0%1'">;
def err_typename_missing_template : Error<
  "missing 'typename' prior to dependent type template name '%0%1'">;
def ext_typename_missing : ExtWarn<
  "missing 'typename' prior to dependent type name '%0%1'">,
  InGroup<DiagGroup<"typename-missing">>;
def ext_typename_outside_of_template : ExtWarn<
  "'typename' occurs outside of a template">, InGroup<CXX11>;
def warn_cxx98_compat_typename_outside_of_template : Warning<
  "use of 'typename' outside of a template is incompatible with C++98">,
  InGroup<CXX98Compat>, DefaultIgnore;
def err_typename_refers_to_using_value_decl : Error<
  "typename specifier refers to a dependent using declaration for a value "
  "%0 in %1">;
def note_using_value_decl_missing_typename : Note<
  "add 'typename' to treat this using declaration as a type">;

def err_template_kw_refers_to_non_template : Error<
  "%0 following the 'template' keyword does not refer to a template">;
def err_template_kw_refers_to_class_template : Error<
  "'%0%1' instantiated to a class template, not a function template">;
def note_referenced_class_template : Note<
  "class template declared here">;
def err_template_kw_missing : Error<
  "missing 'template' keyword prior to dependent template name '%0%1'">;
def ext_template_outside_of_template : ExtWarn<
  "'template' keyword outside of a template">, InGroup<CXX11>;
def warn_cxx98_compat_template_outside_of_template : Warning<
  "use of 'template' keyword outside of a template is incompatible with C++98">,
  InGroup<CXX98Compat>, DefaultIgnore;

def err_non_type_template_in_nested_name_specifier : Error<
  "qualified name refers into a specialization of %select{function|variable}0 "
  "template %1">;
def err_template_id_not_a_type : Error<
  "template name refers to non-type template %0">;
def note_template_declared_here : Note<
  "%select{function template|class template|variable template"
  "|type alias template|template template parameter}0 "
  "%1 declared here">;
def err_alias_template_expansion_into_fixed_list : Error<
  "pack expansion used as argument for non-pack parameter of alias template">;
def note_parameter_type : Note<
  "parameter of type %0 is declared here">;

// C++11 Variadic Templates
def err_template_param_pack_default_arg : Error<
  "template parameter pack cannot have a default argument">;
def err_template_param_pack_must_be_last_template_parameter : Error<
  "template parameter pack must be the last template parameter">;

def err_template_parameter_pack_non_pack : Error<
  "%select{template type|non-type template|template template}0 parameter"
  "%select{| pack}1 conflicts with previous %select{template type|"
  "non-type template|template template}0 parameter%select{ pack|}1">;
def note_template_parameter_pack_non_pack : Note<
  "%select{template type|non-type template|template template}0 parameter"
  "%select{| pack}1 does not match %select{template type|non-type template"
  "|template template}0 parameter%select{ pack|}1 in template argument">;
def note_template_parameter_pack_here : Note<
  "previous %select{template type|non-type template|template template}0 "
  "parameter%select{| pack}1 declared here">;
  
def err_unexpanded_parameter_pack : Error<
  "%select{expression|base type|declaration type|data member type|bit-field "
  "size|static assertion|fixed underlying type|enumerator value|"
  "using declaration|friend declaration|qualifier|initializer|default argument|"
  "non-type template parameter type|exception type|partial specialization|"
  "__if_exists name|__if_not_exists name|lambda|block}0 contains"
  "%plural{0: an|:}1 unexpanded parameter pack"
  "%plural{0:|1: %2|2:s %2 and %3|:s %2, %3, ...}1">;

def err_pack_expansion_without_parameter_packs : Error<
  "pack expansion does not contain any unexpanded parameter packs">;
def err_pack_expansion_length_conflict : Error<
  "pack expansion contains parameter packs %0 and %1 that have different "
  "lengths (%2 vs. %3)">;
def err_pack_expansion_length_conflict_multilevel : Error<
  "pack expansion contains parameter pack %0 that has a different "
  "length (%1 vs. %2) from outer parameter packs">;
def err_pack_expansion_member_init : Error<
  "pack expansion for initialization of member %0">;

def err_function_parameter_pack_without_parameter_packs : Error<
  "type %0 of function parameter pack does not contain any unexpanded "
  "parameter packs">;
def err_ellipsis_in_declarator_not_parameter : Error<
  "only function and template parameters can be parameter packs">;

def err_sizeof_pack_no_pack_name : Error<
  "%0 does not refer to the name of a parameter pack">;

def err_fold_expression_packs_both_sides : Error<
  "binary fold expression has unexpanded parameter packs in both operands">;
def err_fold_expression_empty : Error<
  "unary fold expression has empty expansion for operator '%0' "
  "with no fallback value">;
def err_fold_expression_bad_operand : Error<
  "expression not permitted as operand of fold expression">;

def err_unexpected_typedef : Error<
  "unexpected type name %0: expected expression">;
def err_unexpected_namespace : Error<
  "unexpected namespace name %0: expected expression">;
def err_undeclared_var_use : Error<"use of undeclared identifier %0">;
def ext_undeclared_unqual_id_with_dependent_base : ExtWarn<
  "use of undeclared identifier %0; "
  "unqualified lookup into dependent bases of class template %1 is a Microsoft extension">,
  InGroup<MicrosoftTemplate>;
def ext_found_via_dependent_bases_lookup : ExtWarn<"use of identifier %0 "
  "found via unqualified lookup into dependent bases of class templates is a "
  "Microsoft extension">, InGroup<MicrosoftTemplate>;
def note_dependent_var_use : Note<"must qualify identifier to find this "
    "declaration in dependent base class">;
def err_not_found_by_two_phase_lookup : Error<"call to function %0 that is neither "
    "visible in the template definition nor found by argument-dependent lookup">;
def note_not_found_by_two_phase_lookup : Note<"%0 should be declared prior to the "
    "call site%select{| or in %2| or in an associated namespace of one of its arguments}1">;
def err_undeclared_use : Error<"use of undeclared %0">;
def warn_deprecated : Warning<"%0 is deprecated">,
    InGroup<DeprecatedDeclarations>;
def note_from_diagnose_if : Note<"from 'diagnose_if' attribute on %0:">;
def warn_property_method_deprecated :
    Warning<"property access is using %0 method which is deprecated">,
    InGroup<DeprecatedDeclarations>;
def warn_deprecated_message : Warning<"%0 is deprecated: %1">,
    InGroup<DeprecatedDeclarations>;
def warn_deprecated_anonymous_namespace : Warning<
  "'deprecated' attribute on anonymous namespace ignored">,
  InGroup<IgnoredAttributes>;
def warn_deprecated_fwdclass_message : Warning<
    "%0 may be deprecated because the receiver type is unknown">,
    InGroup<DeprecatedDeclarations>;
def warn_deprecated_def : Warning<
    "Implementing deprecated %select{method|class|category}0">,
    InGroup<DeprecatedImplementations>, DefaultIgnore;
def err_unavailable : Error<"%0 is unavailable">;
def err_property_method_unavailable :
    Error<"property access is using %0 method which is unavailable">;
def err_unavailable_message : Error<"%0 is unavailable: %1">;
def warn_unavailable_fwdclass_message : Warning<
    "%0 may be unavailable because the receiver type is unknown">,
    InGroup<UnavailableDeclarations>;
def note_availability_specified_here : Note<
  "%0 has been explicitly marked "
  "%select{unavailable|deleted|deprecated|partial}1 here">;
def note_implicitly_deleted : Note<
  "explicitly defaulted function was implicitly deleted here">;
def warn_not_enough_argument : Warning<
  "not enough variable arguments in %0 declaration to fit a sentinel">,
  InGroup<Sentinel>;
def warn_missing_sentinel : Warning <
  "missing sentinel in %select{function call|method dispatch|block call}0">,
  InGroup<Sentinel>;
def note_sentinel_here : Note<
  "%select{function|method|block}0 has been explicitly marked sentinel here">;
def warn_missing_prototype : Warning<
  "no previous prototype for function %0">,
  InGroup<DiagGroup<"missing-prototypes">>, DefaultIgnore;
def note_declaration_not_a_prototype : Note<
  "this declaration is not a prototype; add 'void' to make it a prototype for a zero-parameter function">; 
def warn_strict_prototypes : Warning<
  "this %select{function declaration is not|"
  "old-style function definition is not preceded by}0 a prototype">,
  InGroup<DiagGroup<"strict-prototypes">>, DefaultIgnore;
def warn_missing_variable_declarations : Warning<
  "no previous extern declaration for non-static variable %0">,
  InGroup<DiagGroup<"missing-variable-declarations">>, DefaultIgnore;
def err_static_data_member_reinitialization :
  Error<"static data member %0 already has an initializer">;
def err_redefinition : Error<"redefinition of %0">;
def err_alias_after_tentative :
  Error<"alias definition of %0 after tentative definition">;
def err_alias_is_definition :
  Error<"definition %0 cannot also be an %select{alias|ifunc}1">;
def err_definition_of_implicitly_declared_member : Error<
  "definition of implicitly declared %select{default constructor|copy "
  "constructor|move constructor|copy assignment operator|move assignment "
  "operator|destructor|function}1">;
def err_definition_of_explicitly_defaulted_member : Error<
  "definition of explicitly defaulted %select{default constructor|copy "
  "constructor|move constructor|copy assignment operator|move assignment "
  "operator|destructor|function}0">;
def err_redefinition_extern_inline : Error<
  "redefinition of a 'extern inline' function %0 is not supported in "
  "%select{C99 mode|C++}1">;
def warn_attr_abi_tag_namespace : Warning<
  "'abi_tag' attribute on %select{non-inline|anonymous}0 namespace ignored">,
  InGroup<IgnoredAttributes>;
def err_abi_tag_on_redeclaration : Error<
  "cannot add 'abi_tag' attribute in a redeclaration">;
def err_new_abi_tag_on_redeclaration : Error<
  "'abi_tag' %0 missing in original declaration">;

def note_deleted_dtor_no_operator_delete : Note<
  "virtual destructor requires an unambiguous, accessible 'operator delete'">;
def note_deleted_special_member_class_subobject : Note<
  "%select{default constructor of|copy constructor of|move constructor of|"
  "copy assignment operator of|move assignment operator of|destructor of|"
  "constructor inherited by}0 "
  "%1 is implicitly deleted because "
  "%select{base class %3|%select{||||variant }4field %3}2 has "
  "%select{no|a deleted|multiple|an inaccessible|a non-trivial}4 "
  "%select{%select{default constructor|copy constructor|move constructor|copy "
  "assignment operator|move assignment operator|destructor|"
  "%select{default|corresponding|default|default|default}4 constructor}0|"
  "destructor}5"
  "%select{||s||}4">;
def note_deleted_default_ctor_uninit_field : Note<
  "%select{default constructor of|constructor inherited by}0 "
  "%1 is implicitly deleted because field %2 of "
  "%select{reference|const-qualified}4 type %3 would not be initialized">;
def note_deleted_default_ctor_all_const : Note<
  "%select{default constructor of|constructor inherited by}0 "
  "%1 is implicitly deleted because all "
  "%select{data members|data members of an anonymous union member}2"
  " are const-qualified">;
def note_deleted_copy_ctor_rvalue_reference : Note<
  "copy constructor of %0 is implicitly deleted because field %1 is of "
  "rvalue reference type %2">;
def note_deleted_copy_user_declared_move : Note<
  "copy %select{constructor|assignment operator}0 is implicitly deleted because"
  " %1 has a user-declared move %select{constructor|assignment operator}2">;
def note_deleted_assign_field : Note<
  "%select{copy|move}0 assignment operator of %1 is implicitly deleted "
  "because field %2 is of %select{reference|const-qualified}4 type %3">;

// These should be errors.
def warn_undefined_internal : Warning<
  "%select{function|variable}0 %q1 has internal linkage but is not defined">,
  InGroup<DiagGroup<"undefined-internal">>;
def warn_undefined_inline : Warning<"inline function %q0 is not defined">,
  InGroup<DiagGroup<"undefined-inline">>;
def err_undefined_inline_var : Error<"inline variable %q0 is not defined">;
def note_used_here : Note<"used here">;

def err_internal_linkage_redeclaration : Error<
  "'internal_linkage' attribute does not appear on the first declaration of %0">;
def warn_internal_linkage_local_storage : Warning<
  "'internal_linkage' attribute on a non-static local variable is ignored">,
  InGroup<IgnoredAttributes>;

def ext_internal_in_extern_inline : ExtWarn<
  "static %select{function|variable}0 %1 is used in an inline function with "
  "external linkage">, InGroup<StaticInInline>;
def ext_internal_in_extern_inline_quiet : Extension<
  "static %select{function|variable}0 %1 is used in an inline function with "
  "external linkage">, InGroup<StaticInInline>;
def warn_static_local_in_extern_inline : Warning<
  "non-constant static local variable in inline function may be different "
  "in different files">, InGroup<StaticLocalInInline>;
def note_convert_inline_to_static : Note<
  "use 'static' to give inline function %0 internal linkage">;

def ext_redefinition_of_typedef : ExtWarn<
  "redefinition of typedef %0 is a C11 feature">,
  InGroup<DiagGroup<"typedef-redefinition"> >;
def err_redefinition_variably_modified_typedef : Error<
  "redefinition of %select{typedef|type alias}0 for variably-modified type %1">;

def err_inline_decl_follows_def : Error<
  "inline declaration of %0 follows non-inline definition">;
def err_inline_declaration_block_scope : Error<
  "inline declaration of %0 not allowed in block scope">;
def err_static_non_static : Error<
  "static declaration of %0 follows non-static declaration">;
def err_different_language_linkage : Error<
  "declaration of %0 has a different language linkage">;
def ext_retained_language_linkage : Extension<
  "friend function %0 retaining previous language linkage is an extension">,
  InGroup<DiagGroup<"retained-language-linkage">>;
def err_extern_c_global_conflict : Error<
  "declaration of %1 %select{with C language linkage|in global scope}0 "
  "conflicts with declaration %select{in global scope|with C language linkage}0">;
def note_extern_c_global_conflict : Note<
  "declared %select{in global scope|with C language linkage}0 here">;
def note_extern_c_begins_here : Note<
  "extern \"C\" language linkage specification begins here">;
def warn_weak_import : Warning <
  "an already-declared variable is made a weak_import declaration %0">;
def ext_static_non_static : Extension<
  "redeclaring non-static %0 as static is a Microsoft extension">,
  InGroup<MicrosoftRedeclareStatic>;
def err_non_static_static : Error<
  "non-static declaration of %0 follows static declaration">;
def err_extern_non_extern : Error<
  "extern declaration of %0 follows non-extern declaration">;
def err_non_extern_extern : Error<
  "non-extern declaration of %0 follows extern declaration">;
def err_non_thread_thread : Error<
  "non-thread-local declaration of %0 follows thread-local declaration">;
def err_thread_non_thread : Error<
  "thread-local declaration of %0 follows non-thread-local declaration">;
def err_thread_thread_different_kind : Error<
  "thread-local declaration of %0 with %select{static|dynamic}1 initialization "
  "follows declaration with %select{dynamic|static}1 initialization">;
def err_redefinition_different_type : Error<
  "redefinition of %0 with a different type%diff{: $ vs $|}1,2">;
def err_redefinition_different_kind : Error<
  "redefinition of %0 as different kind of symbol">;
def err_redefinition_different_namespace_alias : Error<
  "redefinition of %0 as an alias for a different namespace">;
def note_previous_namespace_alias : Note<
  "previously defined as an alias for %0">;
def warn_forward_class_redefinition : Warning<
  "redefinition of forward class %0 of a typedef name of an object type is ignored">,
  InGroup<DiagGroup<"objc-forward-class-redefinition">>;
def err_redefinition_different_typedef : Error<
  "%select{typedef|type alias|type alias template}0 "
  "redefinition with different types%diff{ ($ vs $)|}1,2">;
def err_tag_reference_non_tag : Error<
  "%select{non-struct type|non-class type|non-union type|non-enum "
  "type|typedef|type alias|template|type alias template|template "
  "template argument}1 %0 cannot be referenced with a "
  "%select{struct|interface|union|class|enum}2 specifier">;
def err_tag_reference_conflict : Error<
  "implicit declaration introduced by elaborated type conflicts with a "
  "%select{non-struct type|non-class type|non-union type|non-enum "
  "type|typedef|type alias|template|type alias template|template "
  "template argument}0 of the same name">;
def err_dependent_tag_decl : Error<
  "%select{declaration|definition}0 of "
  "%select{struct|interface|union|class|enum}1 in a dependent scope">;
def err_tag_definition_of_typedef : Error<
  "definition of type %0 conflicts with %select{typedef|type alias}1 of the same name">;
def err_conflicting_types : Error<"conflicting types for %0">;
def err_different_pass_object_size_params : Error<
  "conflicting pass_object_size attributes on parameters">;
def err_late_asm_label_name : Error<
  "cannot apply asm label to %select{variable|function}0 after its first use">;
def err_different_asm_label : Error<"conflicting asm label">;
def err_nested_redefinition : Error<"nested redefinition of %0">;
def err_use_with_wrong_tag : Error<
  "use of %0 with tag type that does not match previous declaration">;
def warn_struct_class_tag_mismatch : Warning<
    "%select{struct|interface|class}0%select{| template}1 %2 was previously "
    "declared as a %select{struct|interface|class}3%select{| template}1">,
    InGroup<MismatchedTags>, DefaultIgnore;
def warn_struct_class_previous_tag_mismatch : Warning<
    "%2 defined as %select{a struct|an interface|a class}0%select{| template}1 "
    "here but previously declared as "
    "%select{a struct|an interface|a class}3%select{| template}1">,
     InGroup<MismatchedTags>, DefaultIgnore;
def note_struct_class_suggestion : Note<
    "did you mean %select{struct|interface|class}0 here?">;
def ext_forward_ref_enum : Extension<
  "ISO C forbids forward references to 'enum' types">;
def err_forward_ref_enum : Error<
  "ISO C++ forbids forward references to 'enum' types">;
def ext_ms_forward_ref_enum : Extension<
  "forward references to 'enum' types are a Microsoft extension">,
  InGroup<MicrosoftEnumForwardReference>;
def ext_forward_ref_enum_def : Extension<
  "redeclaration of already-defined enum %0 is a GNU extension">,
  InGroup<GNURedeclaredEnum>;
  
def err_redefinition_of_enumerator : Error<"redefinition of enumerator %0">;
def err_duplicate_member : Error<"duplicate member %0">;
def err_misplaced_ivar : Error<
  "instance variables may not be placed in %select{categories|class extension}0">;
def warn_ivars_in_interface : Warning<
  "declaration of instance variables in the interface is deprecated">,
  InGroup<DiagGroup<"objc-interface-ivars">>, DefaultIgnore;
def ext_enum_value_not_int : Extension<
  "ISO C restricts enumerator values to range of 'int' (%0 is too "
  "%select{small|large}1)">;
def ext_enum_too_large : ExtWarn<
  "enumeration values exceed range of largest integer">, InGroup<EnumTooLarge>;
def ext_enumerator_increment_too_large : ExtWarn<
  "incremented enumerator value %0 is not representable in the "
  "largest integer type">, InGroup<EnumTooLarge>;
def warn_flag_enum_constant_out_of_range : Warning<
  "enumeration value %0 is out of range of flags in enumeration type %1">,
  InGroup<FlagEnum>;
  
def warn_illegal_constant_array_size : Extension<
  "size of static array must be an integer constant expression">;
def err_vm_decl_in_file_scope : Error<
  "variably modified type declaration not allowed at file scope">;
def err_vm_decl_has_extern_linkage : Error<
  "variably modified type declaration cannot have 'extern' linkage">;
def err_typecheck_field_variable_size : Error<
  "fields must have a constant size: 'variable length array in structure' "
  "extension will never be supported">;
def err_vm_func_decl : Error<
  "function declaration cannot have variably modified type">;
def err_array_too_large : Error<
  "array is too large (%0 elements)">;

// -Wpadded, -Wpacked
def warn_padded_struct_field : Warning<
  "padding %select{struct|interface|class}0 %1 with %2 "
  "%select{byte|bit}3%s2 to align %4">,
  InGroup<Padded>, DefaultIgnore;
def warn_padded_struct_anon_field : Warning<
  "padding %select{struct|interface|class}0 %1 with %2 "
  "%select{byte|bit}3%s2 to align anonymous bit-field">,
  InGroup<Padded>, DefaultIgnore;
def warn_padded_struct_size : Warning<
  "padding size of %0 with %1 %select{byte|bit}2%s1 to alignment boundary">,
  InGroup<Padded>, DefaultIgnore;
def warn_unnecessary_packed : Warning<
  "packed attribute is unnecessary for %0">, InGroup<Packed>, DefaultIgnore;

def err_typecheck_negative_array_size : Error<"array size is negative">;
def warn_typecheck_function_qualifiers_ignored : Warning<
  "'%0' qualifier on function type %1 has no effect">,
  InGroup<IgnoredQualifiers>;
def warn_typecheck_function_qualifiers_unspecified : Warning<
  "'%0' qualifier on function type %1 has unspecified behavior">;
def warn_typecheck_reference_qualifiers : Warning<
  "'%0' qualifier on reference type %1 has no effect">,
  InGroup<IgnoredQualifiers>;
def err_typecheck_invalid_restrict_not_pointer : Error<
  "restrict requires a pointer or reference (%0 is invalid)">;
def err_typecheck_invalid_restrict_not_pointer_noarg : Error<
  "restrict requires a pointer or reference">;
def err_typecheck_invalid_restrict_invalid_pointee : Error<
  "pointer to function type %0 may not be 'restrict' qualified">;
def ext_typecheck_zero_array_size : Extension<
  "zero size arrays are an extension">, InGroup<ZeroLengthArray>;
def err_typecheck_zero_array_size : Error<
  "zero-length arrays are not permitted in C++">;
def warn_typecheck_zero_static_array_size : Warning<
  "'static' has no effect on zero-length arrays">,
  InGroup<ArrayBounds>;
def err_array_size_non_int : Error<"size of array has non-integer type %0">;
def err_init_element_not_constant : Error<
  "initializer element is not a compile-time constant">;
def ext_aggregate_init_not_constant : Extension<
  "initializer for aggregate is not a compile-time constant">, InGroup<C99>;
def err_local_cant_init : Error<
  "'__local' variable cannot have an initializer">;
def err_block_extern_cant_init : Error<
  "'extern' variable cannot have an initializer">;
def warn_extern_init : Warning<"'extern' variable has an initializer">,
  InGroup<DiagGroup<"extern-initializer">>;
def err_variable_object_no_init : Error<
  "variable-sized object may not be initialized">;
def err_excess_initializers : Error<
  "excess elements in %select{array|vector|scalar|union|struct}0 initializer">;
def ext_excess_initializers : ExtWarn<
  "excess elements in %select{array|vector|scalar|union|struct}0 initializer">;
def err_excess_initializers_in_char_array_initializer : Error<
  "excess elements in char array initializer">;
def ext_excess_initializers_in_char_array_initializer : ExtWarn<
  "excess elements in char array initializer">;
def err_initializer_string_for_char_array_too_long : Error<
  "initializer-string for char array is too long">;
def ext_initializer_string_for_char_array_too_long : ExtWarn<
  "initializer-string for char array is too long">;
def warn_missing_field_initializers : Warning<
  "missing field %0 initializer">,
  InGroup<MissingFieldInitializers>, DefaultIgnore;
def warn_braces_around_scalar_init : Warning<
  "braces around scalar initializer">, InGroup<DiagGroup<"braced-scalar-init">>;
def ext_many_braces_around_scalar_init : ExtWarn<
  "too many braces around scalar initializer">,
  InGroup<DiagGroup<"many-braces-around-scalar-init">>;
def ext_complex_component_init : Extension<
  "complex initialization specifying real and imaginary components "
  "is an extension">, InGroup<DiagGroup<"complex-component-init">>;
def err_empty_scalar_initializer : Error<"scalar initializer cannot be empty">;
def warn_cxx98_compat_empty_scalar_initializer : Warning<
  "scalar initialized from empty initializer list is incompatible with C++98">,
  InGroup<CXX98Compat>, DefaultIgnore;
def warn_cxx98_compat_reference_list_init : Warning<
  "reference initialized from initializer list is incompatible with C++98">,
  InGroup<CXX98Compat>, DefaultIgnore;
def warn_cxx98_compat_initializer_list_init : Warning<
  "initialization of initializer_list object is incompatible with C++98">,
  InGroup<CXX98Compat>, DefaultIgnore;
def warn_cxx98_compat_ctor_list_init : Warning<
  "constructor call from initializer list is incompatible with C++98">,
  InGroup<CXX98Compat>, DefaultIgnore;
def err_illegal_initializer : Error<
  "illegal initializer (only variables can be initialized)">;
def err_illegal_initializer_type : Error<"illegal initializer type %0">;
def ext_init_list_type_narrowing : ExtWarn<
  "type %0 cannot be narrowed to %1 in initializer list">, 
  InGroup<CXX11Narrowing>, DefaultError, SFINAEFailure;
def ext_init_list_variable_narrowing : ExtWarn<
  "non-constant-expression cannot be narrowed from type %0 to %1 in "
  "initializer list">, InGroup<CXX11Narrowing>, DefaultError, SFINAEFailure;
def ext_init_list_constant_narrowing : ExtWarn<
  "constant expression evaluates to %0 which cannot be narrowed to type %1">,
  InGroup<CXX11Narrowing>, DefaultError, SFINAEFailure;
def warn_init_list_type_narrowing : Warning<
  "type %0 cannot be narrowed to %1 in initializer list in C++11">,
  InGroup<CXX11Narrowing>, DefaultIgnore;
def warn_init_list_variable_narrowing : Warning<
  "non-constant-expression cannot be narrowed from type %0 to %1 in "
  "initializer list in C++11">,
  InGroup<CXX11Narrowing>, DefaultIgnore;
def warn_init_list_constant_narrowing : Warning<
  "constant expression evaluates to %0 which cannot be narrowed to type %1 in "
  "C++11">,
  InGroup<CXX11Narrowing>, DefaultIgnore;
def note_init_list_narrowing_silence : Note<
  "insert an explicit cast to silence this issue">;
def err_init_objc_class : Error<
  "cannot initialize Objective-C class type %0">;
def err_implicit_empty_initializer : Error<
  "initializer for aggregate with no elements requires explicit braces">;
def err_bitfield_has_negative_width : Error<
  "bit-field %0 has negative width (%1)">;
def err_anon_bitfield_has_negative_width : Error<
  "anonymous bit-field has negative width (%0)">;
def err_bitfield_has_zero_width : Error<"named bit-field %0 has zero width">;
def err_bitfield_width_exceeds_type_width : Error<
  "width of bit-field %0 (%1 bits) exceeds %select{width|size}2 "
  "of its type (%3 bit%s3)">;
def err_anon_bitfield_width_exceeds_type_width : Error<
  "width of anonymous bit-field (%0 bits) exceeds %select{width|size}1 "
  "of its type (%2 bit%s2)">;
def err_incorrect_number_of_vector_initializers : Error<
  "number of elements must be either one or match the size of the vector">;

// Used by C++ which allows bit-fields that are wider than the type.
def warn_bitfield_width_exceeds_type_width: Warning<
  "width of bit-field %0 (%1 bits) exceeds the width of its type; value will "
  "be truncated to %2 bit%s2">, InGroup<BitFieldWidth>;
def warn_anon_bitfield_width_exceeds_type_width : Warning<
  "width of anonymous bit-field (%0 bits) exceeds width of its type; value "
  "will be truncated to %1 bit%s1">, InGroup<BitFieldWidth>;

def warn_missing_braces : Warning<
  "suggest braces around initialization of subobject">,
  InGroup<MissingBraces>, DefaultIgnore;

def err_redefinition_of_label : Error<"redefinition of label %0">;
def err_undeclared_label_use : Error<"use of undeclared label %0">;
def err_goto_ms_asm_label : Error<
  "cannot jump from this goto statement to label %0 inside an inline assembly block">;
def note_goto_ms_asm_label : Note<
  "inline assembly label %0 declared here">;
def warn_unused_label : Warning<"unused label %0">,
  InGroup<UnusedLabel>, DefaultIgnore;

def err_goto_into_protected_scope : Error<
  "cannot jump from this goto statement to its label">;
def ext_goto_into_protected_scope : ExtWarn<
  "jump from this goto statement to its label is a Microsoft extension">,
  InGroup<MicrosoftGoto>;
def warn_cxx98_compat_goto_into_protected_scope : Warning<
  "jump from this goto statement to its label is incompatible with C++98">,
  InGroup<CXX98Compat>, DefaultIgnore;
def err_switch_into_protected_scope : Error<
  "cannot jump from switch statement to this case label">;
def warn_cxx98_compat_switch_into_protected_scope : Warning<
  "jump from switch statement to this case label is incompatible with C++98">,
  InGroup<CXX98Compat>, DefaultIgnore;
def err_indirect_goto_without_addrlabel : Error<
  "indirect goto in function with no address-of-label expressions">;
def err_indirect_goto_in_protected_scope : Error<
  "cannot jump from this indirect goto statement to one of its possible targets">;
def warn_cxx98_compat_indirect_goto_in_protected_scope : Warning<
  "jump from this indirect goto statement to one of its possible targets "
  "is incompatible with C++98">, InGroup<CXX98Compat>, DefaultIgnore;
def note_indirect_goto_target : Note<
  "possible target of indirect goto statement">;
def note_protected_by_variable_init : Note<
  "jump bypasses variable initialization">;
def note_protected_by_variable_nontriv_destructor : Note<
  "jump bypasses variable with a non-trivial destructor">;
def note_protected_by_variable_non_pod : Note<
  "jump bypasses initialization of non-POD variable">;
def note_protected_by_cleanup : Note<
  "jump bypasses initialization of variable with __attribute__((cleanup))">;
def note_protected_by_vla_typedef : Note<
  "jump bypasses initialization of VLA typedef">;
def note_protected_by_vla_type_alias : Note<
  "jump bypasses initialization of VLA type alias">;
def note_protected_by_constexpr_if : Note<
  "jump enters controlled statement of constexpr if">;
def note_protected_by_if_available : Note<
  "jump enters controlled statement of if available">;
def note_protected_by_vla : Note<
  "jump bypasses initialization of variable length array">;
def note_protected_by_objc_try : Note<
  "jump bypasses initialization of @try block">;
def note_protected_by_objc_catch : Note<
  "jump bypasses initialization of @catch block">;
def note_protected_by_objc_finally : Note<
  "jump bypasses initialization of @finally block">;
def note_protected_by_objc_synchronized : Note<
  "jump bypasses initialization of @synchronized block">;
def note_protected_by_objc_autoreleasepool : Note<
  "jump bypasses auto release push of @autoreleasepool block">;
def note_protected_by_cxx_try : Note<
  "jump bypasses initialization of try block">;
def note_protected_by_cxx_catch : Note<
  "jump bypasses initialization of catch block">;
def note_protected_by_seh_try : Note<
  "jump bypasses initialization of __try block">;
def note_protected_by_seh_except : Note<
  "jump bypasses initialization of __except block">;
def note_protected_by_seh_finally : Note<
  "jump bypasses initialization of __finally block">;
def note_protected_by___block : Note<
  "jump bypasses setup of __block variable">;
def note_protected_by_objc_strong_init : Note<
  "jump bypasses initialization of __strong variable">;
def note_protected_by_objc_weak_init : Note<
  "jump bypasses initialization of __weak variable">;
def note_enters_block_captures_cxx_obj : Note<
  "jump enters lifetime of block which captures a destructible C++ object">;
def note_enters_block_captures_strong : Note<
  "jump enters lifetime of block which strongly captures a variable">;
def note_enters_block_captures_weak : Note<
  "jump enters lifetime of block which weakly captures a variable">;

def note_exits_cleanup : Note<
  "jump exits scope of variable with __attribute__((cleanup))">;
def note_exits_dtor : Note<
  "jump exits scope of variable with non-trivial destructor">;
def note_exits_temporary_dtor : Note<
  "jump exits scope of lifetime-extended temporary with non-trivial "
  "destructor">;
def note_exits___block : Note<
  "jump exits scope of __block variable">;
def note_exits_objc_try : Note<
  "jump exits @try block">;
def note_exits_objc_catch : Note<
  "jump exits @catch block">;
def note_exits_objc_finally : Note<
  "jump exits @finally block">;
def note_exits_objc_synchronized : Note<
  "jump exits @synchronized block">;
def note_exits_cxx_try : Note<
  "jump exits try block">;
def note_exits_cxx_catch : Note<
  "jump exits catch block">;
def note_exits_seh_try : Note<
  "jump exits __try block">;
def note_exits_seh_except : Note<
  "jump exits __except block">;
def note_exits_seh_finally : Note<
  "jump exits __finally block">;
def note_exits_objc_autoreleasepool : Note<
  "jump exits autoreleasepool block">;
def note_exits_objc_strong : Note<
  "jump exits scope of __strong variable">;
def note_exits_objc_weak : Note<
  "jump exits scope of __weak variable">;
def note_exits_block_captures_cxx_obj : Note<
  "jump exits lifetime of block which captures a destructible C++ object">;
def note_exits_block_captures_strong : Note<
  "jump exits lifetime of block which strongly captures a variable">;
def note_exits_block_captures_weak : Note<
  "jump exits lifetime of block which weakly captures a variable">;

def err_func_returning_qualified_void : ExtWarn<
  "function cannot return qualified void type %0">,
  InGroup<DiagGroup<"qualified-void-return-type">>;
def err_func_returning_array_function : Error<
  "function cannot return %select{array|function}0 type %1">;
def err_field_declared_as_function : Error<"field %0 declared as a function">;
def err_field_incomplete : Error<"field has incomplete type %0">;
def ext_variable_sized_type_in_struct : ExtWarn<
  "field %0 with variable sized type %1 not at the end of a struct or class is"
  " a GNU extension">, InGroup<GNUVariableSizedTypeNotAtEnd>;

def ext_c99_flexible_array_member : Extension<
  "flexible array members are a C99 feature">, InGroup<C99>;
def err_flexible_array_virtual_base : Error<
  "flexible array member %0 not allowed in "
  "%select{struct|interface|union|class|enum}1 which has a virtual base class">;
def err_flexible_array_empty_aggregate : Error<
  "flexible array member %0 not allowed in otherwise empty "
  "%select{struct|interface|union|class|enum}1">;
def err_flexible_array_has_nontrivial_dtor : Error<
  "flexible array member %0 of type %1 with non-trivial destruction">;
def ext_flexible_array_in_struct : Extension<
  "%0 may not be nested in a struct due to flexible array member">,
  InGroup<FlexibleArrayExtensions>;
def ext_flexible_array_in_array : Extension<
  "%0 may not be used as an array element due to flexible array member">,
  InGroup<FlexibleArrayExtensions>;
def err_flexible_array_init : Error<
  "initialization of flexible array member is not allowed">;
def ext_flexible_array_empty_aggregate_ms : Extension<
  "flexible array member %0 in otherwise empty "
  "%select{struct|interface|union|class|enum}1 is a Microsoft extension">,
  InGroup<MicrosoftFlexibleArray>;
def err_flexible_array_union : Error<
  "flexible array member %0 in a union is not allowed">;
def ext_flexible_array_union_ms : Extension<
  "flexible array member %0 in a union is a Microsoft extension">,
  InGroup<MicrosoftFlexibleArray>;
def ext_flexible_array_empty_aggregate_gnu : Extension<
  "flexible array member %0 in otherwise empty "
  "%select{struct|interface|union|class|enum}1 is a GNU extension">,
  InGroup<GNUEmptyStruct>;
def ext_flexible_array_union_gnu : Extension<
  "flexible array member %0 in a union is a GNU extension">, InGroup<GNUFlexibleArrayUnionMember>;

let CategoryName = "ARC Semantic Issue" in {

// ARC-mode diagnostics.

let CategoryName = "ARC Weak References" in {

def err_arc_weak_no_runtime : Error<
  "cannot create __weak reference because the current deployment target "
  "does not support weak references">;
def err_arc_weak_disabled : Error<
  "cannot create __weak reference in file using manual reference counting">;
def err_synthesizing_arc_weak_property_disabled : Error<
  "cannot synthesize weak property in file using manual reference counting">;
def err_synthesizing_arc_weak_property_no_runtime : Error<
  "cannot synthesize weak property because the current deployment target "
  "does not support weak references">;
def err_arc_unsupported_weak_class : Error<
  "class is incompatible with __weak references">;
def err_arc_weak_unavailable_assign : Error<
  "assignment of a weak-unavailable object to a __weak object">;
def err_arc_weak_unavailable_property : Error<
  "synthesizing __weak instance variable of type %0, which does not "
  "support weak references">;
def note_implemented_by_class : Note<
  "when implemented by class %0">;
def err_arc_convesion_of_weak_unavailable : Error<
  "%select{implicit conversion|cast}0 of weak-unavailable object of type %1 to"
  " a __weak object of type %2">;

} // end "ARC Weak References" category

let CategoryName = "ARC Restrictions" in {

def err_unavailable_in_arc : Error<
  "%0 is unavailable in ARC">;
def note_arc_forbidden_type : Note<
  "declaration uses type that is ill-formed in ARC">;
def note_performs_forbidden_arc_conversion : Note<
  "inline function performs a conversion which is forbidden in ARC">;
def note_arc_init_returns_unrelated : Note<
  "init method must return a type related to its receiver type">;
def note_arc_weak_disabled : Note<
  "declaration uses __weak, but ARC is disabled">;
def note_arc_weak_no_runtime : Note<"declaration uses __weak, which "
  "the current deployment target does not support">;
def note_arc_field_with_ownership : Note<
  "field has non-trivial ownership qualification">;

def err_arc_illegal_explicit_message : Error<
  "ARC forbids explicit message send of %0">;
def err_arc_unused_init_message : Error<
  "the result of a delegate init call must be immediately returned "
  "or assigned to 'self'">;
def err_arc_mismatched_cast : Error<
  "%select{implicit conversion|cast}0 of "
  "%select{%2|a non-Objective-C pointer type %2|a block pointer|"
  "an Objective-C pointer|an indirect pointer to an Objective-C pointer}1"
  " to %3 is disallowed with ARC">;
def err_arc_nolifetime_behavior : Error<
  "explicit ownership qualifier on cast result has no effect">;
def err_arc_objc_object_in_tag : Error<
  "ARC forbids %select{Objective-C objects|blocks}0 in "
  "%select{struct|interface|union|<<ERROR>>|enum}1">;
def err_arc_objc_property_default_assign_on_object : Error<
  "ARC forbids synthesizing a property of an Objective-C object "
  "with unspecified ownership or storage attribute">;
def err_arc_illegal_selector : Error<
  "ARC forbids use of %0 in a @selector">;
def err_arc_illegal_method_def : Error<
  "ARC forbids %select{implementation|synthesis}0 of %1">;
def warn_arc_strong_pointer_objc_pointer : Warning<
  "method parameter of type %0 with no explicit ownership">,
  InGroup<DiagGroup<"explicit-ownership-type">>, DefaultIgnore;
  
} // end "ARC Restrictions" category
  
def err_arc_lost_method_convention : Error<
  "method was declared as %select{an 'alloc'|a 'copy'|an 'init'|a 'new'}0 "
  "method, but its implementation doesn't match because %select{"
  "its result type is not an object pointer|"
  "its result type is unrelated to its receiver type}1">;
def note_arc_lost_method_convention : Note<"declaration in interface">;
def err_arc_gained_method_convention : Error<
  "method implementation does not match its declaration">;
def note_arc_gained_method_convention : Note<
  "declaration in interface is not in the '%select{alloc|copy|init|new}0' "
  "family because %select{its result type is not an object pointer|"
  "its result type is unrelated to its receiver type}1">;
def err_typecheck_arc_assign_self : Error<
  "cannot assign to 'self' outside of a method in the init family">;
def err_typecheck_arc_assign_self_class_method : Error<
  "cannot assign to 'self' in a class method">;
def err_typecheck_arr_assign_enumeration : Error<
  "fast enumeration variables cannot be modified in ARC by default; "
  "declare the variable __strong to allow this">;
def warn_arc_retained_assign : Warning<
  "assigning retained object to %select{weak|unsafe_unretained}0 "
  "%select{property|variable}1"
  "; object will be released after assignment">,
  InGroup<ARCUnsafeRetainedAssign>;
def warn_arc_retained_property_assign : Warning<
  "assigning retained object to unsafe property"
  "; object will be released after assignment">,
  InGroup<ARCUnsafeRetainedAssign>;
def warn_arc_literal_assign : Warning<
  "assigning %select{array literal|dictionary literal|numeric literal|boxed expression|<should not happen>|block literal}0"
  " to a weak %select{property|variable}1"
  "; object will be released after assignment">,
  InGroup<ARCUnsafeRetainedAssign>;
def err_arc_new_array_without_ownership : Error<
  "'new' cannot allocate an array of %0 with no explicit ownership">;
def err_arc_autoreleasing_var : Error<
  "%select{__block variables|global variables|fields|instance variables}0 cannot have "
  "__autoreleasing ownership">;
def err_arc_autoreleasing_capture : Error<
  "cannot capture __autoreleasing variable in a "
  "%select{block|lambda by copy}0">;
def err_arc_thread_ownership : Error<
  "thread-local variable has non-trivial ownership: type is %0">;
def err_arc_indirect_no_ownership : Error<
  "%select{pointer|reference}1 to non-const type %0 with no explicit ownership">;
def err_arc_array_param_no_ownership : Error<
  "must explicitly describe intended ownership of an object array parameter">;
def err_arc_pseudo_dtor_inconstant_quals : Error<
  "pseudo-destructor destroys object of type %0 with inconsistently-qualified "
  "type %1">;
def err_arc_init_method_unrelated_result_type : Error<
  "init methods must return a type related to the receiver type">;
def err_arc_nonlocal_writeback : Error<
  "passing address of %select{non-local|non-scalar}0 object to "
  "__autoreleasing parameter for write-back">;
def err_arc_method_not_found : Error<
  "no known %select{instance|class}1 method for selector %0">;
def err_arc_receiver_forward_class : Error<
  "receiver %0 for class message is a forward declaration">;
def err_arc_may_not_respond : Error<
  "no visible @interface for %0 declares the selector %1">;
def err_arc_receiver_forward_instance : Error<
  "receiver type %0 for instance message is a forward declaration">;
def warn_receiver_forward_instance : Warning<
  "receiver type %0 for instance message is a forward declaration">,
  InGroup<ForwardClassReceiver>, DefaultIgnore;
def err_arc_collection_forward : Error<
  "collection expression type %0 is a forward declaration">;
def err_arc_multiple_method_decl : Error< 
  "multiple methods named %0 found with mismatched result, "
  "parameter type or attributes">;
def warn_arc_lifetime_result_type : Warning<
  "ARC %select{unused|__unsafe_unretained|__strong|__weak|__autoreleasing}0 "
  "lifetime qualifier on return type is ignored">,
  InGroup<IgnoredQualifiers>;

let CategoryName = "ARC Retain Cycle" in {

def warn_arc_retain_cycle : Warning<
  "capturing %0 strongly in this block is likely to lead to a retain cycle">,
  InGroup<ARCRetainCycles>;
def note_arc_retain_cycle_owner : Note<
  "block will be retained by %select{the captured object|an object strongly "
  "retained by the captured object}0">;

} // end "ARC Retain Cycle" category

def warn_arc_object_memaccess : Warning<
  "%select{destination for|source of}0 this %1 call is a pointer to "
  "ownership-qualified type %2">, InGroup<ARCNonPodMemAccess>;

let CategoryName = "ARC and @properties" in {

def err_arc_strong_property_ownership : Error<
  "existing instance variable %1 for strong property %0 may not be "
  "%select{|__unsafe_unretained||__weak}2">;
def err_arc_assign_property_ownership : Error<
  "existing instance variable %1 for property %0 with %select{unsafe_unretained|assign}2 "
  "attribute must be __unsafe_unretained">;
def err_arc_inconsistent_property_ownership : Error<
  "%select{|unsafe_unretained|strong|weak}1 property %0 may not also be "
  "declared %select{|__unsafe_unretained|__strong|__weak|__autoreleasing}2">;

} // end "ARC and @properties" category

def warn_block_capture_autoreleasing : Warning<
  "block captures an autoreleasing out-parameter, which may result in "
  "use-after-free bugs">,
  InGroup<BlockCaptureAutoReleasing>;
def note_declare_parameter_autoreleasing : Note<
  "declare the parameter __autoreleasing explicitly to suppress this warning">;
def note_declare_parameter_strong : Note<
  "declare the parameter __strong or capture a __block __strong variable to "
  "keep values alive across autorelease pools">;

def err_arc_atomic_ownership : Error<
  "cannot perform atomic operation on a pointer to type %0: type has "
  "non-trivial ownership">;

let CategoryName = "ARC Casting Rules" in {

def err_arc_bridge_cast_incompatible : Error<
  "incompatible types casting %0 to %1 with a %select{__bridge|"
  "__bridge_transfer|__bridge_retained}2 cast">;
def err_arc_bridge_cast_wrong_kind : Error<
  "cast of %select{Objective-C|block|C}0 pointer type %1 to "
  "%select{Objective-C|block|C}2 pointer type %3 cannot use %select{__bridge|"
  "__bridge_transfer|__bridge_retained}4">;
def err_arc_cast_requires_bridge : Error<
  "%select{cast|implicit conversion}0 of %select{Objective-C|block|C}1 "
  "pointer type %2 to %select{Objective-C|block|C}3 pointer type %4 "
  "requires a bridged cast">;
def note_arc_bridge : Note<
  "use __bridge to convert directly (no change in ownership)">;
def note_arc_cstyle_bridge : Note<
  "use __bridge with C-style cast to convert directly (no change in ownership)">;
def note_arc_bridge_transfer : Note<
  "use %select{__bridge_transfer|CFBridgingRelease call}1 to transfer "
  "ownership of a +1 %0 into ARC">;
def note_arc_cstyle_bridge_transfer : Note<
  "use __bridge_transfer with C-style cast to transfer "
  "ownership of a +1 %0 into ARC">;
def note_arc_bridge_retained : Note<
  "use %select{__bridge_retained|CFBridgingRetain call}1 to make an "
  "ARC object available as a +1 %0">;
def note_arc_cstyle_bridge_retained : Note<
  "use __bridge_retained with C-style cast to make an "
  "ARC object available as a +1 %0">;

} // ARC Casting category

} // ARC category name

def err_flexible_array_init_needs_braces : Error<
  "flexible array requires brace-enclosed initializer">;
def err_illegal_decl_array_of_functions : Error<
  "'%0' declared as array of functions of type %1">;
def err_illegal_decl_array_incomplete_type : Error<
  "array has incomplete element type %0">;
def err_illegal_message_expr_incomplete_type : Error<
  "Objective-C message has incomplete result type %0">;
def err_illegal_decl_array_of_references : Error<
  "'%0' declared as array of references of type %1">;
def err_decl_negative_array_size : Error<
  "'%0' declared as an array with a negative size">;
def err_array_static_outside_prototype : Error<
  "%0 used in array declarator outside of function prototype">;
def err_array_static_not_outermost : Error<
  "%0 used in non-outermost array type derivation">;
def err_array_star_outside_prototype : Error<
  "star modifier used outside of function prototype">;
def err_illegal_decl_pointer_to_reference : Error<
  "'%0' declared as a pointer to a reference of type %1">;
def err_illegal_decl_mempointer_to_reference : Error<
  "'%0' declared as a member pointer to a reference of type %1">;
def err_illegal_decl_mempointer_to_void : Error<
  "'%0' declared as a member pointer to void">;
def err_illegal_decl_mempointer_in_nonclass : Error<
  "'%0' does not point into a class">;
def err_mempointer_in_nonclass_type : Error<
  "member pointer refers into non-class type %0">;
def err_reference_to_void : Error<"cannot form a reference to 'void'">;
def err_nonfunction_block_type : Error<
  "block pointer to non-function type is invalid">;
def err_return_block_has_expr : Error<"void block should not return a value">;
def err_block_return_missing_expr : Error<
  "non-void block should return a value">;
def err_func_def_incomplete_result : Error<
  "incomplete result type %0 in function definition">;
def err_atomic_specifier_bad_type : Error<
  "_Atomic cannot be applied to "
  "%select{incomplete |array |function |reference |atomic |qualified |}0type "
  "%1 %select{||||||which is not trivially copyable}0">;

// Expressions.
def ext_sizeof_alignof_function_type : Extension<
  "invalid application of '%select{sizeof|alignof|vec_step}0' to a "
  "function type">, InGroup<PointerArith>;
def ext_sizeof_alignof_void_type : Extension<
  "invalid application of '%select{sizeof|alignof|vec_step}0' to a void "
  "type">, InGroup<PointerArith>;
def err_opencl_sizeof_alignof_type : Error<
  "invalid application of '%select{sizeof|alignof|vec_step|__builtin_omp_required_simd_align}0' to a void type">;
def err_sizeof_alignof_incomplete_type : Error<
  "invalid application of '%select{sizeof|alignof|vec_step|__builtin_omp_required_simd_align}0' to an "
  "incomplete type %1">;
def err_sizeof_alignof_function_type : Error<
  "invalid application of '%select{sizeof|alignof|vec_step|__builtin_omp_required_simd_align}0' to a "
  "function type">;
def err_openmp_default_simd_align_expr : Error<
  "invalid application of '__builtin_omp_required_simd_align' to an expression, only type is allowed">;
def err_sizeof_alignof_typeof_bitfield : Error<
  "invalid application of '%select{sizeof|alignof|typeof}0' to bit-field">;
def err_alignof_member_of_incomplete_type : Error<
  "invalid application of 'alignof' to a field of a class still being defined">;
def err_vecstep_non_scalar_vector_type : Error<
  "'vec_step' requires built-in scalar or vector type, %0 invalid">;
def err_offsetof_incomplete_type : Error<
  "offsetof of incomplete type %0">;
def err_offsetof_record_type : Error<
  "offsetof requires struct, union, or class type, %0 invalid">;
def err_offsetof_array_type : Error<"offsetof requires array type, %0 invalid">;
def ext_offsetof_extended_field_designator : Extension<
  "using extended field designator is an extension">,
  InGroup<DiagGroup<"extended-offsetof">>;
def ext_offsetof_non_pod_type : ExtWarn<"offset of on non-POD type %0">,
  InGroup<InvalidOffsetof>;
def ext_offsetof_non_standardlayout_type : ExtWarn<
  "offset of on non-standard-layout type %0">, InGroup<InvalidOffsetof>;
def err_offsetof_bitfield : Error<"cannot compute offset of bit-field %0">;
def err_offsetof_field_of_virtual_base : Error<
  "invalid application of 'offsetof' to a field of a virtual base">;
def warn_sub_ptr_zero_size_types : Warning<
  "subtraction of pointers to type %0 of zero size has undefined behavior">,
  InGroup<PointerArith>;

def warn_floatingpoint_eq : Warning<
  "comparing floating point with == or != is unsafe">,
  InGroup<DiagGroup<"float-equal">>, DefaultIgnore;

def warn_remainder_division_by_zero : Warning<
  "%select{remainder|division}0 by zero is undefined">,
  InGroup<DivZero>;
def warn_shift_lhs_negative : Warning<"shifting a negative signed value is undefined">,
  InGroup<DiagGroup<"shift-negative-value">>;
def warn_shift_negative : Warning<"shift count is negative">,
  InGroup<DiagGroup<"shift-count-negative">>;
def warn_shift_gt_typewidth : Warning<"shift count >= width of type">,
  InGroup<DiagGroup<"shift-count-overflow">>;
def warn_shift_result_gt_typewidth : Warning<
  "signed shift result (%0) requires %1 bits to represent, but %2 only has "
  "%3 bits">, InGroup<DiagGroup<"shift-overflow">>;
def warn_shift_result_sets_sign_bit : Warning<
  "signed shift result (%0) sets the sign bit of the shift expression's "
  "type (%1) and becomes negative">,
  InGroup<DiagGroup<"shift-sign-overflow">>, DefaultIgnore;

def warn_precedence_bitwise_rel : Warning<
  "%0 has lower precedence than %1; %1 will be evaluated first">,
  InGroup<Parentheses>;
def note_precedence_bitwise_first : Note<
  "place parentheses around the %0 expression to evaluate it first">;
def note_precedence_silence : Note<
  "place parentheses around the '%0' expression to silence this warning">;

def warn_precedence_conditional : Warning<
  "operator '?:' has lower precedence than '%0'; '%0' will be evaluated first">,
  InGroup<Parentheses>;
def note_precedence_conditional_first : Note<
  "place parentheses around the '?:' expression to evaluate it first">;

def warn_logical_instead_of_bitwise : Warning<
  "use of logical '%0' with constant operand">,
  InGroup<DiagGroup<"constant-logical-operand">>;
def note_logical_instead_of_bitwise_change_operator : Note<
  "use '%0' for a bitwise operation">;
def note_logical_instead_of_bitwise_remove_constant : Note<
  "remove constant to silence this warning">;

def warn_bitwise_op_in_bitwise_op : Warning<
  "'%0' within '%1'">, InGroup<BitwiseOpParentheses>;

def warn_logical_and_in_logical_or : Warning<
  "'&&' within '||'">, InGroup<LogicalOpParentheses>;

def warn_overloaded_shift_in_comparison :Warning<
  "overloaded operator %select{>>|<<}0 has higher precedence than "
  "comparison operator">,
  InGroup<OverloadedShiftOpParentheses>;
def note_evaluate_comparison_first :Note<
  "place parentheses around comparison expression to evaluate it first">;

def warn_addition_in_bitshift : Warning<
  "operator '%0' has lower precedence than '%1'; "
  "'%1' will be evaluated first">, InGroup<ShiftOpParentheses>;

def warn_self_assignment : Warning<
  "explicitly assigning value of variable of type %0 to itself">,
  InGroup<SelfAssignment>, DefaultIgnore;
def warn_self_move : Warning<
  "explicitly moving variable of type %0 to itself">,
  InGroup<SelfMove>, DefaultIgnore;

def warn_redundant_move_on_return : Warning<
  "redundant move in return statement">,
  InGroup<RedundantMove>, DefaultIgnore;
def warn_pessimizing_move_on_return : Warning<
  "moving a local object in a return statement prevents copy elision">,
  InGroup<PessimizingMove>, DefaultIgnore;
def warn_pessimizing_move_on_initialization : Warning<
  "moving a temporary object prevents copy elision">,
  InGroup<PessimizingMove>, DefaultIgnore;
def note_remove_move : Note<"remove std::move call here">;

def warn_string_plus_int : Warning<
  "adding %0 to a string does not append to the string">,
  InGroup<StringPlusInt>;
def warn_string_plus_char : Warning<
  "adding %0 to a string pointer does not append to the string">,
  InGroup<StringPlusChar>;
def note_string_plus_scalar_silence : Note<
  "use array indexing to silence this warning">;

def warn_sizeof_array_param : Warning<
  "sizeof on array function parameter will return size of %0 instead of %1">,
  InGroup<SizeofArrayArgument>;

def warn_sizeof_array_decay : Warning<
  "sizeof on pointer operation will return size of %0 instead of %1">,
  InGroup<SizeofArrayDecay>;

def err_sizeof_nonfragile_interface : Error<
  "application of '%select{alignof|sizeof}1' to interface %0 is "
  "not supported on this architecture and platform">;
def err_atdef_nonfragile_interface : Error<
  "use of @defs is not supported on this architecture and platform">;
def err_subscript_nonfragile_interface : Error<
  "subscript requires size of interface %0, which is not constant for "
  "this architecture and platform">;

def err_arithmetic_nonfragile_interface : Error<
  "arithmetic on pointer to interface %0, which is not a constant size for "
  "this architecture and platform">;


def ext_subscript_non_lvalue : Extension<
  "ISO C90 does not allow subscripting non-lvalue array">;
def err_typecheck_subscript_value : Error<
  "subscripted value is not an array, pointer, or vector">;
def err_typecheck_subscript_not_integer : Error<
  "array subscript is not an integer">;
def err_subscript_function_type : Error<
  "subscript of pointer to function type %0">;
def err_subscript_incomplete_type : Error<
  "subscript of pointer to incomplete type %0">;
def err_dereference_incomplete_type : Error<
  "dereference of pointer to incomplete type %0">;
def ext_gnu_subscript_void_type : Extension<
  "subscript of a pointer to void is a GNU extension">, InGroup<PointerArith>;
def err_typecheck_member_reference_struct_union : Error<
  "member reference base type %0 is not a structure or union">;
def err_typecheck_member_reference_ivar : Error<
  "%0 does not have a member named %1">;
def err_arc_weak_ivar_access : Error<
  "dereferencing a __weak pointer is not allowed due to possible "
  "null value caused by race condition, assign it to strong variable first">;
def err_typecheck_member_reference_arrow : Error<
  "member reference type %0 is not a pointer">;
def err_typecheck_member_reference_suggestion : Error<
  "member reference type %0 is %select{a|not a}1 pointer; did you mean to use '%select{->|.}1'?">;
def note_typecheck_member_reference_suggestion : Note<
  "did you mean to use '.' instead?">;
def note_member_reference_arrow_from_operator_arrow : Note<
  "'->' applied to return value of the operator->() declared here">;
def err_typecheck_member_reference_type : Error<
  "cannot refer to type member %0 in %1 with '%select{.|->}2'">;
def err_typecheck_member_reference_unknown : Error<
  "cannot refer to member %0 in %1 with '%select{.|->}2'">;
def err_member_reference_needs_call : Error<
  "base of member reference is a function; perhaps you meant to call "
  "it%select{| with no arguments}0?">;
def warn_subscript_is_char : Warning<"array subscript is of type 'char'">,
  InGroup<CharSubscript>, DefaultIgnore;

def err_typecheck_incomplete_tag : Error<"incomplete definition of type %0">;
def err_no_member : Error<"no member named %0 in %1">;
def err_no_member_overloaded_arrow : Error<
  "no member named %0 in %1; did you mean to use '->' instead of '.'?">;

def err_member_not_yet_instantiated : Error<
  "no member %0 in %1; it has not yet been instantiated">;
def note_non_instantiated_member_here : Note<
  "not-yet-instantiated member is declared here">;

def err_enumerator_does_not_exist : Error<
  "enumerator %0 does not exist in instantiation of %1">;
def note_enum_specialized_here : Note<
  "enum %0 was explicitly specialized here">;

def err_member_redeclared : Error<"class member cannot be redeclared">;
def ext_member_redeclared : ExtWarn<"class member cannot be redeclared">,
  InGroup<RedeclaredClassMember>;
def err_member_redeclared_in_instantiation : Error<
  "multiple overloads of %0 instantiate to the same signature %1">;
def err_member_name_of_class : Error<"member %0 has the same name as its class">;
def err_member_def_undefined_record : Error<
  "out-of-line definition of %0 from class %1 without definition">;
def err_member_decl_does_not_match : Error<
  "out-of-line %select{declaration|definition}2 of %0 "
  "does not match any declaration in %1">;
def err_friend_decl_with_def_arg_must_be_def : Error<
  "friend declaration specifying a default argument must be a definition">;
def err_friend_decl_with_def_arg_redeclared : Error<
  "friend declaration specifying a default argument must be the only declaration">;
def err_friend_decl_does_not_match : Error<
  "friend declaration of %0 does not match any declaration in %1">;
def err_member_decl_does_not_match_suggest : Error<
  "out-of-line %select{declaration|definition}2 of %0 "
  "does not match any declaration in %1; did you mean %3?">;
def err_member_def_does_not_match_ret_type : Error<
  "return type of out-of-line definition of %q0 differs from "
  "that in the declaration">;
def err_nonstatic_member_out_of_line : Error<
  "non-static data member defined out-of-line">;
def err_qualified_typedef_declarator : Error<
  "typedef declarator cannot be qualified">;
def err_qualified_param_declarator : Error<
  "parameter declarator cannot be qualified">;
def ext_out_of_line_declaration : ExtWarn<
  "out-of-line declaration of a member must be a definition">,
  InGroup<OutOfLineDeclaration>, DefaultError;
def err_member_extra_qualification : Error<
  "extra qualification on member %0">;
def warn_member_extra_qualification : Warning<
  err_member_extra_qualification.Text>, InGroup<MicrosoftExtraQualification>;
def warn_namespace_member_extra_qualification : Warning<
  "extra qualification on member %0">,
  InGroup<DiagGroup<"extra-qualification">>;
def err_member_qualification : Error<
  "non-friend class member %0 cannot have a qualified name">;  
def note_member_def_close_match : Note<"member declaration nearly matches">;
def note_member_def_close_const_match : Note<
  "member declaration does not match because "
  "it %select{is|is not}0 const qualified">;
def note_member_def_close_param_match : Note<
  "type of %ordinal0 parameter of member declaration does not match definition"
  "%diff{ ($ vs $)|}1,2">;
def note_local_decl_close_match : Note<"local declaration nearly matches">;
def note_local_decl_close_param_match : Note<
  "type of %ordinal0 parameter of local declaration does not match definition"
  "%diff{ ($ vs $)|}1,2">;
def err_typecheck_ivar_variable_size : Error<
  "instance variables must have a constant size">;
def err_ivar_reference_type : Error<
  "instance variables cannot be of reference type">;
def err_typecheck_illegal_increment_decrement : Error<
  "cannot %select{decrement|increment}1 value of type %0">;
def err_typecheck_expect_int : Error<
  "used type %0 where integer is required">;
def err_typecheck_arithmetic_incomplete_type : Error<
  "arithmetic on a pointer to an incomplete type %0">;
def err_typecheck_pointer_arith_function_type : Error<
  "arithmetic on%select{ a|}0 pointer%select{|s}0 to%select{ the|}2 "
  "function type%select{|s}2 %1%select{| and %3}2">;
def err_typecheck_pointer_arith_void_type : Error<
  "arithmetic on%select{ a|}0 pointer%select{|s}0 to void">;
def err_typecheck_decl_incomplete_type : Error<
  "variable has incomplete type %0">;
def ext_typecheck_decl_incomplete_type : ExtWarn<
  "tentative definition of variable with internal linkage has incomplete non-array type %0">,
  InGroup<DiagGroup<"tentative-definition-incomplete-type">>;
def err_tentative_def_incomplete_type : Error<
  "tentative definition has type %0 that is never completed">;
def warn_tentative_incomplete_array : Warning<
  "tentative array definition assumed to have one element">;
def err_typecheck_incomplete_array_needs_initializer : Error<
  "definition of variable with array type needs an explicit size "
  "or an initializer">;
def err_array_init_not_init_list : Error<
  "array initializer must be an initializer "
  "list%select{| or string literal| or wide string literal}0">;
def err_array_init_narrow_string_into_wchar : Error<
  "initializing wide char array with non-wide string literal">;
def err_array_init_wide_string_into_char : Error<
  "initializing char array with wide string literal">;
def err_array_init_incompat_wide_string_into_wchar : Error<
  "initializing wide char array with incompatible wide string literal">;
def err_array_init_different_type : Error<
  "cannot initialize array %diff{of type $ with array of type $|"
  "with different type of array}0,1">;
def err_array_init_non_constant_array : Error<
  "cannot initialize array %diff{of type $ with non-constant array of type $|"
  "with different type of array}0,1">;
def ext_array_init_copy : Extension<
  "initialization of an array "
  "%diff{of type $ from a compound literal of type $|"
  "from a compound literal}0,1 is a GNU extension">, InGroup<GNUCompoundLiteralInitializer>;
// This is intentionally not disabled by -Wno-gnu.
def ext_array_init_parens : ExtWarn<
  "parenthesized initialization of a member array is a GNU extension">,
  InGroup<DiagGroup<"gnu-array-member-paren-init">>, DefaultError;
def warn_deprecated_string_literal_conversion : Warning<
  "conversion from string literal to %0 is deprecated">,
  InGroup<CXX11CompatDeprecatedWritableStr>;
def ext_deprecated_string_literal_conversion : ExtWarn<
  "ISO C++11 does not allow conversion from string literal to %0">,
  InGroup<WritableStrings>, SFINAEFailure;
def err_realimag_invalid_type : Error<"invalid type %0 to %1 operator">;
def err_typecheck_sclass_fscope : Error<
  "illegal storage class on file-scoped variable">;
def warn_standalone_specifier : Warning<"'%0' ignored on this declaration">,
  InGroup<MissingDeclarations>;
def ext_standalone_specifier : ExtWarn<"'%0' is not permitted on a declaration "
  "of a type">, InGroup<MissingDeclarations>;
def err_standalone_class_nested_name_specifier : Error<
  "forward declaration of %select{class|struct|interface|union|enum|class "
  "prototype}0 cannot have a nested name specifier">;
def err_typecheck_sclass_func : Error<"illegal storage class on function">;
def err_static_block_func : Error<
  "function declared in block scope cannot have 'static' storage class">;
def err_typecheck_address_of : Error<"address of %select{bit-field"
  "|vector element|property expression|register variable}0 requested">;
def ext_typecheck_addrof_void : Extension<
  "ISO C forbids taking the address of an expression of type 'void'">;
def err_unqualified_pointer_member_function : Error<
  "must explicitly qualify name of member function when taking its address">;
def err_invalid_form_pointer_member_function : Error<
  "cannot create a non-constant pointer to member function">;
def err_address_of_function_with_pass_object_size_params: Error<
  "cannot take address of function %0 because parameter %1 has "
  "pass_object_size attribute">;
def err_parens_pointer_member_function : Error<
  "cannot parenthesize the name of a method when forming a member pointer">;
def err_typecheck_invalid_lvalue_addrof_addrof_function : Error<
  "extra '&' taking address of overloaded function">;
def err_typecheck_invalid_lvalue_addrof : Error<
  "cannot take the address of an rvalue of type %0">;
def ext_typecheck_addrof_temporary : ExtWarn<
  "taking the address of a temporary object of type %0">, 
  InGroup<AddressOfTemporary>, DefaultError;
def err_typecheck_addrof_temporary : Error<
  "taking the address of a temporary object of type %0">;
def err_typecheck_addrof_dtor : Error<
  "taking the address of a destructor">;
def err_typecheck_unary_expr : Error<
  "invalid argument type %0 to unary expression">;
def err_typecheck_indirection_requires_pointer : Error<
  "indirection requires pointer operand (%0 invalid)">;
def ext_typecheck_indirection_through_void_pointer : ExtWarn<
  "ISO C++ does not allow indirection on operand of type %0">,
  InGroup<DiagGroup<"void-ptr-dereference">>;
def warn_indirection_through_null : Warning<
  "indirection of non-volatile null pointer will be deleted, not trap">,
  InGroup<NullDereference>;
def warn_binding_null_to_reference : Warning<
  "binding dereferenced null pointer to reference has undefined behavior">,
  InGroup<NullDereference>;
def note_indirection_through_null : Note<
  "consider using __builtin_trap() or qualifying pointer with 'volatile'">;
def warn_pointer_indirection_from_incompatible_type : Warning<
  "dereference of type %1 that was reinterpret_cast from type %0 has undefined "
  "behavior">,
  InGroup<UndefinedReinterpretCast>, DefaultIgnore;
def warn_taking_address_of_packed_member : Warning<
  "taking address of packed member %0 of class or structure %q1 may result in an unaligned pointer value">,
  InGroup<DiagGroup<"address-of-packed-member">>;

def err_objc_object_assignment : Error<
  "cannot assign to class object (%0 invalid)">;
def err_typecheck_invalid_operands : Error<
  "invalid operands to binary expression (%0 and %1)">;
def err_typecheck_sub_ptr_compatible : Error<
  "%diff{$ and $ are not pointers to compatible types|"
  "pointers to incompatible types}0,1">;
def ext_typecheck_ordered_comparison_of_pointer_integer : ExtWarn<
  "ordered comparison between pointer and integer (%0 and %1)">;
def ext_typecheck_ordered_comparison_of_pointer_and_zero : Extension<
  "ordered comparison between pointer and zero (%0 and %1) is an extension">;
def err_typecheck_ordered_comparison_of_pointer_and_zero : Error<
  "ordered comparison between pointer and zero (%0 and %1)">;
def ext_typecheck_ordered_comparison_of_function_pointers : ExtWarn<
  "ordered comparison of function pointers (%0 and %1)">;
def ext_typecheck_comparison_of_fptr_to_void : Extension<
  "equality comparison between function pointer and void pointer (%0 and %1)">;
def err_typecheck_comparison_of_fptr_to_void : Error<
  "equality comparison between function pointer and void pointer (%0 and %1)">;
def ext_typecheck_comparison_of_pointer_integer : ExtWarn<
  "comparison between pointer and integer (%0 and %1)">;
def err_typecheck_comparison_of_pointer_integer : Error<
  "comparison between pointer and integer (%0 and %1)">;
def ext_typecheck_comparison_of_distinct_pointers : ExtWarn<
  "comparison of distinct pointer types%diff{ ($ and $)|}0,1">,
  InGroup<CompareDistinctPointerType>;
def ext_typecheck_cond_incompatible_operands : ExtWarn<
  "incompatible operand types (%0 and %1)">;
def err_cond_voidptr_arc : Error <
  "operands to conditional of types%diff{ $ and $|}0,1 are incompatible "
  "in ARC mode">;
def err_typecheck_comparison_of_distinct_pointers : Error<
  "comparison of distinct pointer types%diff{ ($ and $)|}0,1">;
def err_typecheck_op_on_nonoverlapping_address_space_pointers : Error<
  "%select{comparison between %diff{ ($ and $)|}0,1"
  "|arithmetic operation with operands of type %diff{ ($ and $)|}0,1"
  "|conditional operator with the second and third operands of type "
  "%diff{ ($ and $)|}0,1}2"
  " which are pointers to non-overlapping address spaces">;

def err_typecheck_assign_const : Error<
  "%select{"
  "cannot assign to return value because function %1 returns a const value|"
  "cannot assign to variable %1 with const-qualified type %2|"
  "cannot assign to %select{non-|}1static data member %2 "
  "with const-qualified type %3|"
  "cannot assign to non-static data member within const member function %1|"
  "read-only variable is not assignable}0">;

def note_typecheck_assign_const : Note<
  "%select{"
  "function %1 which returns const-qualified type %2 declared here|"
  "variable %1 declared const here|"
  "%select{non-|}1static data member %2 declared const here|"
  "member function %q1 is declared const here}0">;

def warn_mixed_sign_comparison : Warning<
  "comparison of integers of different signs: %0 and %1">,
  InGroup<SignCompare>, DefaultIgnore;
def warn_lunsigned_always_true_comparison : Warning<
  "comparison of unsigned%select{| enum}2 expression %0 is always %1">,
  InGroup<TautologicalCompare>;
def warn_out_of_range_compare : Warning<
  "comparison of %select{constant %0|true|false}1 with " 
  "%select{expression of type %2|boolean expression}3 is always "
  "%select{false|true}4">, InGroup<TautologicalOutOfRangeCompare>;
def warn_runsigned_always_true_comparison : Warning<
  "comparison of %0 unsigned%select{| enum}2 expression is always %1">,
  InGroup<TautologicalCompare>;
def warn_comparison_of_mixed_enum_types : Warning<
  "comparison of two values with different enumeration types"
  "%diff{ ($ and $)|}0,1">,
  InGroup<DiagGroup<"enum-compare">>;
def warn_null_in_arithmetic_operation : Warning<
  "use of NULL in arithmetic operation">,
  InGroup<NullArithmetic>;
def warn_null_in_comparison_operation : Warning<
  "comparison between NULL and non-pointer "
  "%select{(%1 and NULL)|(NULL and %1)}0">,
  InGroup<NullArithmetic>;
def err_shift_rhs_only_vector : Error<
  "requested shift is a vector of type %0 but the first operand is not a "
  "vector (%1)">;

def warn_logical_not_on_lhs_of_check : Warning<
  "logical not is only applied to the left hand side of this "
  "%select{comparison|bitwise operator}0">,
  InGroup<LogicalNotParentheses>;
def note_logical_not_fix : Note<
  "add parentheses after the '!' to evaluate the "
  "%select{comparison|bitwise operator}0 first">;
def note_logical_not_silence_with_parens : Note<
  "add parentheses around left hand side expression to silence this warning">;

def err_invalid_this_use : Error<
  "invalid use of 'this' outside of a non-static member function">;
def err_this_static_member_func : Error<
  "'this' cannot be%select{| implicitly}0 used in a static member function "
  "declaration">;
def err_invalid_member_use_in_static_method : Error<
  "invalid use of member %0 in static member function">;
def err_invalid_qualified_function_type : Error<
  "%select{non-member function|static member function|deduction guide}0 "
  "%select{of type %2 |}1cannot have '%3' qualifier">;
def err_compound_qualified_function_type : Error<
  "%select{block pointer|pointer|reference}0 to function type %select{%2 |}1"
  "cannot have '%3' qualifier">;

def err_ref_qualifier_overload : Error<
  "cannot overload a member function %select{without a ref-qualifier|with "
  "ref-qualifier '&'|with ref-qualifier '&&'}0 with a member function %select{"
  "without a ref-qualifier|with ref-qualifier '&'|with ref-qualifier '&&'}1">;

def err_invalid_non_static_member_use : Error<
  "invalid use of non-static data member %0">;
def err_nested_non_static_member_use : Error<
  "%select{call to non-static member function|use of non-static data member}0 "
  "%2 of %1 from nested type %3">;
def warn_cxx98_compat_non_static_member_use : Warning<
  "use of non-static data member %0 in an unevaluated context is "
  "incompatible with C++98">, InGroup<CXX98Compat>, DefaultIgnore;
def err_invalid_incomplete_type_use : Error<
  "invalid use of incomplete type %0">;
def err_builtin_func_cast_more_than_one_arg : Error<
  "function-style cast to a builtin type can only take one argument">;
def err_value_init_for_array_type : Error<
  "array types cannot be value-initialized">;
def err_value_init_for_function_type : Error<
  "function types cannot be value-initialized">;
def warn_format_nonliteral_noargs : Warning<
  "format string is not a string literal (potentially insecure)">,
  InGroup<FormatSecurity>;
def warn_format_nonliteral : Warning<
  "format string is not a string literal">,
  InGroup<FormatNonLiteral>, DefaultIgnore;

def err_unexpected_interface : Error<
  "unexpected interface name %0: expected expression">;
def err_ref_non_value : Error<"%0 does not refer to a value">;
def err_ref_vm_type : Error<
  "cannot refer to declaration with a variably modified type inside block">;
def err_ref_flexarray_type : Error<
  "cannot refer to declaration of structure variable with flexible array member "
  "inside block">;
def err_ref_array_type : Error<
  "cannot refer to declaration with an array type inside block">;
def err_property_not_found : Error<
  "property %0 not found on object of type %1">;
def err_invalid_property_name : Error<
  "%0 is not a valid property name (accessing an object of type %1)">;
def err_getter_not_found : Error<
  "no getter method for read from property">;
def err_objc_subscript_method_not_found : Error<
  "expected method to %select{read|write}1 %select{dictionary|array}2 element not "
  "found on object of type %0">;
def err_objc_subscript_index_type : Error<
  "method index parameter type %0 is not integral type">;
def err_objc_subscript_key_type : Error<
  "method key parameter type %0 is not object type">;
def err_objc_subscript_dic_object_type : Error<
  "method object parameter type %0 is not object type">;
def err_objc_subscript_object_type : Error<
  "cannot assign to this %select{dictionary|array}1 because assigning method's "
  "2nd parameter of type %0 is not an Objective-C pointer type">;
def err_objc_subscript_base_type : Error<
  "%select{dictionary|array}1 subscript base type %0 is not an Objective-C object">;
def err_objc_multiple_subscript_type_conversion : Error<
  "indexing expression is invalid because subscript type %0 has "
  "multiple type conversion functions">;
def err_objc_subscript_type_conversion : Error<
  "indexing expression is invalid because subscript type %0 is not an integral"
  " or Objective-C pointer type">;
def err_objc_subscript_pointer : Error<
  "indexing expression is invalid because subscript type %0 is not an"
  " Objective-C pointer">;
def err_objc_indexing_method_result_type : Error<
  "method for accessing %select{dictionary|array}1 element must have Objective-C"
  " object return type instead of %0">;
def err_objc_index_incomplete_class_type : Error<
  "Objective-C index expression has incomplete class type %0">;
def err_illegal_container_subscripting_op : Error<
  "illegal operation on Objective-C container subscripting">;
def err_property_not_found_forward_class : Error<
  "property %0 cannot be found in forward class object %1">;
def err_property_not_as_forward_class : Error<
  "property %0 refers to an incomplete Objective-C class %1 "
  "(with no @interface available)">;
def note_forward_class : Note<
  "forward declaration of class here">;
def err_duplicate_property : Error<
  "property has a previous declaration">;
def ext_gnu_void_ptr : Extension<
  "arithmetic on%select{ a|}0 pointer%select{|s}0 to void is a GNU extension">,
  InGroup<PointerArith>;
def ext_gnu_ptr_func_arith : Extension<
  "arithmetic on%select{ a|}0 pointer%select{|s}0 to%select{ the|}2 function "
  "type%select{|s}2 %1%select{| and %3}2 is a GNU extension">,
  InGroup<PointerArith>;
def err_readonly_message_assignment : Error<
  "assigning to 'readonly' return result of an Objective-C message not allowed">;
def ext_integer_increment_complex : Extension<
  "ISO C does not support '++'/'--' on complex integer type %0">;
def ext_integer_complement_complex : Extension<
  "ISO C does not support '~' for complex conjugation of %0">;
def err_nosetter_property_assignment : Error<
  "%select{assignment to readonly property|"
  "no setter method %1 for assignment to property}0">;
def err_nosetter_property_incdec : Error<
  "%select{%select{increment|decrement}1 of readonly property|"
  "no setter method %2 for %select{increment|decrement}1 of property}0">;
def err_nogetter_property_compound_assignment : Error<
  "a getter method is needed to perform a compound assignment on a property">;
def err_nogetter_property_incdec : Error<
  "no getter method %1 for %select{increment|decrement}0 of property">;
def err_no_subobject_property_setting : Error<
  "expression is not assignable">;
def err_qualified_objc_access : Error<
  "%select{property|instance variable}0 access cannot be qualified with '%1'">;
  
def ext_freestanding_complex : Extension<
  "complex numbers are an extension in a freestanding C99 implementation">;

// FIXME: Remove when we support imaginary.
def err_imaginary_not_supported : Error<"imaginary types are not supported">;

// Obj-c expressions
def warn_root_inst_method_not_found : Warning<
  "instance method %0 is being used on 'Class' which is not in the root class">,
  InGroup<MethodAccess>;
def warn_class_method_not_found : Warning<
  "class method %objcclass0 not found (return type defaults to 'id')">,
  InGroup<MethodAccess>;
def warn_instance_method_on_class_found : Warning<
  "instance method %0 found instead of class method %1">,
  InGroup<MethodAccess>;
def warn_inst_method_not_found : Warning<
  "instance method %objcinstance0 not found (return type defaults to 'id')">,
  InGroup<MethodAccess>;
def warn_instance_method_not_found_with_typo : Warning<
  "instance method %objcinstance0 not found (return type defaults to 'id')"
  "; did you mean %objcinstance2?">, InGroup<MethodAccess>;
def warn_class_method_not_found_with_typo : Warning<
  "class method %objcclass0 not found (return type defaults to 'id')"
  "; did you mean %objcclass2?">, InGroup<MethodAccess>;
def err_method_not_found_with_typo : Error<
  "%select{instance|class}1 method %0 not found "
  "; did you mean %2?">;
def err_no_super_class_message : Error<
  "no @interface declaration found in class messaging of %0">;
def err_root_class_cannot_use_super : Error<
  "%0 cannot use 'super' because it is a root class">;
def err_invalid_receiver_to_message_super : Error<
  "'super' is only valid in a method body">;
def err_invalid_receiver_class_message : Error<
  "receiver type %0 is not an Objective-C class">;
def err_missing_open_square_message_send : Error<
  "missing '[' at start of message send expression">;
def warn_bad_receiver_type : Warning<
  "receiver type %0 is not 'id' or interface pointer, consider "
  "casting it to 'id'">,InGroup<ObjCReceiver>;
def err_bad_receiver_type : Error<"bad receiver type %0">;
def err_incomplete_receiver_type : Error<"incomplete receiver type %0">;
def err_unknown_receiver_suggest : Error<
  "unknown receiver %0; did you mean %1?">;
def err_objc_throw_expects_object : Error<
  "@throw requires an Objective-C object type (%0 invalid)">;
def err_objc_synchronized_expects_object : Error<
  "@synchronized requires an Objective-C object type (%0 invalid)">;
def err_rethrow_used_outside_catch : Error<
  "@throw (rethrow) used outside of a @catch block">;
def err_attribute_multiple_objc_gc : Error<
  "multiple garbage collection attributes specified for type">;
def err_catch_param_not_objc_type : Error<
  "@catch parameter is not a pointer to an interface type">;
def err_illegal_qualifiers_on_catch_parm : Error<
  "illegal qualifiers on @catch parameter">;
def err_storage_spec_on_catch_parm : Error<
  "@catch parameter cannot have storage specifier '%0'">;
def warn_register_objc_catch_parm : Warning<
  "'register' storage specifier on @catch parameter will be ignored">;
def err_qualified_objc_catch_parm : Error<
  "@catch parameter declarator cannot be qualified">;
def warn_objc_pointer_cxx_catch_fragile : Warning<
  "cannot catch an exception thrown with @throw in C++ in the non-unified "
  "exception model">, InGroup<ObjCNonUnifiedException>;
def err_objc_object_catch : Error<
  "cannot catch an Objective-C object by value">;
def err_incomplete_type_objc_at_encode : Error<
  "'@encode' of incomplete type %0">;
def warn_objc_circular_container : Warning<
  "adding '%0' to '%1' might cause circular dependency in container">,
  InGroup<DiagGroup<"objc-circular-container">>;
def note_objc_circular_container_declared_here : Note<"'%0' declared here">;

def warn_setter_getter_impl_required : Warning<
  "property %0 requires method %1 to be defined - "
  "use @synthesize, @dynamic or provide a method implementation "
  "in this class implementation">,
  InGroup<ObjCPropertyImpl>;
def warn_setter_getter_impl_required_in_category : Warning<
  "property %0 requires method %1 to be defined - "
  "use @dynamic or provide a method implementation in this category">,
  InGroup<ObjCPropertyImpl>;
def note_parameter_named_here : Note<
  "passing argument to parameter %0 here">;
def note_parameter_here : Note<
  "passing argument to parameter here">;
def note_method_return_type_change : Note<
  "compiler has implicitly changed method %0 return type">;

def warn_impl_required_for_class_property : Warning<
  "class property %0 requires method %1 to be defined - "
  "use @dynamic or provide a method implementation "
  "in this class implementation">,
  InGroup<ObjCPropertyImpl>;
def warn_impl_required_in_category_for_class_property : Warning<
  "class property %0 requires method %1 to be defined - "
  "use @dynamic or provide a method implementation in this category">,
  InGroup<ObjCPropertyImpl>;

// C++ casts
// These messages adhere to the TryCast pattern: %0 is an int specifying the
// cast type, %1 is the source type, %2 is the destination type.
def err_bad_reinterpret_cast_overload : Error<
  "reinterpret_cast cannot resolve overloaded function %0 to type %1">;

def warn_reinterpret_different_from_static : Warning<
  "'reinterpret_cast' %select{from|to}3 class %0 %select{to|from}3 its "
  "%select{virtual base|base at non-zero offset}2 %1 behaves differently from "
  "'static_cast'">, InGroup<ReinterpretBaseClass>;
def note_reinterpret_updowncast_use_static: Note<
  "use 'static_cast' to adjust the pointer correctly while "
  "%select{upcasting|downcasting}0">;

def err_bad_static_cast_overload : Error<
  "address of overloaded function %0 cannot be static_cast to type %1">;

def err_bad_cstyle_cast_overload : Error<
  "address of overloaded function %0 cannot be cast to type %1">;


def err_bad_cxx_cast_generic : Error<
  "%select{const_cast|static_cast|reinterpret_cast|dynamic_cast|C-style cast|"
  "functional-style cast}0 from %1 to %2 is not allowed">;
def err_bad_cxx_cast_unrelated_class : Error<
  "%select{const_cast|static_cast|reinterpret_cast|dynamic_cast|C-style cast|"
  "functional-style cast}0 from %1 to %2, which are not related by "
  "inheritance, is not allowed">;
def note_type_incomplete : Note<"%0 is incomplete">;
def err_bad_cxx_cast_rvalue : Error<
  "%select{const_cast|static_cast|reinterpret_cast|dynamic_cast|C-style cast|"
  "functional-style cast}0 from rvalue to reference type %2">;
def err_bad_cxx_cast_bitfield : Error<
  "%select{const_cast|static_cast|reinterpret_cast|dynamic_cast|C-style cast|"
  "functional-style cast}0 from bit-field lvalue to reference type %2">;
def err_bad_cxx_cast_qualifiers_away : Error<
  "%select{const_cast|static_cast|reinterpret_cast|dynamic_cast|C-style cast|"
  "functional-style cast}0 from %1 to %2 casts away qualifiers">;
def err_bad_const_cast_dest : Error<
  "%select{const_cast||||C-style cast|functional-style cast}0 to %2, "
  "which is not a reference, pointer-to-object, or pointer-to-data-member">;
def ext_cast_fn_obj : Extension<
  "cast between pointer-to-function and pointer-to-object is an extension">;
def ext_ms_cast_fn_obj : ExtWarn<
  "static_cast between pointer-to-function and pointer-to-object is a "
  "Microsoft extension">, InGroup<MicrosoftCast>;
def warn_cxx98_compat_cast_fn_obj : Warning<
  "cast between pointer-to-function and pointer-to-object is incompatible with C++98">,
  InGroup<CXX98CompatPedantic>, DefaultIgnore;
def err_bad_reinterpret_cast_small_int : Error<
  "cast from pointer to smaller type %2 loses information">;
def err_bad_cxx_cast_vector_to_scalar_different_size : Error<
  "%select{||reinterpret_cast||C-style cast|}0 from vector %1 " 
  "to scalar %2 of different size">;
def err_bad_cxx_cast_scalar_to_vector_different_size : Error<
  "%select{||reinterpret_cast||C-style cast|}0 from scalar %1 " 
  "to vector %2 of different size">;
def err_bad_cxx_cast_vector_to_vector_different_size : Error<
  "%select{||reinterpret_cast||C-style cast|}0 from vector %1 " 
  "to vector %2 of different size">;
def err_bad_lvalue_to_rvalue_cast : Error<
  "cannot cast from lvalue of type %1 to rvalue reference type %2; types are "
  "not compatible">;
def err_bad_rvalue_to_rvalue_cast : Error<
  "cannot cast from rvalue of type %1 to rvalue reference type %2; types are "
  "not compatible">;
def err_bad_static_cast_pointer_nonpointer : Error<
  "cannot cast from type %1 to pointer type %2">;
def err_bad_static_cast_member_pointer_nonmp : Error<
  "cannot cast from type %1 to member pointer type %2">;
def err_bad_cxx_cast_member_pointer_size : Error<
  "cannot %select{||reinterpret_cast||C-style cast|}0 from member pointer "
  "type %1 to member pointer type %2 of different size">;
def err_bad_reinterpret_cast_reference : Error<
  "reinterpret_cast of a %0 to %1 needs its address, which is not allowed">;
def warn_undefined_reinterpret_cast : Warning<
  "reinterpret_cast from %0 to %1 has undefined behavior">,
  InGroup<UndefinedReinterpretCast>, DefaultIgnore;

// These messages don't adhere to the pattern.
// FIXME: Display the path somehow better.
def err_ambiguous_base_to_derived_cast : Error<
  "ambiguous cast from base %0 to derived %1:%2">;
def err_static_downcast_via_virtual : Error<
  "cannot cast %0 to %1 via virtual base %2">;
def err_downcast_from_inaccessible_base : Error<
  "cannot cast %select{private|protected}2 base class %1 to %0">;
def err_upcast_to_inaccessible_base : Error<
  "cannot cast %0 to its %select{private|protected}2 base class %1">;
def err_bad_dynamic_cast_not_ref_or_ptr : Error<
  "%0 is not a reference or pointer">;
def err_bad_dynamic_cast_not_class : Error<"%0 is not a class">;
def err_bad_dynamic_cast_incomplete : Error<"%0 is an incomplete type">;
def err_bad_dynamic_cast_not_ptr : Error<"%0 is not a pointer">;
def err_bad_dynamic_cast_not_polymorphic : Error<"%0 is not polymorphic">;

// Other C++ expressions
def err_need_header_before_typeid : Error<
  "you need to include <typeinfo> before using the 'typeid' operator">;
def err_need_header_before_ms_uuidof : Error<
  "you need to include <guiddef.h> before using the '__uuidof' operator">;
def err_ms___leave_not_in___try : Error<
  "'__leave' statement not in __try block">;
def err_uuidof_without_guid : Error<
  "cannot call operator __uuidof on a type with no GUID">;
def err_uuidof_with_multiple_guids : Error<
  "cannot call operator __uuidof on a type with multiple GUIDs">;
def err_incomplete_typeid : Error<"'typeid' of incomplete type %0">;
def err_variably_modified_typeid : Error<"'typeid' of variably modified type %0">;
def err_static_illegal_in_new : Error<
  "the 'static' modifier for the array size is not legal in new expressions">;
def err_array_new_needs_size : Error<
  "array size must be specified in new expressions">;
def err_bad_new_type : Error<
  "cannot allocate %select{function|reference}1 type %0 with new">;
def err_new_incomplete_type : Error<
  "allocation of incomplete type %0">;
def err_new_array_nonconst : Error<
  "only the first dimension of an allocated array may have dynamic size">;
def err_new_array_init_args : Error<
  "array 'new' cannot have initialization arguments">;
def ext_new_paren_array_nonconst : ExtWarn<
  "when type is in parentheses, array cannot have dynamic size">;
def err_placement_new_non_placement_delete : Error<
  "'new' expression with placement arguments refers to non-placement "
  "'operator delete'">;
def err_array_size_not_integral : Error<
  "array size expression must have integral or %select{|unscoped }0"
  "enumeration type, not %1">;
def err_array_size_incomplete_type : Error<
  "array size expression has incomplete class type %0">;
def err_array_size_explicit_conversion : Error<
  "array size expression of type %0 requires explicit conversion to type %1">;
def note_array_size_conversion : Note<
  "conversion to %select{integral|enumeration}0 type %1 declared here">;
def err_array_size_ambiguous_conversion : Error<
  "ambiguous conversion of array size expression of type %0 to an integral or "
  "enumeration type">;
def ext_array_size_conversion : Extension<
  "implicit conversion from array size expression of type %0 to "
  "%select{integral|enumeration}1 type %2 is a C++11 extension">,
  InGroup<CXX11>;
def warn_cxx98_compat_array_size_conversion : Warning<
  "implicit conversion from array size expression of type %0 to "
  "%select{integral|enumeration}1 type %2 is incompatible with C++98">,
  InGroup<CXX98CompatPedantic>, DefaultIgnore;
def err_address_space_qualified_new : Error<
  "'new' cannot allocate objects of type %0 in address space '%1'">;
def err_address_space_qualified_delete : Error<
  "'delete' cannot delete objects of type %0 in address space '%1'">;

def err_default_init_const : Error<
  "default initialization of an object of const type %0"
  "%select{| without a user-provided default constructor}1">;
def ext_default_init_const : ExtWarn<
  "default initialization of an object of const type %0"
  "%select{| without a user-provided default constructor}1 "
  "is a Microsoft extension">,
  InGroup<MicrosoftConstInit>;
def err_delete_operand : Error<"cannot delete expression of type %0">;
def ext_delete_void_ptr_operand : ExtWarn<
  "cannot delete expression with pointer-to-'void' type %0">,
  InGroup<DeleteIncomplete>;
def err_ambiguous_delete_operand : Error<
  "ambiguous conversion of delete expression of type %0 to a pointer">;
def warn_delete_incomplete : Warning<
  "deleting pointer to incomplete type %0 may cause undefined behavior">,
  InGroup<DeleteIncomplete>;
def err_delete_incomplete_class_type : Error<
  "deleting incomplete class type %0; no conversions to pointer type">;
def err_delete_explicit_conversion : Error<
  "converting delete expression from type %0 to type %1 invokes an explicit "
  "conversion function">;
def note_delete_conversion : Note<"conversion to pointer type %0">;
def warn_delete_array_type : Warning<
  "'delete' applied to a pointer-to-array type %0 treated as 'delete[]'">;
def warn_mismatched_delete_new : Warning<
  "'delete%select{|[]}0' applied to a pointer that was allocated with "
  "'new%select{[]|}0'; did you mean 'delete%select{[]|}0'?">,
  InGroup<DiagGroup<"mismatched-new-delete">>;
def note_allocated_here : Note<"allocated with 'new%select{[]|}0' here">;
def err_no_suitable_delete_member_function_found : Error<
  "no suitable member %0 in %1">;
def err_ambiguous_suitable_delete_member_function_found : Error<
  "multiple suitable %0 functions in %1">;
def warn_ambiguous_suitable_delete_function_found : Warning<
  "multiple suitable %0 functions for %1; no 'operator delete' function "
  "will be invoked if initialization throws an exception">,
  InGroup<DiagGroup<"ambiguous-delete">>;
def note_member_declared_here : Note<
  "member %0 declared here">;
def err_decrement_bool : Error<"cannot decrement expression of type bool">;
def warn_increment_bool : Warning<
  "incrementing expression of type bool is deprecated and "
  "incompatible with C++1z">, InGroup<DeprecatedIncrementBool>;
def ext_increment_bool : ExtWarn<
  "ISO C++1z does not allow incrementing expression of type bool">,
  DefaultError, InGroup<IncrementBool>;
def err_increment_decrement_enum : Error<
  "cannot %select{decrement|increment}0 expression of enum type %1">;
def err_catch_incomplete_ptr : Error<
  "cannot catch pointer to incomplete type %0">;
def err_catch_incomplete_ref : Error<
  "cannot catch reference to incomplete type %0">;
def err_catch_incomplete : Error<"cannot catch incomplete type %0">;
def err_catch_rvalue_ref : Error<"cannot catch exceptions by rvalue reference">;
def err_catch_variably_modified : Error<
  "cannot catch variably modified type %0">;
def err_qualified_catch_declarator : Error<
  "exception declarator cannot be qualified">;
def err_early_catch_all : Error<"catch-all handler must come last">;
def err_bad_memptr_rhs : Error<
  "right hand operand to %0 has non-pointer-to-member type %1">;
def err_bad_memptr_lhs : Error<
  "left hand operand to %0 must be a %select{|pointer to }1class "
  "compatible with the right hand operand, but is %2">;
def warn_exception_caught_by_earlier_handler : Warning<
  "exception of type %0 will be caught by earlier handler">,
  InGroup<Exceptions>;
def note_previous_exception_handler : Note<"for type %0">;
def err_exceptions_disabled : Error<
  "cannot use '%0' with exceptions disabled">;
def err_objc_exceptions_disabled : Error<
  "cannot use '%0' with Objective-C exceptions disabled">;
def err_seh_try_outside_functions : Error<
  "cannot use SEH '__try' in blocks, captured regions, or Obj-C method decls">;
def err_mixing_cxx_try_seh_try : Error<
  "cannot use C++ 'try' in the same function as SEH '__try'">;
def err_seh_try_unsupported : Error<
  "SEH '__try' is not supported on this target">;
def note_conflicting_try_here : Note<
  "conflicting %0 here">;
def warn_jump_out_of_seh_finally : Warning<
  "jump out of __finally block has undefined behavior">,
  InGroup<DiagGroup<"jump-seh-finally">>;
def warn_non_virtual_dtor : Warning<
  "%0 has virtual functions but non-virtual destructor">,
  InGroup<NonVirtualDtor>, DefaultIgnore;
def warn_delete_non_virtual_dtor : Warning<
  "%select{delete|destructor}0 called on non-final %1 that has "
  "virtual functions but non-virtual destructor">,
  InGroup<DeleteNonVirtualDtor>, DefaultIgnore;
def note_delete_non_virtual : Note<
  "qualify call to silence this warning">;
def warn_delete_abstract_non_virtual_dtor : Warning<
  "%select{delete|destructor}0 called on %1 that is abstract but has "
  "non-virtual destructor">, InGroup<DeleteNonVirtualDtor>;
def warn_overloaded_virtual : Warning<
  "%q0 hides overloaded virtual %select{function|functions}1">,
  InGroup<OverloadedVirtual>, DefaultIgnore;
def note_hidden_overloaded_virtual_declared_here : Note<
  "hidden overloaded virtual function %q0 declared here"
  "%select{|: different classes%diff{ ($ vs $)|}2,3"
  "|: different number of parameters (%2 vs %3)"
  "|: type mismatch at %ordinal2 parameter%diff{ ($ vs $)|}3,4"
  "|: different return type%diff{ ($ vs $)|}2,3"
  "|: different qualifiers ("
  "%select{none|const|restrict|const and restrict|volatile|const and volatile|"
  "volatile and restrict|const, volatile, and restrict}2 vs "
  "%select{none|const|restrict|const and restrict|volatile|const and volatile|"
  "volatile and restrict|const, volatile, and restrict}3)"
  "|: different exception specifications}1">;
def warn_using_directive_in_header : Warning<
  "using namespace directive in global context in header">,
  InGroup<HeaderHygiene>, DefaultIgnore;
def warn_overaligned_type : Warning<
  "type %0 requires %1 bytes of alignment and the default allocator only "
  "guarantees %2 bytes">,
  InGroup<OveralignedType>, DefaultIgnore;

def err_conditional_void_nonvoid : Error<
  "%select{left|right}1 operand to ? is void, but %select{right|left}1 operand "
  "is of type %0">;
def err_conditional_ambiguous : Error<
  "conditional expression is ambiguous; "
  "%diff{$ can be converted to $ and vice versa|"
  "types can be convert to each other}0,1">;
def err_conditional_ambiguous_ovl : Error<
  "conditional expression is ambiguous; %diff{$ and $|types}0,1 "
  "can be converted to several common types">;
def err_conditional_vector_size : Error<
  "vector condition type %0 and result type %1 do not have the same number "
  "of elements">;
def err_conditional_vector_element_size : Error<
  "vector condition type %0 and result type %1 do not have elements of the "
  "same size">;

def err_throw_incomplete : Error<
  "cannot throw object of incomplete type %0">;
def err_throw_incomplete_ptr : Error<
  "cannot throw pointer to object of incomplete type %0">;
def err_return_in_constructor_handler : Error<
  "return in the catch of a function try block of a constructor is illegal">;
def warn_cdtor_function_try_handler_mem_expr : Warning<
  "cannot refer to a non-static member from the handler of a "
  "%select{constructor|destructor}0 function try block">, InGroup<Exceptions>;

let CategoryName = "Lambda Issue" in {
  def err_capture_more_than_once : Error<
    "%0 can appear only once in a capture list">;
  def err_reference_capture_with_reference_default : Error<
    "'&' cannot precede a capture when the capture default is '&'">;
  def err_this_capture_with_copy_default : Error<
    "'this' cannot be explicitly captured when the capture default is '='">;
  def err_copy_capture_with_copy_default : Error<
    "'&' must precede a capture when the capture default is '='">;
  def err_capture_does_not_name_variable : Error<
    "%0 in capture list does not name a variable">;
  def err_capture_non_automatic_variable : Error<
    "%0 cannot be captured because it does not have automatic storage "
    "duration">;
  def err_this_capture : Error<
    "'this' cannot be %select{implicitly |}0captured in this context">;
  def err_lambda_capture_anonymous_var : Error<
    "unnamed variable cannot be implicitly captured in a lambda expression">;
  def err_lambda_capture_flexarray_type : Error<
    "variable %0 with flexible array member cannot be captured in "
    "a lambda expression">;
  def err_lambda_impcap : Error<
    "variable %0 cannot be implicitly captured in a lambda with no "
    "capture-default specified">;
  def note_lambda_decl : Note<"lambda expression begins here">;
  def err_lambda_unevaluated_operand : Error<
    "lambda expression in an unevaluated operand">;
  def err_lambda_in_constant_expression : Error<
    "a lambda expression may not appear inside of a constant expression">;
  def err_lambda_return_init_list : Error<
    "cannot deduce lambda return type from initializer list">;
  def err_lambda_capture_default_arg : Error<
    "lambda expression in default argument cannot capture any entity">;
  def err_lambda_incomplete_result : Error<
    "incomplete result type %0 in lambda expression">;
  def err_noreturn_lambda_has_return_expr : Error<
    "lambda declared 'noreturn' should not return">;
  def warn_maybe_falloff_nonvoid_lambda : Warning<
    "control may reach end of non-void lambda">,
    InGroup<ReturnType>;
  def warn_falloff_nonvoid_lambda : Warning<
    "control reaches end of non-void lambda">,
    InGroup<ReturnType>;
  def err_access_lambda_capture : Error<
    // The ERRORs represent other special members that aren't constructors, in
    // hopes that someone will bother noticing and reporting if they appear
    "capture of variable '%0' as type %1 calls %select{private|protected}3 "
    "%select{default |copy |move |*ERROR* |*ERROR* |*ERROR* |}2constructor">,
    AccessControl;
  def note_lambda_to_block_conv : Note<
    "implicit capture of lambda object due to conversion to block pointer "
    "here">;
  def note_var_explicitly_captured_here : Note<"variable %0 is"
    "%select{| explicitly}1 captured here">;

  // C++14 lambda init-captures.
  def warn_cxx11_compat_init_capture : Warning<
    "initialized lambda captures are incompatible with C++ standards "
    "before C++14">, InGroup<CXXPre14Compat>, DefaultIgnore;
  def ext_init_capture : ExtWarn<
    "initialized lambda captures are a C++14 extension">, InGroup<CXX14>;
  def err_init_capture_no_expression : Error<
    "initializer missing for lambda capture %0">;
  def err_init_capture_multiple_expressions : Error<
    "initializer for lambda capture %0 contains multiple expressions">;
  def err_init_capture_paren_braces : Error<
    "cannot deduce type for lambda capture %1 from "
    "%select{parenthesized|nested}0 initializer list">;
  def err_init_capture_deduction_failure : Error<
    "cannot deduce type for lambda capture %0 from initializer of type %2">;
  def err_init_capture_deduction_failure_from_init_list : Error<
    "cannot deduce type for lambda capture %0 from initializer list">;

  // C++1z '*this' captures.
  def warn_cxx14_compat_star_this_lambda_capture : Warning<
    "by value capture of '*this' is incompatible with C++ standards before C++1z">,
     InGroup<CXXPre1zCompat>, DefaultIgnore;
  def ext_star_this_lambda_capture_cxx1z : ExtWarn<
    "capture of '*this' by copy is a C++1z extension">, InGroup<CXX1z>;
}

def err_return_in_captured_stmt : Error<
  "cannot return from %0">;
def err_capture_block_variable : Error<
  "__block variable %0 cannot be captured in a "
  "%select{lambda expression|captured statement}1">;

def err_operator_arrow_circular : Error<
  "circular pointer delegation detected">;
def err_operator_arrow_depth_exceeded : Error<
  "use of 'operator->' on type %0 would invoke a sequence of more than %1 "
  "'operator->' calls">;
def note_operator_arrow_here : Note<
  "'operator->' declared here produces an object of type %0">;
def note_operator_arrows_suppressed : Note<
  "(skipping %0 'operator->'%s0 in backtrace)">;
def note_operator_arrow_depth : Note<
  "use -foperator-arrow-depth=N to increase 'operator->' limit">;

def err_pseudo_dtor_base_not_scalar : Error<
  "object expression of non-scalar type %0 cannot be used in a "
  "pseudo-destructor expression">;
def ext_pseudo_dtor_on_void : ExtWarn<
  "pseudo-destructors on type void are a Microsoft extension">,
  InGroup<MicrosoftVoidPseudoDtor>;
def err_pseudo_dtor_type_mismatch : Error<
  "the type of object expression "
  "%diff{($) does not match the type being destroyed ($)|"
  "does not match the type being destroyed}0,1 "
  "in pseudo-destructor expression">;
def err_pseudo_dtor_call_with_args : Error<
  "call to pseudo-destructor cannot have any arguments">;
def err_dtor_expr_without_call : Error<
  "reference to %select{destructor|pseudo-destructor}0 must be called"
  "%select{|; did you mean to call it with no arguments?}1">;
def err_pseudo_dtor_destructor_non_type : Error<
  "%0 does not refer to a type name in pseudo-destructor expression; expected "
  "the name of type %1">;
def err_invalid_use_of_function_type : Error<
  "a function type is not allowed here">;
def err_invalid_use_of_array_type : Error<"an array type is not allowed here">;
def err_typecheck_bool_condition : Error<
  "value of type %0 is not contextually convertible to 'bool'">;
def err_typecheck_ambiguous_condition : Error<
  "conversion %diff{from $ to $|between types}0,1 is ambiguous">;
def err_typecheck_nonviable_condition : Error<
  "no viable conversion%select{%diff{ from $ to $|}1,2|"
  "%diff{ from returned value of type $ to function return type $|}1,2}0">;
def err_typecheck_nonviable_condition_incomplete : Error<
  "no viable conversion%diff{ from $ to incomplete type $|}0,1">;
def err_typecheck_deleted_function : Error<
  "conversion function %diff{from $ to $|between types}0,1 "
  "invokes a deleted function">;
  
def err_expected_class_or_namespace : Error<"%0 is not a class"
  "%select{ or namespace|, namespace, or enumeration}1">;
def err_invalid_declarator_scope : Error<"cannot define or redeclare %0 here "
  "because namespace %1 does not enclose namespace %2">;
def err_invalid_declarator_global_scope : Error<
  "definition or redeclaration of %0 cannot name the global scope">;
def err_invalid_declarator_in_function : Error<
  "definition or redeclaration of %0 not allowed inside a function">;
def err_invalid_declarator_in_block : Error<
  "definition or redeclaration of %0 not allowed inside a block">;
def err_not_tag_in_scope : Error<
  "no %select{struct|interface|union|class|enum}0 named %1 in %2">;

def err_no_typeid_with_fno_rtti : Error<
  "cannot use typeid with -fno-rtti">;
def err_no_dynamic_cast_with_fno_rtti : Error<
  "cannot use dynamic_cast with -fno-rtti">;

def err_cannot_form_pointer_to_member_of_reference_type : Error<
  "cannot form a pointer-to-member to member %0 of reference type %1">;
def err_incomplete_object_call : Error<
  "incomplete type in call to object of type %0">;

def warn_condition_is_assignment : Warning<"using the result of an "
  "assignment as a condition without parentheses">,
  InGroup<Parentheses>;
// Completely identical except off by default.
def warn_condition_is_idiomatic_assignment : Warning<"using the result "
  "of an assignment as a condition without parentheses">,
  InGroup<DiagGroup<"idiomatic-parentheses">>, DefaultIgnore;
def note_condition_assign_to_comparison : Note<
  "use '==' to turn this assignment into an equality comparison">;
def note_condition_or_assign_to_comparison : Note<
  "use '!=' to turn this compound assignment into an inequality comparison">;
def note_condition_assign_silence : Note<
  "place parentheses around the assignment to silence this warning">;

def warn_equality_with_extra_parens : Warning<"equality comparison with "
  "extraneous parentheses">, InGroup<ParenthesesOnEquality>;
def note_equality_comparison_to_assign : Note<
  "use '=' to turn this equality comparison into an assignment">;
def note_equality_comparison_silence : Note<
  "remove extraneous parentheses around the comparison to silence this warning">;

// assignment related diagnostics (also for argument passing, returning, etc).
// In most of these diagnostics the %2 is a value from the
// Sema::AssignmentAction enumeration
def err_typecheck_convert_incompatible : Error<
  "%select{%diff{assigning to $ from incompatible type $|"
  "assigning to type from incompatible type}0,1"
  "|%diff{passing $ to parameter of incompatible type $|"
  "passing type to parameter of incompatible type}0,1"
  "|%diff{returning $ from a function with incompatible result type $|"
  "returning type from a function with incompatible result type}0,1"
  "|%diff{converting $ to incompatible type $|"
  "converting type to incompatible type}0,1"
  "|%diff{initializing $ with an expression of incompatible type $|"
  "initializing type with an expression of incompatible type}0,1"
  "|%diff{sending $ to parameter of incompatible type $|"
  "sending type to parameter of incompatible type}0,1"
  "|%diff{casting $ to incompatible type $|"
  "casting type to incompatible type}0,1}2"
  "%select{|; dereference with *|"
  "; take the address with &|"
  "; remove *|"
  "; remove &}3"
  "%select{|: different classes%diff{ ($ vs $)|}5,6"
  "|: different number of parameters (%5 vs %6)"
  "|: type mismatch at %ordinal5 parameter%diff{ ($ vs $)|}6,7"
  "|: different return type%diff{ ($ vs $)|}5,6"
  "|: different qualifiers ("
  "%select{none|const|restrict|const and restrict|volatile|const and volatile|"
  "volatile and restrict|const, volatile, and restrict}5 vs "
  "%select{none|const|restrict|const and restrict|volatile|const and volatile|"
  "volatile and restrict|const, volatile, and restrict}6)"
  "|: different exception specifications}4">;
def err_typecheck_missing_return_type_incompatible : Error<
  "%diff{return type $ must match previous return type $|"
  "return type must match previous return type}0,1 when %select{block "
  "literal|lambda expression}2 has unspecified explicit return type">;

def note_incomplete_class_and_qualified_id : Note<
  "conformance of forward class %0 to protocol %1 can not be confirmed">;
def warn_incompatible_qualified_id : Warning<
  "%select{%diff{assigning to $ from incompatible type $|"
  "assigning to type from incompatible type}0,1"
  "|%diff{passing $ to parameter of incompatible type $|"
  "passing type to parameter of incompatible type}0,1"
  "|%diff{returning $ from a function with incompatible result type $|"
  "returning type from a function with incompatible result type}0,1"
  "|%diff{converting $ to incompatible type $|"
  "converting type to incompatible type}0,1"
  "|%diff{initializing $ with an expression of incompatible type $|"
  "initializing type with an expression of incompatible type}0,1"
  "|%diff{sending $ to parameter of incompatible type $|"
  "sending type to parameter of incompatible type}0,1"
  "|%diff{casting $ to incompatible type $|"
  "casting type to incompatible type}0,1}2">;
def ext_typecheck_convert_pointer_int : ExtWarn<
  "incompatible pointer to integer conversion "
  "%select{%diff{assigning to $ from $|assigning to different types}0,1"
  "|%diff{passing $ to parameter of type $|"
  "passing to parameter of different type}0,1"
  "|%diff{returning $ from a function with result type $|"
  "returning from function with different return type}0,1"
  "|%diff{converting $ to type $|converting between types}0,1"
  "|%diff{initializing $ with an expression of type $|"
  "initializing with expression of different type}0,1"
  "|%diff{sending $ to parameter of type $|"
  "sending to parameter of different type}0,1"
  "|%diff{casting $ to type $|casting between types}0,1}2"
  "%select{|; dereference with *|"
  "; take the address with &|"
  "; remove *|"
  "; remove &}3">,
  InGroup<IntConversion>;
def ext_typecheck_convert_int_pointer : ExtWarn<
  "incompatible integer to pointer conversion "
  "%select{%diff{assigning to $ from $|assigning to different types}0,1"
  "|%diff{passing $ to parameter of type $|"
  "passing to parameter of different type}0,1"
  "|%diff{returning $ from a function with result type $|"
  "returning from function with different return type}0,1"
  "|%diff{converting $ to type $|converting between types}0,1"
  "|%diff{initializing $ with an expression of type $|"
  "initializing with expression of different type}0,1"
  "|%diff{sending $ to parameter of type $|"
  "sending to parameter of different type}0,1"
  "|%diff{casting $ to type $|casting between types}0,1}2"
  "%select{|; dereference with *|"
  "; take the address with &|"
  "; remove *|"
  "; remove &}3">,
  InGroup<IntConversion>;
def ext_typecheck_convert_pointer_void_func : Extension<
  "%select{%diff{assigning to $ from $|assigning to different types}0,1"
  "|%diff{passing $ to parameter of type $|"
  "passing to parameter of different type}0,1"
  "|%diff{returning $ from a function with result type $|"
  "returning from function with different return type}0,1"
  "|%diff{converting $ to type $|converting between types}0,1"
  "|%diff{initializing $ with an expression of type $|"
  "initializing with expression of different type}0,1"
  "|%diff{sending $ to parameter of type $|"
  "sending to parameter of different type}0,1"
  "|%diff{casting $ to type $|casting between types}0,1}2"
  " converts between void pointer and function pointer">;
def ext_typecheck_convert_incompatible_pointer_sign : ExtWarn<
  "%select{%diff{assigning to $ from $|assigning to different types}0,1"
  "|%diff{passing $ to parameter of type $|"
  "passing to parameter of different type}0,1"
  "|%diff{returning $ from a function with result type $|"
  "returning from function with different return type}0,1"
  "|%diff{converting $ to type $|converting between types}0,1"
  "|%diff{initializing $ with an expression of type $|"
  "initializing with expression of different type}0,1"
  "|%diff{sending $ to parameter of type $|"
  "sending to parameter of different type}0,1"
  "|%diff{casting $ to type $|casting between types}0,1}2"
  " converts between pointers to integer types with different sign">,
  InGroup<DiagGroup<"pointer-sign">>;
def ext_typecheck_convert_incompatible_pointer : ExtWarn<
  "incompatible pointer types "
  "%select{%diff{assigning to $ from $|assigning to different types}0,1"
  "|%diff{passing $ to parameter of type $|"
  "passing to parameter of different type}0,1"
  "|%diff{returning $ from a function with result type $|"
  "returning from function with different return type}0,1"
  "|%diff{converting $ to type $|converting between types}0,1"
  "|%diff{initializing $ with an expression of type $|"
  "initializing with expression of different type}0,1"
  "|%diff{sending $ to parameter of type $|"
  "sending to parameter of different type}0,1"
  "|%diff{casting $ to type $|casting between types}0,1}2"
  "%select{|; dereference with *|"
  "; take the address with &|"
  "; remove *|"
  "; remove &}3">,
  InGroup<IncompatiblePointerTypes>;
def ext_typecheck_convert_incompatible_function_pointer : ExtWarn<
  "incompatible function pointer types "
  "%select{%diff{assigning to $ from $|assigning to different types}0,1"
  "|%diff{passing $ to parameter of type $|"
  "passing to parameter of different type}0,1"
  "|%diff{returning $ from a function with result type $|"
  "returning from function with different return type}0,1"
  "|%diff{converting $ to type $|converting between types}0,1"
  "|%diff{initializing $ with an expression of type $|"
  "initializing with expression of different type}0,1"
  "|%diff{sending $ to parameter of type $|"
  "sending to parameter of different type}0,1"
  "|%diff{casting $ to type $|casting between types}0,1}2"
  "%select{|; dereference with *|"
  "; take the address with &|"
  "; remove *|"
  "; remove &}3">,
  InGroup<IncompatibleFunctionPointerTypes>;
def ext_typecheck_convert_discards_qualifiers : ExtWarn<
  "%select{%diff{assigning to $ from $|assigning to different types}0,1"
  "|%diff{passing $ to parameter of type $|"
  "passing to parameter of different type}0,1"
  "|%diff{returning $ from a function with result type $|"
  "returning from function with different return type}0,1"
  "|%diff{converting $ to type $|converting between types}0,1"
  "|%diff{initializing $ with an expression of type $|"
  "initializing with expression of different type}0,1"
  "|%diff{sending $ to parameter of type $|"
  "sending to parameter of different type}0,1"
  "|%diff{casting $ to type $|casting between types}0,1}2"
  " discards qualifiers">,
  InGroup<IncompatiblePointerTypesDiscardsQualifiers>;
def ext_nested_pointer_qualifier_mismatch : ExtWarn<
  "%select{%diff{assigning to $ from $|assigning to different types}0,1"
  "|%diff{passing $ to parameter of type $|"
  "passing to parameter of different type}0,1"
  "|%diff{returning $ from a function with result type $|"
  "returning from function with different return type}0,1"
  "|%diff{converting $ to type $|converting between types}0,1"
  "|%diff{initializing $ with an expression of type $|"
  "initializing with expression of different type}0,1"
  "|%diff{sending $ to parameter of type $|"
  "sending to parameter of different type}0,1"
  "|%diff{casting $ to type $|casting between types}0,1}2"
  " discards qualifiers in nested pointer types">,
  InGroup<IncompatiblePointerTypesDiscardsQualifiers>;
def warn_incompatible_vectors : Warning<
  "incompatible vector types "
  "%select{%diff{assigning to $ from $|assigning to different types}0,1"
  "|%diff{passing $ to parameter of type $|"
  "passing to parameter of different type}0,1"
  "|%diff{returning $ from a function with result type $|"
  "returning from function with different return type}0,1"
  "|%diff{converting $ to type $|converting between types}0,1"
  "|%diff{initializing $ with an expression of type $|"
  "initializing with expression of different type}0,1"
  "|%diff{sending $ to parameter of type $|"
  "sending to parameter of different type}0,1"
  "|%diff{casting $ to type $|casting between types}0,1}2">,
  InGroup<VectorConversion>, DefaultIgnore;
def err_int_to_block_pointer : Error<
  "invalid block pointer conversion "
  "%select{%diff{assigning to $ from $|assigning to different types}0,1"
  "|%diff{passing $ to parameter of type $|"
  "passing to parameter of different type}0,1"
  "|%diff{returning $ from a function with result type $|"
  "returning from function with different return type}0,1"
  "|%diff{converting $ to type $|converting between types}0,1"
  "|%diff{initializing $ with an expression of type $|"
  "initializing with expression of different type}0,1"
  "|%diff{sending $ to parameter of type $|"
  "sending to parameter of different type}0,1"
  "|%diff{casting $ to type $|casting between types}0,1}2">;
def err_typecheck_convert_incompatible_block_pointer : Error<
  "incompatible block pointer types "
  "%select{%diff{assigning to $ from $|assigning to different types}0,1"
  "|%diff{passing $ to parameter of type $|"
  "passing to parameter of different type}0,1"
  "|%diff{returning $ from a function with result type $|"
  "returning from function with different return type}0,1"
  "|%diff{converting $ to type $|converting between types}0,1"
  "|%diff{initializing $ with an expression of type $|"
  "initializing with expression of different type}0,1"
  "|%diff{sending $ to parameter of type $|"
  "sending to parameter of different type}0,1"
  "|%diff{casting $ to type $|casting between types}0,1}2">;
def err_typecheck_incompatible_address_space : Error<
  "%select{%diff{assigning $ to $|assigning to different types}1,0"
  "|%diff{passing $ to parameter of type $|"
  "passing to parameter of different type}0,1"
  "|%diff{returning $ from a function with result type $|"
  "returning from function with different return type}0,1"
  "|%diff{converting $ to type $|converting between types}0,1"
  "|%diff{initializing $ with an expression of type $|"
  "initializing with expression of different type}0,1"
  "|%diff{sending $ to parameter of type $|"
  "sending to parameter of different type}0,1"
  "|%diff{casting $ to type $|casting between types}0,1}2"
  " changes address space of pointer">;
def err_typecheck_incompatible_ownership : Error<
  "%select{%diff{assigning $ to $|assigning to different types}1,0"
  "|%diff{passing $ to parameter of type $|"
  "passing to parameter of different type}0,1"
  "|%diff{returning $ from a function with result type $|"
  "returning from function with different return type}0,1"
  "|%diff{converting $ to type $|converting between types}0,1"
  "|%diff{initializing $ with an expression of type $|"
  "initializing with expression of different type}0,1"
  "|%diff{sending $ to parameter of type $|"
  "sending to parameter of different type}0,1"
  "|%diff{casting $ to type $|casting between types}0,1}2"
  " changes retain/release properties of pointer">;
def err_typecheck_comparison_of_distinct_blocks : Error<
  "comparison of distinct block types%diff{ ($ and $)|}0,1">;

def err_typecheck_array_not_modifiable_lvalue : Error<
  "array type %0 is not assignable">;
def err_typecheck_non_object_not_modifiable_lvalue : Error<
  "non-object type %0 is not assignable">;
def err_typecheck_expression_not_modifiable_lvalue : Error<
  "expression is not assignable">;
def err_typecheck_incomplete_type_not_modifiable_lvalue : Error<
  "incomplete type %0 is not assignable">;
def err_typecheck_lvalue_casts_not_supported : Error<
  "assignment to cast is illegal, lvalue casts are not supported">;

def err_typecheck_duplicate_vector_components_not_mlvalue : Error<
  "vector is not assignable (contains duplicate components)">;
def err_block_decl_ref_not_modifiable_lvalue : Error<
  "variable is not assignable (missing __block type specifier)">;
def err_lambda_decl_ref_not_modifiable_lvalue : Error<
  "cannot assign to a variable captured by copy in a non-mutable lambda">;
def err_typecheck_call_not_function : Error<
  "called object type %0 is not a function or function pointer">;
def err_call_incomplete_return : Error<
  "calling function with incomplete return type %0">;
def err_call_function_incomplete_return : Error<
  "calling %0 with incomplete return type %1">;
def err_call_incomplete_argument : Error<
  "argument type %0 is incomplete">;
def err_typecheck_call_too_few_args : Error<
  "too few %select{|||execution configuration }0arguments to "
  "%select{function|block|method|kernel function}0 call, "
  "expected %1, have %2">;
def err_typecheck_call_too_few_args_one : Error<
  "too few %select{|||execution configuration }0arguments to "
  "%select{function|block|method|kernel function}0 call, "
  "single argument %1 was not specified">;
def err_typecheck_call_too_few_args_at_least : Error<
  "too few %select{|||execution configuration }0arguments to "
  "%select{function|block|method|kernel function}0 call, "
  "expected at least %1, have %2">;
def err_typecheck_call_too_few_args_at_least_one : Error<
  "too few %select{|||execution configuration }0arguments to "
  "%select{function|block|method|kernel function}0 call, "
  "at least argument %1 must be specified">;
def err_typecheck_call_too_few_args_suggest : Error<
  "too few %select{|||execution configuration }0arguments to "
  "%select{function|block|method|kernel function}0 call, "
  "expected %1, have %2; did you mean %3?">;
def err_typecheck_call_too_few_args_at_least_suggest : Error<
  "too few %select{|||execution configuration }0arguments to "
  "%select{function|block|method|kernel function}0 call, "
  "expected at least %1, have %2; did you mean %3?">;
def err_typecheck_call_too_many_args : Error<
  "too many %select{|||execution configuration }0arguments to "
  "%select{function|block|method|kernel function}0 call, "
  "expected %1, have %2">;
def err_typecheck_call_too_many_args_one : Error<
  "too many %select{|||execution configuration }0arguments to "
  "%select{function|block|method|kernel function}0 call, "
  "expected single argument %1, have %2 arguments">;
def err_typecheck_call_too_many_args_at_most : Error<
  "too many %select{|||execution configuration }0arguments to "
  "%select{function|block|method|kernel function}0 call, "
  "expected at most %1, have %2">;
def err_typecheck_call_too_many_args_at_most_one : Error<
  "too many %select{|||execution configuration }0arguments to "
  "%select{function|block|method|kernel function}0 call, "
  "expected at most single argument %1, have %2 arguments">;
def err_typecheck_call_too_many_args_suggest : Error<
  "too many %select{|||execution configuration }0arguments to "
  "%select{function|block|method|kernel function}0 call, "
  "expected %1, have %2; did you mean %3?">;
def err_typecheck_call_too_many_args_at_most_suggest : Error<
  "too many %select{|||execution configuration }0arguments to "
  "%select{function|block|method|kernel function}0 call, "
  "expected at most %1, have %2; did you mean %3?">;
  
def err_arc_typecheck_convert_incompatible_pointer : Error<
  "incompatible pointer types passing retainable parameter of type %0"
  "to a CF function expecting %1 type">;
  
def err_builtin_fn_use : Error<"builtin functions must be directly called">;

def warn_call_wrong_number_of_arguments : Warning<
  "too %select{few|many}0 arguments in call to %1">;
def err_atomic_builtin_must_be_pointer : Error<
  "address argument to atomic builtin must be a pointer (%0 invalid)">;
def err_atomic_builtin_must_be_pointer_intptr : Error<
  "address argument to atomic builtin must be a pointer to integer or pointer"
  " (%0 invalid)">;
def err_atomic_builtin_must_be_pointer_intfltptr : Error<
  "address argument to atomic builtin must be a pointer to integer,"
  " floating-point or pointer (%0 invalid)">;
def err_atomic_builtin_pointer_size : Error<
  "address argument to atomic builtin must be a pointer to 1,2,4,8 or 16 byte "
  "type (%0 invalid)">;
def err_atomic_exclusive_builtin_pointer_size : Error<
  "address argument to load or store exclusive builtin must be a pointer to"
  " 1,2,4 or 8 byte type (%0 invalid)">;
def err_atomic_op_needs_atomic : Error<
  "address argument to atomic operation must be a pointer to _Atomic "
  "type (%0 invalid)">;
def err_atomic_op_needs_non_const_atomic : Error<
  "address argument to atomic operation must be a pointer to non-const _Atomic "
  "type (%0 invalid)">;
def err_atomic_op_needs_non_const_pointer : Error<
  "address argument to atomic operation must be a pointer to non-const "
  "type (%0 invalid)">;
def err_atomic_op_needs_trivial_copy : Error<
  "address argument to atomic operation must be a pointer to a "
  "trivially-copyable type (%0 invalid)">;
def err_atomic_op_needs_atomic_int_or_ptr : Error<
  "address argument to atomic operation must be a pointer to %select{|atomic }0"
  "integer or pointer (%1 invalid)">;
def err_atomic_op_bitwise_needs_atomic_int : Error<
  "address argument to bitwise atomic operation must be a pointer to "
  "%select{|atomic }0integer (%1 invalid)">;
def warn_atomic_op_has_invalid_memory_order : Warning<
  "memory order argument to atomic operation is invalid">,
  InGroup<DiagGroup<"atomic-memory-ordering">>;

def err_overflow_builtin_must_be_int : Error<
  "operand argument to overflow builtin must be an integer (%0 invalid)">;
def err_overflow_builtin_must_be_ptr_int : Error<
  "result argument to overflow builtin must be a pointer "
  "to a non-const integer (%0 invalid)">;

def err_atomic_load_store_uses_lib : Error<
  "atomic %select{load|store}0 requires runtime support that is not "
  "available for this target">;

def err_nontemporal_builtin_must_be_pointer : Error<
  "address argument to nontemporal builtin must be a pointer (%0 invalid)">;
def err_nontemporal_builtin_must_be_pointer_intfltptr_or_vector : Error<
  "address argument to nontemporal builtin must be a pointer to integer, float, "
  "pointer, or a vector of such types (%0 invalid)">;

def err_deleted_function_use : Error<"attempt to use a deleted function">;
def err_deleted_inherited_ctor_use : Error<
  "constructor inherited by %0 from base class %1 is implicitly deleted">;

def note_called_by : Note<"called by %0">;
def err_kern_type_not_void_return : Error<
  "kernel function type %0 must have void return type">;
def err_kern_is_nonstatic_method : Error<
  "kernel function %0 must be a free function or static member function">;
def err_config_scalar_return : Error<
  "CUDA special function 'cudaConfigureCall' must have scalar return type">;
def err_kern_call_not_global_function : Error<
  "kernel call to non-global function %0">;
def err_global_call_not_config : Error<
  "call to global function %0 not configured">;
def err_ref_bad_target : Error<
  "reference to %select{__device__|__global__|__host__|__host__ __device__}0 "
  "function %1 in %select{__device__|__global__|__host__|__host__ __device__}2 function">;
def err_ref_bad_target_global_initializer : Error<
  "reference to %select{__device__|__global__|__host__|__host__ __device__}0 "
  "function %1 in global initializer">;
def warn_kern_is_method : Extension<
  "kernel function %0 is a member function; this may not be accepted by nvcc">,
  InGroup<CudaCompat>;
def warn_kern_is_inline : Warning<
  "ignored 'inline' attribute on kernel function %0">,
  InGroup<CudaCompat>;
def err_variadic_device_fn : Error<
  "CUDA device code does not support variadic functions">;
def err_va_arg_in_device : Error<
  "CUDA device code does not support va_arg">;
def err_alias_not_supported_on_nvptx : Error<"CUDA does not support aliases">;
def err_cuda_unattributed_constexpr_cannot_overload_device : Error<
  "constexpr function '%0' without __host__ or __device__ attributes cannot "
  "overload __device__ function with same signature.  Add a __host__ "
  "attribute, or build with -fno-cuda-host-device-constexpr.">;
def note_cuda_conflicting_device_function_declared_here : Note<
  "conflicting __device__ function declared here">;
def err_cuda_device_exceptions : Error<
  "cannot use '%0' in "
  "%select{__device__|__global__|__host__|__host__ __device__}1 function">;
def err_dynamic_var_init : Error<
    "dynamic initialization is not supported for "
    "__device__, __constant__, and __shared__ variables.">;
def err_shared_var_init : Error<
    "initialization is not supported for __shared__ variables.">;
def err_device_static_local_var : Error<
    "within a %select{__device__|__global__|__host__|__host__ __device__}0 "
    "function, only __shared__ variables may be marked 'static'">;
def err_cuda_vla : Error<
    "cannot use variable-length arrays in "
    "%select{__device__|__global__|__host__|__host__ __device__}0 functions">;
def err_cuda_extern_shared : Error<"__shared__ variable %0 cannot be 'extern'">;
def err_cuda_host_shared : Error<
    "__shared__ local variables not allowed in "
    "%select{__device__|__global__|__host__|__host__ __device__}0 functions">;
def err_cuda_nonglobal_constant : Error<"__constant__ variables must be global">;
def err_cuda_ovl_target : Error<
  "%select{__device__|__global__|__host__|__host__ __device__}0 function %1 "
  "cannot overload %select{__device__|__global__|__host__|__host__ __device__}2 function %3">;
def note_cuda_ovl_candidate_target_mismatch : Note<
    "candidate template ignored: target attributes do not match">;

def warn_non_pod_vararg_with_format_string : Warning<
  "cannot pass %select{non-POD|non-trivial}0 object of type %1 to variadic "
  "%select{function|block|method|constructor}2; expected type from format "
  "string was %3">, InGroup<NonPODVarargs>, DefaultError;
// The arguments to this diagnostic should match the warning above.
def err_cannot_pass_objc_interface_to_vararg_format : Error<
  "cannot pass object with interface type %1 by value to variadic "
  "%select{function|block|method|constructor}2; expected type from format "
  "string was %3">;

def err_cannot_pass_objc_interface_to_vararg : Error<
  "cannot pass object with interface type %0 by value through variadic "
  "%select{function|block|method|constructor}1">;
def warn_cannot_pass_non_pod_arg_to_vararg : Warning<
  "cannot pass object of %select{non-POD|non-trivial}0 type %1 through variadic"
  " %select{function|block|method|constructor}2; call will abort at runtime">,
  InGroup<NonPODVarargs>, DefaultError;
def warn_cxx98_compat_pass_non_pod_arg_to_vararg : Warning<
  "passing object of trivial but non-POD type %0 through variadic"
  " %select{function|block|method|constructor}1 is incompatible with C++98">,
  InGroup<CXX98Compat>, DefaultIgnore;
def warn_pass_class_arg_to_vararg : Warning<
  "passing object of class type %0 through variadic "
  "%select{function|block|method|constructor}1"
  "%select{|; did you mean to call '%3'?}2">,
  InGroup<ClassVarargs>, DefaultIgnore;
def err_cannot_pass_to_vararg : Error<
  "cannot pass %select{expression of type %1|initializer list}0 to variadic "
  "%select{function|block|method|constructor}2">;
def err_cannot_pass_to_vararg_format : Error<
  "cannot pass %select{expression of type %1|initializer list}0 to variadic "
  "%select{function|block|method|constructor}2; expected type from format "
  "string was %3">;

def err_typecheck_call_invalid_ordered_compare : Error<
  "ordered compare requires two args of floating point type"
  "%diff{ ($ and $)|}0,1">;
def err_typecheck_call_invalid_unary_fp : Error<
  "floating point classification requires argument of floating point type "
  "(passed in %0)">;
def err_typecheck_cond_expect_int_float : Error<
  "used type %0 where integer or floating point type is required">;
def err_typecheck_cond_expect_scalar : Error<
  "used type %0 where arithmetic or pointer type is required">;
def err_typecheck_cond_expect_nonfloat : Error<
  "used type %0 where floating point type is not allowed">;
def ext_typecheck_cond_one_void : Extension<
  "C99 forbids conditional expressions with only one void side">;
def err_typecheck_cast_to_incomplete : Error<
  "cast to incomplete type %0">;
def ext_typecheck_cast_nonscalar : Extension<
  "C99 forbids casting nonscalar type %0 to the same type">;
def ext_typecheck_cast_to_union : Extension<
  "cast to union type is a GNU extension">,
  InGroup<GNUUnionCast>;
def err_typecheck_cast_to_union_no_type : Error<
  "cast to union type from type %0 not present in union">;
def err_cast_pointer_from_non_pointer_int : Error<
  "operand of type %0 cannot be cast to a pointer type">;
def warn_cast_pointer_from_sel : Warning<
  "cast of type %0 to %1 is deprecated; use sel_getName instead">,
  InGroup<SelTypeCast>;
def warn_function_def_in_objc_container : Warning<
  "function definition inside an Objective-C container is deprecated">,
  InGroup<FunctionDefInObjCContainer>;

def warn_cast_calling_conv : Warning<
  "cast between incompatible calling conventions '%0' and '%1'; "
  "calls through this pointer may abort at runtime">,
  InGroup<DiagGroup<"cast-calling-convention">>;
def note_change_calling_conv_fixit : Note<
  "consider defining %0 with the '%1' calling convention">;
def warn_bad_function_cast : Warning<
  "cast from function call of type %0 to non-matching type %1">,
  InGroup<BadFunctionCast>, DefaultIgnore;
def err_cast_pointer_to_non_pointer_int : Error<
  "pointer cannot be cast to type %0">;
def err_typecheck_expect_scalar_operand : Error<
  "operand of type %0 where arithmetic or pointer type is required">;
def err_typecheck_cond_incompatible_operands : Error<
  "incompatible operand types%diff{ ($ and $)|}0,1">;
def err_cast_selector_expr : Error<
  "cannot type cast @selector expression">;
def ext_typecheck_cond_incompatible_pointers : ExtWarn<
  "pointer type mismatch%diff{ ($ and $)|}0,1">,
  InGroup<DiagGroup<"pointer-type-mismatch">>;
def ext_typecheck_cond_pointer_integer_mismatch : ExtWarn<
  "pointer/integer type mismatch in conditional expression"
  "%diff{ ($ and $)|}0,1">,
  InGroup<DiagGroup<"conditional-type-mismatch">>;
def err_typecheck_choose_expr_requires_constant : Error<
  "'__builtin_choose_expr' requires a constant expression">;
def warn_unused_expr : Warning<"expression result unused">,
  InGroup<UnusedValue>;
def warn_unused_voidptr : Warning<
  "expression result unused; should this cast be to 'void'?">,
  InGroup<UnusedValue>;
def warn_unused_property_expr : Warning<
 "property access result unused - getters should not be used for side effects">,
  InGroup<UnusedGetterReturnValue>;
def warn_unused_container_subscript_expr : Warning<
 "container access result unused - container access should not be used for side effects">,
  InGroup<UnusedValue>;
def warn_unused_call : Warning<
  "ignoring return value of function declared with %0 attribute">,
  InGroup<UnusedValue>;
def warn_side_effects_unevaluated_context : Warning<
  "expression with side effects has no effect in an unevaluated context">,
  InGroup<UnevaluatedExpression>;
def warn_side_effects_typeid : Warning<
  "expression with side effects will be evaluated despite being used as an "
  "operand to 'typeid'">, InGroup<PotentiallyEvaluatedExpression>;
def warn_unused_result : Warning<
  "ignoring return value of function declared with %0 attribute">,
  InGroup<UnusedResult>;
def warn_unused_volatile : Warning<
  "expression result unused; assign into a variable to force a volatile load">,
  InGroup<DiagGroup<"unused-volatile-lvalue">>;

def ext_cxx14_attr : Extension<
  "use of the %0 attribute is a C++14 extension">, InGroup<CXX14>;
def ext_cxx1z_attr : Extension<
  "use of the %0 attribute is a C++1z extension">, InGroup<CXX1z>;

def warn_unused_comparison : Warning<
  "%select{%select{|in}1equality|relational}0 comparison result unused">,
  InGroup<UnusedComparison>;
def note_inequality_comparison_to_or_assign : Note<
  "use '|=' to turn this inequality comparison into an or-assignment">;

def err_incomplete_type_used_in_type_trait_expr : Error<
  "incomplete type %0 used in type trait expression">;

def err_require_constant_init_failed : Error<
  "variable does not have a constant initializer">;
def note_declared_required_constant_init_here : Note<
  "required by 'require_constant_initialization' attribute here">;

def err_dimension_expr_not_constant_integer : Error<
  "dimension expression does not evaluate to a constant unsigned int">;

def err_typecheck_cond_incompatible_operands_null : Error<
  "non-pointer operand type %0 incompatible with %select{NULL|nullptr}1">;
def ext_empty_struct_union : Extension<
  "empty %select{struct|union}0 is a GNU extension">, InGroup<GNUEmptyStruct>;
def ext_no_named_members_in_struct_union : Extension<
  "%select{struct|union}0 without named members is a GNU extension">, InGroup<GNUEmptyStruct>;
def warn_zero_size_struct_union_compat : Warning<"%select{|empty }0"
  "%select{struct|union}1 has size 0 in C, %select{size 1|non-zero size}2 in C++">,
  InGroup<CXXCompat>, DefaultIgnore;
def warn_zero_size_struct_union_in_extern_c : Warning<"%select{|empty }0"
  "%select{struct|union}1 has size 0 in C, %select{size 1|non-zero size}2 in C++">,
  InGroup<ExternCCompat>;
def warn_cast_qual : Warning<"cast from %0 to %1 drops %select{const and "
  "volatile qualifiers|const qualifier|volatile qualifier}2">,
  InGroup<CastQual>, DefaultIgnore;
def warn_cast_qual2 : Warning<"cast from %0 to %1 must have all intermediate "
  "pointers const qualified to be safe">, InGroup<CastQual>, DefaultIgnore;
def warn_redefine_extname_not_applied : Warning<
  "#pragma redefine_extname is applicable to external C declarations only; "
  "not applied to %select{function|variable}0 %1">,
  InGroup<Pragmas>;
} // End of general sema category.

// inline asm.
let CategoryName = "Inline Assembly Issue" in {
  def err_asm_invalid_lvalue_in_output : Error<"invalid lvalue in asm output">;
  def err_asm_invalid_output_constraint : Error<
    "invalid output constraint '%0' in asm">;
  def err_asm_invalid_lvalue_in_input : Error<
    "invalid lvalue in asm input for constraint '%0'">;
  def err_asm_invalid_input_constraint : Error<
    "invalid input constraint '%0' in asm">;
  def err_asm_immediate_expected : Error<"constraint '%0' expects "
    "an integer constant expression">;
  def err_asm_invalid_type_in_input : Error<
    "invalid type %0 in asm input for constraint '%1'">;
  def err_asm_tying_incompatible_types : Error<
    "unsupported inline asm: input with type "
    "%diff{$ matching output with type $|}0,1">;
  def err_asm_unexpected_constraint_alternatives : Error<
    "asm constraint has an unexpected number of alternatives: %0 vs %1">;
  def err_asm_incomplete_type : Error<"asm operand has incomplete type %0">;
  def err_asm_unknown_register_name : Error<"unknown register name '%0' in asm">;
  def err_asm_invalid_global_var_reg : Error<"register '%0' unsuitable for "
    "global register variables on this target">;
  def err_asm_register_size_mismatch : Error<"size of register '%0' does not "
    "match variable size">;
  def err_asm_bad_register_type : Error<"bad type for named register variable">;
  def err_asm_invalid_input_size : Error<
    "invalid input size for constraint '%0'">;
  def err_asm_invalid_output_size : Error<
    "invalid output size for constraint '%0'">;
  def err_invalid_asm_cast_lvalue : Error<
    "invalid use of a cast in a inline asm context requiring an l-value: "
    "remove the cast or build with -fheinous-gnu-extensions">;
  def err_invalid_asm_value_for_constraint
      : Error <"value '%0' out of range for constraint '%1'">;
  def err_asm_non_addr_value_in_memory_constraint : Error <
    "reference to a %select{bit-field|vector element|global register variable}0"
    " in asm %select{input|output}1 with a memory constraint '%2'">;
  def err_asm_input_duplicate_match : Error<
    "more than one input constraint matches the same output '%0'">;

  def warn_asm_label_on_auto_decl : Warning<
    "ignored asm label '%0' on automatic variable">;
  def warn_invalid_asm_cast_lvalue : Warning<
    "invalid use of a cast in an inline asm context requiring an l-value: "
    "accepted due to -fheinous-gnu-extensions, but clang may remove support "
    "for this in the future">;
  def warn_asm_mismatched_size_modifier : Warning<
    "value size does not match register size specified by the constraint "
    "and modifier">,
    InGroup<ASMOperandWidths>;

  def note_asm_missing_constraint_modifier : Note<
    "use constraint modifier \"%0\"">;
  def note_asm_input_duplicate_first : Note<
    "constraint '%0' is already present here">;
}

  def error_inoutput_conflict_with_clobber : Error<
    "asm-specifier for input or output variable conflicts with asm"
    " clobber list">;

let CategoryName = "Semantic Issue" in {

def err_invalid_conversion_between_vectors : Error<
  "invalid conversion between vector type%diff{ $ and $|}0,1 of different "
  "size">;
def err_invalid_conversion_between_vector_and_integer : Error<
  "invalid conversion between vector type %0 and integer type %1 "
  "of different size">;

def err_opencl_function_pointer_variable : Error<
  "pointers to functions are not allowed">;

def err_opencl_taking_function_address : Error<
  "taking address of function is not allowed">;

def err_invalid_conversion_between_vector_and_scalar : Error<
  "invalid conversion between vector type %0 and scalar type %1">;

// C++ member initializers.
def err_only_constructors_take_base_inits : Error<
  "only constructors take base initializers">;

def err_multiple_mem_initialization : Error <
  "multiple initializations given for non-static member %0">;
def err_multiple_mem_union_initialization : Error <
  "initializing multiple members of union">;
def err_multiple_base_initialization : Error <
  "multiple initializations given for base %0">;

def err_mem_init_not_member_or_class : Error<
  "member initializer %0 does not name a non-static data member or base "
  "class">;

def warn_initializer_out_of_order : Warning<
  "%select{field|base class}0 %1 will be initialized after "
  "%select{field|base}2 %3">,
  InGroup<Reorder>, DefaultIgnore;
def warn_abstract_vbase_init_ignored : Warning<
  "initializer for virtual base class %0 of abstract class %1 "
  "will never be used">,
  InGroup<DiagGroup<"abstract-vbase-init">>, DefaultIgnore;

def err_base_init_does_not_name_class : Error<
  "constructor initializer %0 does not name a class">;
def err_base_init_direct_and_virtual : Error<
  "base class initializer %0 names both a direct base class and an "
  "inherited virtual base class">;
def err_not_direct_base_or_virtual : Error<
  "type %0 is not a direct or virtual base of %1">;

def err_in_class_initializer_non_const : Error<
  "non-const static data member must be initialized out of line">;
def err_in_class_initializer_volatile : Error<
  "static const volatile data member must be initialized out of line">;
def err_in_class_initializer_bad_type : Error<
  "static data member of type %0 must be initialized out of line">;
def ext_in_class_initializer_float_type : ExtWarn<
  "in-class initializer for static data member of type %0 is a GNU extension">,
  InGroup<GNUStaticFloatInit>;
def ext_in_class_initializer_float_type_cxx11 : ExtWarn<
  "in-class initializer for static data member of type %0 requires "
  "'constexpr' specifier">, InGroup<StaticFloatInit>, DefaultError;
def note_in_class_initializer_float_type_cxx11 : Note<"add 'constexpr'">;
def err_in_class_initializer_literal_type : Error<
  "in-class initializer for static data member of type %0 requires "
  "'constexpr' specifier">;
def err_in_class_initializer_non_constant : Error<
  "in-class initializer for static data member is not a constant expression">;
def err_in_class_initializer_not_yet_parsed : Error<
  "default member initializer for %1 needed within definition of enclosing "
  "class %0 outside of member functions">;
def note_in_class_initializer_not_yet_parsed : Note<
  "default member initializer declared here">;
def err_in_class_initializer_cycle
    : Error<"default member initializer for %0 uses itself">;
def err_exception_spec_cycle
    : Error<"exception specification of %0 uses itself">;

def ext_in_class_initializer_non_constant : Extension<
  "in-class initializer for static data member is not a constant expression; "
  "folding it to a constant is a GNU extension">, InGroup<GNUFoldingConstant>;

def err_thread_dynamic_init : Error<
  "initializer for thread-local variable must be a constant expression">;
def err_thread_nontrivial_dtor : Error<
  "type of thread-local variable has non-trivial destruction">;
def note_use_thread_local : Note<
  "use 'thread_local' to allow this">;

// C++ anonymous unions and GNU anonymous structs/unions
def ext_anonymous_union : Extension<
  "anonymous unions are a C11 extension">, InGroup<C11>;
def ext_gnu_anonymous_struct : Extension<
  "anonymous structs are a GNU extension">, InGroup<GNUAnonymousStruct>;
def ext_c11_anonymous_struct : Extension<
  "anonymous structs are a C11 extension">, InGroup<C11>;
def err_anonymous_union_not_static : Error<
  "anonymous unions at namespace or global scope must be declared 'static'">;
def err_anonymous_union_with_storage_spec : Error<
  "anonymous union at class scope must not have a storage specifier">;
def err_anonymous_struct_not_member : Error<
  "anonymous %select{structs|structs and classes}0 must be "
  "%select{struct or union|class}0 members">;
def err_anonymous_record_member_redecl : Error<
  "member of anonymous %select{struct|union}0 redeclares %1">;
def err_anonymous_record_with_type : Error<
  "types cannot be declared in an anonymous %select{struct|union}0">;
def ext_anonymous_record_with_type : Extension<
  "types declared in an anonymous %select{struct|union}0 are a Microsoft "
  "extension">, InGroup<MicrosoftAnonTag>;
def ext_anonymous_record_with_anonymous_type : Extension<
  "anonymous types declared in an anonymous %select{struct|union}0 "
  "are an extension">, InGroup<DiagGroup<"nested-anon-types">>;
def err_anonymous_record_with_function : Error<
  "functions cannot be declared in an anonymous %select{struct|union}0">;
def err_anonymous_record_with_static : Error<
  "static members cannot be declared in an anonymous %select{struct|union}0">;
def err_anonymous_record_bad_member : Error<
  "anonymous %select{struct|union}0 can only contain non-static data members">;
def err_anonymous_record_nonpublic_member : Error<
  "anonymous %select{struct|union}0 cannot contain a "
  "%select{private|protected}1 data member">;
def ext_ms_anonymous_record : ExtWarn<
  "anonymous %select{structs|unions}0 are a Microsoft extension">,
  InGroup<MicrosoftAnonTag>;

// C++ local classes
def err_reference_to_local_in_enclosing_context : Error<
  "reference to local %select{variable|binding}1 %0 declared in enclosing "
  "%select{%3|block literal|lambda expression|context}2">;

def err_static_data_member_not_allowed_in_local_class : Error<
  "static data member %0 not allowed in local class %1">; 
  
// C++ derived classes
def err_base_clause_on_union : Error<"unions cannot have base classes">;
def err_base_must_be_class : Error<"base specifier must name a class">;
def err_union_as_base_class : Error<"unions cannot be base classes">;
def err_circular_inheritance : Error<
  "circular inheritance between %0 and %1">;
def err_base_class_has_flexible_array_member : Error<
  "base class %0 has a flexible array member">;
def err_incomplete_base_class : Error<"base class has incomplete type">;
def err_duplicate_base_class : Error<
  "base class %0 specified more than once as a direct base class">;
def warn_inaccessible_base_class : Warning<
  "direct base %0 is inaccessible due to ambiguity:%1">,
  InGroup<DiagGroup<"inaccessible-base">>;
// FIXME: better way to display derivation?  Pass entire thing into diagclient?
def err_ambiguous_derived_to_base_conv : Error<
  "ambiguous conversion from derived class %0 to base class %1:%2">;
def err_ambiguous_memptr_conv : Error<
  "ambiguous conversion from pointer to member of %select{base|derived}0 "
  "class %1 to pointer to member of %select{derived|base}0 class %2:%3">;

def err_memptr_conv_via_virtual : Error<
  "conversion from pointer to member of class %0 to pointer to member "
  "of class %1 via virtual base %2 is not allowed">;

// C++ member name lookup
def err_ambiguous_member_multiple_subobjects : Error<
  "non-static member %0 found in multiple base-class subobjects of type %1:%2">;
def err_ambiguous_member_multiple_subobject_types : Error<
  "member %0 found in multiple base classes of different types">;
def note_ambiguous_member_found : Note<"member found by ambiguous name lookup">;
def err_ambiguous_reference : Error<"reference to %0 is ambiguous">;
def note_ambiguous_candidate : Note<"candidate found by name lookup is %q0">;
def err_ambiguous_tag_hiding : Error<"a type named %0 is hidden by a "
  "declaration in a different namespace">;
def note_hidden_tag : Note<"type declaration hidden">;
def note_hiding_object : Note<"declaration hides type">;

// C++ operator overloading
def err_operator_overload_needs_class_or_enum : Error<
  "overloaded %0 must have at least one parameter of class "
  "or enumeration type">;

def err_operator_overload_variadic : Error<"overloaded %0 cannot be variadic">;
def err_operator_overload_static : Error<
  "overloaded %0 cannot be a static member function">;
def err_operator_overload_default_arg : Error<
  "parameter of overloaded %0 cannot have a default argument">;
def err_operator_overload_must_be : Error<
  "overloaded %0 must be a %select{unary|binary|unary or binary}2 operator "
  "(has %1 parameter%s1)">;

def err_operator_overload_must_be_member : Error<
  "overloaded %0 must be a non-static member function">;
def err_operator_overload_post_incdec_must_be_int : Error<
  "parameter of overloaded post-%select{increment|decrement}1 operator must "
  "have type 'int' (not %0)">;

// C++ allocation and deallocation functions.
def err_operator_new_delete_declared_in_namespace : Error<
  "%0 cannot be declared inside a namespace">;
def err_operator_new_delete_declared_static : Error<
  "%0 cannot be declared static in global scope">;
def ext_operator_new_delete_declared_inline : ExtWarn<
  "replacement function %0 cannot be declared 'inline'">,
  InGroup<DiagGroup<"inline-new-delete">>;
def err_operator_new_delete_invalid_result_type : Error<
  "%0 must return type %1">;
def err_operator_new_delete_dependent_result_type : Error<
  "%0 cannot have a dependent return type; use %1 instead">;
def err_operator_new_delete_too_few_parameters : Error<
  "%0 must have at least one parameter">;
def err_operator_new_delete_template_too_few_parameters : Error<
  "%0 template must have at least two parameters">;
def warn_operator_new_returns_null : Warning<
  "%0 should not return a null pointer unless it is declared 'throw()'"
  "%select{| or 'noexcept'}1">, InGroup<OperatorNewReturnsNull>;

def err_operator_new_dependent_param_type : Error<
  "%0 cannot take a dependent type as first parameter; "
  "use size_t (%1) instead">;
def err_operator_new_param_type : Error<
  "%0 takes type size_t (%1) as first parameter">;
def err_operator_new_default_arg: Error<
  "parameter of %0 cannot have a default argument">;
def err_operator_delete_dependent_param_type : Error<
  "%0 cannot take a dependent type as first parameter; use %1 instead">;
def err_operator_delete_param_type : Error<
  "first parameter of %0 must have type %1">;

// C++ literal operators
def err_literal_operator_outside_namespace : Error<
  "literal operator %0 must be in a namespace or global scope">;
def err_literal_operator_id_outside_namespace : Error<
  "non-namespace scope '%0' cannot have a literal operator member">;
def err_literal_operator_default_argument : Error<
  "literal operator cannot have a default argument">;
def err_literal_operator_bad_param_count : Error<
  "non-template literal operator must have one or two parameters">;
def err_literal_operator_invalid_param : Error<
  "parameter of literal operator must have type 'unsigned long long', 'long double', 'char', 'wchar_t', 'char16_t', 'char32_t', or 'const char *'">;
def err_literal_operator_param : Error<
  "invalid literal operator parameter type %0, did you mean %1?">;
def err_literal_operator_template_with_params : Error<
  "literal operator template cannot have any parameters">;
def err_literal_operator_template : Error<
  "template parameter list for literal operator must be either 'char...' or 'typename T, T...'">;
def err_literal_operator_extern_c : Error<
  "literal operator must have C++ linkage">;
def ext_string_literal_operator_template : ExtWarn<
  "string literal operator templates are a GNU extension">,
  InGroup<GNUStringLiteralOperatorTemplate>;
def warn_user_literal_reserved : Warning<
  "user-defined literal suffixes not starting with '_' are reserved"
  "%select{; no literal will invoke this operator|}0">,
  InGroup<UserDefinedLiterals>;

// C++ conversion functions
def err_conv_function_not_member : Error<
  "conversion function must be a non-static member function">;
def err_conv_function_return_type : Error<
  "conversion function cannot have a return type">;
def err_conv_function_with_params : Error<
  "conversion function cannot have any parameters">;
def err_conv_function_variadic : Error<
  "conversion function cannot be variadic">;
def err_conv_function_to_array : Error<
  "conversion function cannot convert to an array type">;
def err_conv_function_to_function : Error<
  "conversion function cannot convert to a function type">;
def err_conv_function_with_complex_decl : Error<
  "cannot specify any part of a return type in the "
  "declaration of a conversion function"
  "%select{"
  "; put the complete type after 'operator'|"
  "; use a typedef to declare a conversion to %1|"
  "; use an alias template to declare a conversion to %1|"
  "}0">;
def err_conv_function_redeclared : Error<
  "conversion function cannot be redeclared">;
def warn_conv_to_self_not_used : Warning<
  "conversion function converting %0 to itself will never be used">;
def warn_conv_to_base_not_used : Warning<
  "conversion function converting %0 to its base class %1 will never be used">;
def warn_conv_to_void_not_used : Warning<
  "conversion function converting %0 to %1 will never be used">;

def warn_not_compound_assign : Warning<
  "use of unary operator that may be intended as compound assignment (%0=)">;

// C++11 explicit conversion operators
def ext_explicit_conversion_functions : ExtWarn<
  "explicit conversion functions are a C++11 extension">, InGroup<CXX11>;
def warn_cxx98_compat_explicit_conversion_functions : Warning<
  "explicit conversion functions are incompatible with C++98">,
  InGroup<CXX98Compat>, DefaultIgnore;

// C++11 defaulted functions
def err_defaulted_special_member_params : Error<
  "an explicitly-defaulted %select{|copy |move }0constructor cannot "
  "have default arguments">;
def err_defaulted_special_member_variadic : Error<
  "an explicitly-defaulted %select{|copy |move }0constructor cannot "
  "be variadic">;
def err_defaulted_special_member_return_type : Error<
  "explicitly-defaulted %select{copy|move}0 assignment operator must "
  "return %1">;
def err_defaulted_special_member_quals : Error<
  "an explicitly-defaulted %select{copy|move}0 assignment operator may not "
  "have 'const'%select{, 'constexpr'|}1 or 'volatile' qualifiers">;
def err_defaulted_special_member_volatile_param : Error<
  "the parameter for an explicitly-defaulted %select{<<ERROR>>|"
  "copy constructor|move constructor|copy assignment operator|"
  "move assignment operator|<<ERROR>>}0 may not be volatile">;
def err_defaulted_special_member_move_const_param : Error<
  "the parameter for an explicitly-defaulted move "
  "%select{constructor|assignment operator}0 may not be const">;
def err_defaulted_special_member_copy_const_param : Error<
  "the parameter for this explicitly-defaulted copy "
  "%select{constructor|assignment operator}0 is const, but a member or base "
  "requires it to be non-const">;
def err_defaulted_copy_assign_not_ref : Error<
  "the parameter for an explicitly-defaulted copy assignment operator must be an "
  "lvalue reference type">;
def err_incorrect_defaulted_exception_spec : Error<
  "exception specification of explicitly defaulted %select{default constructor|"
  "copy constructor|move constructor|copy assignment operator|move assignment "
  "operator|destructor}0 does not match the "
  "calculated one">;
def err_incorrect_defaulted_constexpr : Error<
  "defaulted definition of %select{default constructor|copy constructor|"
  "move constructor|copy assignment operator|move assignment operator}0 "
  "is not constexpr">;
def err_out_of_line_default_deletes : Error<
  "defaulting this %select{default constructor|copy constructor|move "
  "constructor|copy assignment operator|move assignment operator|destructor}0 "
  "would delete it after its first declaration">;
def warn_vbase_moved_multiple_times : Warning<
  "defaulted move assignment operator of %0 will move assign virtual base "
  "class %1 multiple times">, InGroup<DiagGroup<"multiple-move-vbase">>;
def note_vbase_moved_here : Note<
  "%select{%1 is a virtual base class of base class %2 declared here|"
  "virtual base class %1 declared here}0">;

def ext_implicit_exception_spec_mismatch : ExtWarn<
  "function previously declared with an %select{explicit|implicit}0 exception "
  "specification redeclared with an %select{implicit|explicit}0 exception "
  "specification">, InGroup<DiagGroup<"implicit-exception-spec-mismatch">>;

def warn_ptr_arith_precedes_bounds : Warning<
  "the pointer decremented by %0 refers before the beginning of the array">,
  InGroup<ArrayBoundsPointerArithmetic>, DefaultIgnore;
def warn_ptr_arith_exceeds_bounds : Warning<
  "the pointer incremented by %0 refers past the end of the array (that "
  "contains %1 element%s2)">,
  InGroup<ArrayBoundsPointerArithmetic>, DefaultIgnore;
def warn_array_index_precedes_bounds : Warning<
  "array index %0 is before the beginning of the array">,
  InGroup<ArrayBounds>;
def warn_array_index_exceeds_bounds : Warning<
  "array index %0 is past the end of the array (which contains %1 "
  "element%s2)">, InGroup<ArrayBounds>;
def note_array_index_out_of_bounds : Note<
  "array %0 declared here">;

def warn_printf_insufficient_data_args : Warning<
  "more '%%' conversions than data arguments">, InGroup<Format>;
def warn_printf_data_arg_not_used : Warning<
  "data argument not used by format string">, InGroup<FormatExtraArgs>;
def warn_format_invalid_conversion : Warning<
  "invalid conversion specifier '%0'">, InGroup<FormatInvalidSpecifier>;
def warn_printf_incomplete_specifier : Warning<
  "incomplete format specifier">, InGroup<Format>;
def warn_missing_format_string : Warning<
  "format string missing">, InGroup<Format>;
def warn_scanf_nonzero_width : Warning<
  "zero field width in scanf format string is unused">,
  InGroup<Format>;
def warn_format_conversion_argument_type_mismatch : Warning<
  "format specifies type %0 but the argument has "
  "%select{type|underlying type}2 %1">,
  InGroup<Format>;
def warn_format_conversion_argument_type_mismatch_pedantic : Extension<
  "format specifies type %0 but the argument has "
  "%select{type|underlying type}2 %1">,
  InGroup<FormatPedantic>;
def warn_format_argument_needs_cast : Warning<
  "%select{values of type|enum values with underlying type}2 '%0' should not "
  "be used as format arguments; add an explicit cast to %1 instead">,
  InGroup<Format>;
def warn_printf_positional_arg_exceeds_data_args : Warning <
  "data argument position '%0' exceeds the number of data arguments (%1)">,
  InGroup<Format>;
def warn_format_zero_positional_specifier : Warning<
  "position arguments in format strings start counting at 1 (not 0)">,
  InGroup<Format>;
def warn_format_invalid_positional_specifier : Warning<
  "invalid position specified for %select{field width|field precision}0">,
  InGroup<Format>;
def warn_format_mix_positional_nonpositional_args : Warning<
  "cannot mix positional and non-positional arguments in format string">,
  InGroup<Format>;
def warn_static_array_too_small : Warning<
  "array argument is too small; contains %0 elements, callee requires at least %1">,
  InGroup<ArrayBounds>;
def note_callee_static_array : Note<
  "callee declares array parameter as static here">;
def warn_empty_format_string : Warning<
  "format string is empty">, InGroup<FormatZeroLength>;
def warn_format_string_is_wide_literal : Warning<
  "format string should not be a wide string">, InGroup<Format>;
def warn_printf_format_string_contains_null_char : Warning<
  "format string contains '\\0' within the string body">, InGroup<Format>;
def warn_printf_format_string_not_null_terminated : Warning<
  "format string is not null-terminated">, InGroup<Format>;
def warn_printf_asterisk_missing_arg : Warning<
  "'%select{*|.*}0' specified field %select{width|precision}0 is missing a matching 'int' argument">,
  InGroup<Format>;
def warn_printf_asterisk_wrong_type : Warning<
  "field %select{width|precision}0 should have type %1, but argument has type %2">,
  InGroup<Format>;
def warn_printf_nonsensical_optional_amount: Warning<
  "%select{field width|precision}0 used with '%1' conversion specifier, resulting in undefined behavior">,
  InGroup<Format>;
def warn_printf_nonsensical_flag: Warning<
  "flag '%0' results in undefined behavior with '%1' conversion specifier">,
  InGroup<Format>;
def warn_format_nonsensical_length: Warning<
  "length modifier '%0' results in undefined behavior or no effect with '%1' conversion specifier">,
  InGroup<Format>;
def warn_format_non_standard_positional_arg: Warning<
  "positional arguments are not supported by ISO C">, InGroup<FormatNonStandard>, DefaultIgnore;
def warn_format_non_standard: Warning<
  "'%0' %select{length modifier|conversion specifier}1 is not supported by ISO C">,
  InGroup<FormatNonStandard>, DefaultIgnore;
def warn_format_non_standard_conversion_spec: Warning<
  "using length modifier '%0' with conversion specifier '%1' is not supported by ISO C">,
  InGroup<FormatNonStandard>, DefaultIgnore;
def warn_format_invalid_annotation : Warning<
  "using '%0' format specifier annotation outside of os_log()/os_trace()">,
  InGroup<Format>;
def warn_format_P_no_precision : Warning<
  "using '%%P' format specifier without precision">,
  InGroup<Format>;
def warn_printf_ignored_flag: Warning<
  "flag '%0' is ignored when flag '%1' is present">,
  InGroup<Format>;
def warn_printf_empty_objc_flag: Warning<
  "missing object format flag">,
  InGroup<Format>;
def warn_printf_ObjCflags_without_ObjCConversion: Warning<
  "object format flags cannot be used with '%0' conversion specifier">,
  InGroup<Format>;
def warn_printf_invalid_objc_flag: Warning<
    "'%0' is not a valid object format flag">,
    InGroup<Format>;
def warn_scanf_scanlist_incomplete : Warning<
  "no closing ']' for '%%[' in scanf format string">,
  InGroup<Format>;
def note_format_string_defined : Note<"format string is defined here">;
def note_format_fix_specifier : Note<"did you mean to use '%0'?">;
def note_printf_c_str: Note<"did you mean to call the %0 method?">;
def note_format_security_fixit: Note<
  "treat the string as an argument to avoid this">;

def warn_null_arg : Warning<
  "null passed to a callee that requires a non-null argument">,
  InGroup<NonNull>;
def warn_null_ret : Warning<
  "null returned from %select{function|method}0 that requires a non-null return value">,
  InGroup<NonNull>;

// CHECK: returning address/reference of stack memory
def warn_ret_stack_addr_ref : Warning<
  "%select{address of|reference to}0 stack memory associated with local "
  "variable %1 returned">,
  InGroup<ReturnStackAddress>;
def warn_ret_local_temp_addr_ref : Warning<
  "returning %select{address of|reference to}0 local temporary object">,
  InGroup<ReturnStackAddress>;
def warn_ret_addr_label : Warning<
  "returning address of label, which is local">,
  InGroup<ReturnStackAddress>;
def err_ret_local_block : Error<
  "returning block that lives on the local stack">;
def note_ref_var_local_bind : Note<
  "binding reference variable %0 here">;

// Check for initializing a member variable with the address or a reference to
// a constructor parameter.
def warn_bind_ref_member_to_parameter : Warning<
  "binding reference member %0 to stack allocated parameter %1">,
  InGroup<DanglingField>;
def warn_init_ptr_member_to_parameter_addr : Warning<
  "initializing pointer member %0 with the stack address of parameter %1">,
  InGroup<DanglingField>;
def warn_bind_ref_member_to_temporary : Warning<
  "binding reference %select{|subobject of }1member %0 to a temporary value">,
  InGroup<DanglingField>;
def note_ref_or_ptr_member_declared_here : Note<
  "%select{reference|pointer}0 member declared here">;
def note_ref_subobject_of_member_declared_here : Note<
  "member with reference subobject declared here">;

// For non-floating point, expressions of the form x == x or x != x
// should result in a warning, since these always evaluate to a constant.
// Array comparisons have similar warnings
def warn_comparison_always : Warning<
  "%select{self-|array }0comparison always evaluates to %select{false|true|a constant}1">,
  InGroup<TautologicalCompare>;
def warn_comparison_bitwise_always : Warning<
  "bitwise comparison always evaluates to %select{false|true}0">,
  InGroup<TautologicalCompare>;
def warn_tautological_overlap_comparison : Warning<
  "overlapping comparisons always evaluate to %select{false|true}0">,
  InGroup<TautologicalOverlapCompare>, DefaultIgnore;

def warn_stringcompare : Warning<
  "result of comparison against %select{a string literal|@encode}0 is "
  "unspecified (use strncmp instead)">,
  InGroup<StringCompare>;

def warn_identity_field_assign : Warning<
  "assigning %select{field|instance variable}0 to itself">,
  InGroup<SelfAssignmentField>;

// Type safety attributes
def err_type_tag_for_datatype_not_ice : Error<
  "'type_tag_for_datatype' attribute requires the initializer to be "
  "an %select{integer|integral}0 constant expression">;
def err_type_tag_for_datatype_too_large : Error<
  "'type_tag_for_datatype' attribute requires the initializer to be "
  "an %select{integer|integral}0 constant expression "
  "that can be represented by a 64 bit integer">;
def warn_type_tag_for_datatype_wrong_kind : Warning<
  "this type tag was not designed to be used with this function">,
  InGroup<TypeSafety>;
def warn_type_safety_type_mismatch : Warning<
  "argument type %0 doesn't match specified %1 type tag "
  "%select{that requires %3|}2">, InGroup<TypeSafety>;
def warn_type_safety_null_pointer_required : Warning<
  "specified %0 type tag requires a null pointer">, InGroup<TypeSafety>;

// Generic selections.
def err_assoc_type_incomplete : Error<
  "type %0 in generic association incomplete">;
def err_assoc_type_nonobject : Error<
  "type %0 in generic association not an object type">;
def err_assoc_type_variably_modified : Error<
  "type %0 in generic association is a variably modified type">;
def err_assoc_compatible_types : Error<
  "type %0 in generic association compatible with previously specified type %1">;
def note_compat_assoc : Note<
  "compatible type %0 specified here">;
def err_generic_sel_no_match : Error<
  "controlling expression type %0 not compatible with any generic association type">;
def err_generic_sel_multi_match : Error<
  "controlling expression type %0 compatible with %1 generic association types">;


// Blocks
def err_blocks_disable : Error<"blocks support disabled - compile with -fblocks"
  " or %select{pick a deployment target that supports them|for OpenCL 2.0 or above}0">;
def err_block_returning_array_function : Error<
  "block cannot return %select{array|function}0 type %1">;

// Builtin annotation
def err_builtin_annotation_first_arg : Error<
  "first argument to __builtin_annotation must be an integer">;
def err_builtin_annotation_second_arg : Error<
  "second argument to __builtin_annotation must be a non-wide string constant">;

// CFString checking
def err_cfstring_literal_not_string_constant : Error<
  "CFString literal is not a string constant">;
def warn_cfstring_truncated : Warning<
  "input conversion stopped due to an input byte that does not "
  "belong to the input codeset UTF-8">,
  InGroup<DiagGroup<"CFString-literal">>;

// os_log checking
// TODO: separate diagnostic for os_trace()
def err_os_log_format_not_string_constant : Error<
  "os_log() format argument is not a string constant">;
def err_os_log_argument_too_big : Error<
  "os_log() argument %0 is too big (%1 bytes, max %2)">;
def warn_os_log_format_narg : Error<
 "os_log() '%%n' format specifier is not allowed">, DefaultError;

// __compiler_error checking
def err_compiler_error_message_not_string_constant : Error<
  "__compiler_error message is not a string constant">;

// Statements.
def err_continue_not_in_loop : Error<
  "'continue' statement not in loop statement">;
def err_break_not_in_loop_or_switch : Error<
  "'break' statement not in loop or switch statement">;
def warn_loop_ctrl_binds_to_inner : Warning<
  "'%0' is bound to current loop, GCC binds it to the enclosing loop">,
  InGroup<GccCompat>;
def warn_break_binds_to_switch : Warning<
  "'break' is bound to loop, GCC binds it to switch">,
  InGroup<GccCompat>;
def err_default_not_in_switch : Error<
  "'default' statement not in switch statement">;
def err_case_not_in_switch : Error<"'case' statement not in switch statement">;
def warn_bool_switch_condition : Warning<
  "switch condition has boolean value">, InGroup<SwitchBool>;
def warn_case_value_overflow : Warning<
  "overflow converting case value to switch condition type (%0 to %1)">,
  InGroup<Switch>;
def err_duplicate_case : Error<"duplicate case value '%0'">;
def err_duplicate_case_differing_expr : Error<
  "duplicate case value: '%0' and '%1' both equal '%2'">;
def warn_case_empty_range : Warning<"empty case range specified">;
def warn_missing_case_for_condition :
  Warning<"no case matching constant switch condition '%0'">;

def warn_def_missing_case : Warning<"%plural{"
  "1:enumeration value %1 not explicitly handled in switch|"
  "2:enumeration values %1 and %2 not explicitly handled in switch|"
  "3:enumeration values %1, %2, and %3 not explicitly handled in switch|"
  ":%0 enumeration values not explicitly handled in switch: %1, %2, %3...}0">,
  InGroup<SwitchEnum>, DefaultIgnore;

def warn_missing_case : Warning<"%plural{"
  "1:enumeration value %1 not handled in switch|"
  "2:enumeration values %1 and %2 not handled in switch|"
  "3:enumeration values %1, %2, and %3 not handled in switch|"
  ":%0 enumeration values not handled in switch: %1, %2, %3...}0">,
  InGroup<Switch>;

def warn_unannotated_fallthrough : Warning<
  "unannotated fall-through between switch labels">,
  InGroup<ImplicitFallthrough>, DefaultIgnore;
def warn_unannotated_fallthrough_per_function : Warning<
  "unannotated fall-through between switch labels in partly-annotated "
  "function">, InGroup<ImplicitFallthroughPerFunction>, DefaultIgnore;
def note_insert_fallthrough_fixit : Note<
  "insert '%0;' to silence this warning">;
def note_insert_break_fixit : Note<
  "insert 'break;' to avoid fall-through">;
def err_fallthrough_attr_wrong_target : Error<
  "%0 attribute is only allowed on empty statements">;
def note_fallthrough_insert_semi_fixit : Note<"did you forget ';'?">;
def err_fallthrough_attr_outside_switch : Error<
  "fallthrough annotation is outside switch statement">;
def err_fallthrough_attr_invalid_placement : Error<
  "fallthrough annotation does not directly precede switch label">;
def warn_fallthrough_attr_unreachable : Warning<
  "fallthrough annotation in unreachable code">,
  InGroup<ImplicitFallthrough>, DefaultIgnore;

def warn_unreachable_default : Warning<
  "default label in switch which covers all enumeration values">,
  InGroup<CoveredSwitchDefault>, DefaultIgnore;
def warn_not_in_enum : Warning<"case value not in enumerated type %0">,
  InGroup<Switch>;
def warn_not_in_enum_assignment : Warning<"integer constant not in range "
  "of enumerated type %0">, InGroup<DiagGroup<"assign-enum">>, DefaultIgnore;
def err_typecheck_statement_requires_scalar : Error<
  "statement requires expression of scalar type (%0 invalid)">;
def err_typecheck_statement_requires_integer : Error<
  "statement requires expression of integer type (%0 invalid)">;
def err_multiple_default_labels_defined : Error<
  "multiple default labels in one switch">;
def err_switch_multiple_conversions : Error<
  "multiple conversions from switch condition type %0 to an integral or "
  "enumeration type">;
def note_switch_conversion : Note<
  "conversion to %select{integral|enumeration}0 type %1">;
def err_switch_explicit_conversion : Error<
  "switch condition type %0 requires explicit conversion to %1">;
def err_switch_incomplete_class_type : Error<
  "switch condition has incomplete class type %0">;

def warn_empty_if_body : Warning<
  "if statement has empty body">, InGroup<EmptyBody>;
def warn_empty_for_body : Warning<
  "for loop has empty body">, InGroup<EmptyBody>;
def warn_empty_range_based_for_body : Warning<
  "range-based for loop has empty body">, InGroup<EmptyBody>;
def warn_empty_while_body : Warning<
  "while loop has empty body">, InGroup<EmptyBody>;
def warn_empty_switch_body : Warning<
  "switch statement has empty body">, InGroup<EmptyBody>;
def note_empty_body_on_separate_line : Note<
  "put the semicolon on a separate line to silence this warning">;

def err_va_start_used_in_non_variadic_function : Error<
  "'va_start' used in function with fixed args">;
def err_va_start_used_in_wrong_abi_function : Error<
  "'va_start' used in %select{System V|Win64}0 ABI function">;
def err_ms_va_start_used_in_sysv_function : Error<
  "'__builtin_ms_va_start' used in System V ABI function">;
def warn_second_arg_of_va_start_not_last_named_param : Warning<
  "second argument to 'va_start' is not the last named parameter">,
  InGroup<Varargs>;
def warn_va_start_type_is_undefined : Warning<
  "passing %select{an object that undergoes default argument promotion|"
  "an object of reference type|a parameter declared with the 'register' "
  "keyword}0 to 'va_start' has undefined behavior">, InGroup<Varargs>;
def err_first_argument_to_va_arg_not_of_type_va_list : Error<
  "first argument to 'va_arg' is of type %0 and not 'va_list'">;
def err_second_parameter_to_va_arg_incomplete: Error<
  "second argument to 'va_arg' is of incomplete type %0">;
def err_second_parameter_to_va_arg_abstract: Error<
  "second argument to 'va_arg' is of abstract type %0">;
def warn_second_parameter_to_va_arg_not_pod : Warning<
  "second argument to 'va_arg' is of non-POD type %0">,
  InGroup<NonPODVarargs>, DefaultError;
def warn_second_parameter_to_va_arg_ownership_qualified : Warning<
  "second argument to 'va_arg' is of ARC ownership-qualified type %0">,
  InGroup<NonPODVarargs>, DefaultError;
def warn_second_parameter_to_va_arg_never_compatible : Warning<
  "second argument to 'va_arg' is of promotable type %0; this va_arg has "
  "undefined behavior because arguments will be promoted to %1">, InGroup<Varargs>;

def warn_return_missing_expr : Warning<
  "non-void %select{function|method}1 %0 should return a value">, DefaultError,
  InGroup<ReturnType>;
def ext_return_missing_expr : ExtWarn<
  "non-void %select{function|method}1 %0 should return a value">, DefaultError,
  InGroup<ReturnType>;
def ext_return_has_expr : ExtWarn<
  "%select{void function|void method|constructor|destructor}1 %0 "
  "should not return a value">,
  DefaultError, InGroup<ReturnType>;
def ext_return_has_void_expr : Extension<
  "void %select{function|method|block}1 %0 should not return void expression">;
def err_return_init_list : Error<
  "%select{void function|void method|constructor|destructor}1 %0 "
  "must not return a value">;
def err_ctor_dtor_returns_void : Error<
  "%select{constructor|destructor}1 %0 must not return void expression">;
def warn_noreturn_function_has_return_expr : Warning<
  "function %0 declared 'noreturn' should not return">,
  InGroup<InvalidNoreturn>;
def warn_falloff_noreturn_function : Warning<
  "function declared 'noreturn' should not return">,
  InGroup<InvalidNoreturn>;
def err_noreturn_block_has_return_expr : Error<
  "block declared 'noreturn' should not return">;
def err_noreturn_missing_on_first_decl : Error<
  "function declared '[[noreturn]]' after its first declaration">;
def note_noreturn_missing_first_decl : Note<
  "declaration missing '[[noreturn]]' attribute is here">;
def err_carries_dependency_missing_on_first_decl : Error<
  "%select{function|parameter}0 declared '[[carries_dependency]]' "
  "after its first declaration">;
def note_carries_dependency_missing_first_decl : Note<
  "declaration missing '[[carries_dependency]]' attribute is here">;
def err_carries_dependency_param_not_function_decl : Error<
  "'[[carries_dependency]]' attribute only allowed on parameter in a function "
  "declaration or lambda">;
def err_block_on_nonlocal : Error<
  "__block attribute not allowed, only allowed on local variables">;
def err_block_on_vm : Error<
  "__block attribute not allowed on declaration with a variably modified type">;

def err_shufflevector_non_vector : Error<
  "first two arguments to __builtin_shufflevector must be vectors">;
def err_shufflevector_incompatible_vector : Error<
  "first two arguments to __builtin_shufflevector must have the same type">;
def err_shufflevector_nonconstant_argument : Error<
  "index for __builtin_shufflevector must be a constant integer">;
def err_shufflevector_argument_too_large : Error<
  "index for __builtin_shufflevector must be less than the total number "
  "of vector elements">;

def err_convertvector_non_vector : Error<
  "first argument to __builtin_convertvector must be a vector">;
def err_convertvector_non_vector_type : Error<
  "second argument to __builtin_convertvector must be a vector type">;
def err_convertvector_incompatible_vector : Error<
  "first two arguments to __builtin_convertvector must have the same number of elements">;

def err_first_argument_to_cwsc_not_call : Error<
  "first argument to __builtin_call_with_static_chain must be a non-member call expression">;
def err_first_argument_to_cwsc_block_call : Error<
  "first argument to __builtin_call_with_static_chain must not be a block call">;
def err_first_argument_to_cwsc_builtin_call : Error<
  "first argument to __builtin_call_with_static_chain must not be a builtin call">;
def err_first_argument_to_cwsc_pdtor_call : Error<
  "first argument to __builtin_call_with_static_chain must not be a pseudo-destructor call">;
def err_second_argument_to_cwsc_not_pointer : Error<
  "second argument to __builtin_call_with_static_chain must be of pointer type">;

def err_vector_incorrect_num_initializers : Error<
  "%select{too many|too few}0 elements in vector initialization (expected %1 elements, have %2)">;
def err_altivec_empty_initializer : Error<"expected initializer">;

def err_invalid_neon_type_code : Error<
  "incompatible constant for this __builtin_neon function">; 
def err_argument_invalid_range : Error<
  "argument should be a value from %0 to %1">;
def err_argument_not_multiple : Error<
  "argument should be a multiple of %0">;
def warn_neon_vector_initializer_non_portable : Warning<
  "vector initializers are not compatible with NEON intrinsics in big endian "
  "mode">, InGroup<DiagGroup<"nonportable-vector-initialization">>;
def note_neon_vector_initializer_non_portable : Note<
  "consider using vld1_%0%1() to initialize a vector from memory, or "
  "vcreate_%0%1() to initialize from an integer constant">;
def note_neon_vector_initializer_non_portable_q : Note<
  "consider using vld1q_%0%1() to initialize a vector from memory, or "
  "vcombine_%0%1(vcreate_%0%1(), vcreate_%0%1()) to initialize from integer "
  "constants">;
def err_systemz_invalid_tabort_code : Error<
  "invalid transaction abort code">;
def err_64_bit_builtin_32_bit_tgt : Error<
  "this builtin is only available on 64-bit targets">;
def err_ppc_builtin_only_on_pwr7 : Error<
  "this builtin is only valid on POWER7 or later CPUs">;
def err_x86_builtin_32_bit_tgt : Error<
  "this builtin is only available on x86-64 targets">;
def err_x86_builtin_invalid_rounding : Error<
  "invalid rounding argument">;

def err_builtin_longjmp_unsupported : Error<
  "__builtin_longjmp is not supported for the current target">;
def err_builtin_setjmp_unsupported : Error<
  "__builtin_setjmp is not supported for the current target">;

def err_builtin_longjmp_invalid_val : Error<
  "argument to __builtin_longjmp must be a constant 1">;
def err_builtin_requires_language : Error<"'%0' is only available in %1">;

def err_constant_integer_arg_type : Error<
  "argument to %0 must be a constant integer">;

def ext_mixed_decls_code : Extension<
  "ISO C90 forbids mixing declarations and code">,
  InGroup<DiagGroup<"declaration-after-statement">>;
  
def err_non_local_variable_decl_in_for : Error<
  "declaration of non-local variable in 'for' loop">;
def err_non_variable_decl_in_for : Error<
  "non-variable declaration in 'for' loop">;
def err_toomany_element_decls : Error<
  "only one element declaration is allowed">;
def err_selector_element_not_lvalue : Error<
  "selector element is not a valid lvalue">;
def err_selector_element_type : Error<
  "selector element type %0 is not a valid object">;
def err_selector_element_const_type : Error<
  "selector element of type %0 cannot be a constant l-value expression">;
def err_collection_expr_type : Error<
  "the type %0 is not a pointer to a fast-enumerable object">;
def warn_collection_expr_type : Warning<
  "collection expression type %0 may not respond to %1">;

def err_invalid_conversion_between_ext_vectors : Error<
  "invalid conversion between ext-vector type %0 and %1">;

def warn_duplicate_attribute_exact : Warning<
  "attribute %0 is already applied">, InGroup<IgnoredAttributes>;

def warn_duplicate_attribute : Warning<
  "attribute %0 is already applied with different parameters">,
  InGroup<IgnoredAttributes>;

def warn_sync_fetch_and_nand_semantics_change : Warning<
  "the semantics of this intrinsic changed with GCC "
  "version 4.4 - the newer semantics are provided here">,
  InGroup<DiagGroup<"sync-fetch-and-nand-semantics-changed">>;

// Type
def ext_invalid_sign_spec : Extension<"'%0' cannot be signed or unsigned">;
def warn_receiver_forward_class : Warning<
    "receiver %0 is a forward class and corresponding @interface may not exist">,
    InGroup<ForwardClassReceiver>;
def note_method_sent_forward_class : Note<"method %0 is used for the forward class">;
def ext_missing_declspec : ExtWarn<
  "declaration specifier missing, defaulting to 'int'">;
def ext_missing_type_specifier : ExtWarn<
  "type specifier missing, defaults to 'int'">,
  InGroup<ImplicitInt>;
def err_decimal_unsupported : Error<
  "GNU decimal type extension not supported">;
def err_missing_type_specifier : Error<
  "C++ requires a type specifier for all declarations">;
def err_objc_array_of_interfaces : Error<
  "array of interface %0 is invalid (probably should be an array of pointers)">;
def ext_c99_array_usage : Extension<
  "%select{qualifier in |static |}0array size %select{||'[*] '}0is a C99 "
  "feature">, InGroup<C99>;
def err_c99_array_usage_cxx : Error<
  "%select{qualifier in |static |}0array size %select{||'[*] '}0is a C99 "
  "feature, not permitted in C++">;
def err_type_unsupported : Error<
  "%0 is not supported on this target">;
def err_nsconsumed_attribute_mismatch : Error<
  "overriding method has mismatched ns_consumed attribute on its"
  " parameter">;
def err_nsreturns_retained_attribute_mismatch : Error<
  "overriding method has mismatched ns_returns_%select{not_retained|retained}0"
  " attributes">;
  
def note_getter_unavailable : Note<
  "or because setter is declared here, but no getter method %0 is found">;
def err_invalid_protocol_qualifiers : Error<
  "invalid protocol qualifiers on non-ObjC type">;
def warn_ivar_use_hidden : Warning<
  "local declaration of %0 hides instance variable">,
   InGroup<ShadowIvar>;
def warn_direct_initialize_call : Warning<
  "explicit call to +initialize results in duplicate call to +initialize">,
   InGroup<ExplicitInitializeCall>;
def warn_direct_super_initialize_call : Warning<
  "explicit call to [super initialize] should only be in implementation "
  "of +initialize">,
   InGroup<ExplicitInitializeCall>;
def err_ivar_use_in_class_method : Error<
  "instance variable %0 accessed in class method">;
def err_private_ivar_access : Error<"instance variable %0 is private">,
  AccessControl;
def err_protected_ivar_access : Error<"instance variable %0 is protected">,
  AccessControl;
def warn_maynot_respond : Warning<"%0 may not respond to %1">;
def ext_typecheck_base_super : Warning<
  "method parameter type "
  "%diff{$ does not match super class method parameter type $|"
  "does not match super class method parameter type}0,1">,
   InGroup<SuperSubClassMismatch>, DefaultIgnore;
def warn_missing_method_return_type : Warning<
  "method has no return type specified; defaults to 'id'">,
  InGroup<MissingMethodReturnType>, DefaultIgnore;
def warn_direct_ivar_access : Warning<"instance variable %0 is being "
  "directly accessed">, InGroup<DiagGroup<"direct-ivar-access">>, DefaultIgnore;

// Spell-checking diagnostics
def err_unknown_typename : Error<
  "unknown type name %0">;
def err_unknown_type_or_class_name_suggest : Error<
  "unknown %select{type|class}1 name %0; did you mean %2?">;
def err_unknown_typename_suggest : Error<
  "unknown type name %0; did you mean %1?">;
def err_unknown_nested_typename_suggest : Error<
  "no type named %0 in %1; did you mean %select{|simply }2%3?">;
def err_no_member_suggest : Error<"no member named %0 in %1; did you mean %select{|simply }2%3?">;
def err_undeclared_use_suggest : Error<
  "use of undeclared %0; did you mean %1?">;
def err_undeclared_var_use_suggest : Error<
  "use of undeclared identifier %0; did you mean %1?">;
def err_no_template_suggest : Error<"no template named %0; did you mean %1?">;
def err_no_member_template_suggest : Error<
  "no template named %0 in %1; did you mean %select{|simply }2%3?">;
def err_mem_init_not_member_or_class_suggest : Error<
  "initializer %0 does not name a non-static data member or base "
  "class; did you mean the %select{base class|member}1 %2?">;
def err_field_designator_unknown_suggest : Error<
  "field designator %0 does not refer to any field in type %1; did you mean "
  "%2?">;
def err_typecheck_member_reference_ivar_suggest : Error<
  "%0 does not have a member named %1; did you mean %2?">;
def err_property_not_found_suggest : Error<
  "property %0 not found on object of type %1; did you mean %2?">;
def err_class_property_found : Error<
  "property %0 is a class property; did you mean to access it with class '%1'?">;
def err_ivar_access_using_property_syntax_suggest : Error<
  "property %0 not found on object of type %1; did you mean to access instance variable %2?">;
def warn_property_access_suggest : Warning<
"property %0 not found on object of type %1; did you mean to access property %2?">,
InGroup<PropertyAccessDotSyntax>;
def err_property_found_suggest : Error<
  "property %0 found on object of type %1; did you mean to access "
  "it with the \".\" operator?">;
def err_undef_interface_suggest : Error<
  "cannot find interface declaration for %0; did you mean %1?">;
def warn_undef_interface_suggest : Warning<
  "cannot find interface declaration for %0; did you mean %1?">;
def err_undef_superclass_suggest : Error<
  "cannot find interface declaration for %0, superclass of %1; did you mean "
  "%2?">;
def err_undeclared_protocol_suggest : Error<
  "cannot find protocol declaration for %0; did you mean %1?">;
def note_base_class_specified_here : Note<
  "base class %0 specified here">;
def err_using_directive_suggest : Error<
  "no namespace named %0; did you mean %1?">;
def err_using_directive_member_suggest : Error<
  "no namespace named %0 in %1; did you mean %select{|simply }2%3?">;
def note_namespace_defined_here : Note<"namespace %0 defined here">;
def err_sizeof_pack_no_pack_name_suggest : Error<
  "%0 does not refer to the name of a parameter pack; did you mean %1?">;
def note_parameter_pack_here : Note<"parameter pack %0 declared here">;

def err_uncasted_use_of_unknown_any : Error<
  "%0 has unknown type; cast it to its declared type to use it">;
def err_uncasted_call_of_unknown_any : Error<
  "%0 has unknown return type; cast the call to its declared return type">;
def err_uncasted_send_to_unknown_any_method : Error<
  "no known method %select{%objcinstance1|%objcclass1}0; cast the "
  "message send to the method's return type">;
def err_unsupported_unknown_any_decl : Error<
  "%0 has unknown type, which is not supported for this kind of declaration">;
def err_unsupported_unknown_any_expr : Error<
  "unsupported expression with unknown type">;
def err_unsupported_unknown_any_call : Error<
  "call to unsupported expression with unknown type">;
def err_unknown_any_addrof : Error<
  "the address of a declaration with unknown type "
  "can only be cast to a pointer type">;
def err_unknown_any_addrof_call : Error<
  "address-of operator cannot be applied to a call to a function with "
  "unknown return type">;
def err_unknown_any_var_function_type : Error<
  "variable %0 with unknown type cannot be given a function type">;
def err_unknown_any_function : Error<
  "function %0 with unknown type must be given a function type">;

def err_filter_expression_integral : Error<
  "filter expression type should be an integral value not %0">;

def err_non_asm_stmt_in_naked_function : Error<
  "non-ASM statement in naked function is not supported">;
def err_asm_naked_this_ref : Error<
  "'this' pointer references not allowed in naked functions">;
def err_asm_naked_parm_ref : Error<
  "parameter references not allowed in naked functions">;

// OpenCL warnings and errors.
def err_invalid_astype_of_different_size : Error<
  "invalid reinterpretation: sizes of %0 and %1 must match">;
def err_static_kernel : Error<
  "kernel functions cannot be declared static">;
def err_opencl_ptrptr_kernel_param : Error<
  "kernel parameter cannot be declared as a pointer to a pointer">;
def err_kernel_arg_address_space : Error<
  "pointer arguments to kernel functions must reside in '__global', "
  "'__constant' or '__local' address space">;
def err_opencl_function_variable : Error<
  "%select{non-kernel function|function scope}0 variable cannot be declared in %1 address space">;
def err_static_function_scope : Error<
  "variables in function scope cannot be declared static">;
def err_opencl_bitfields : Error<
  "bit-fields are not supported in OpenCL">;
def err_opencl_vla : Error<
  "variable length arrays are not supported in OpenCL">;
def err_bad_kernel_param_type : Error<
  "%0 cannot be used as the type of a kernel parameter">;
def err_record_with_pointers_kernel_param : Error<
  "%select{struct|union}0 kernel parameters may not contain pointers">;
def note_within_field_of_type : Note<
  "within field of type %0 declared here">;
def note_illegal_field_declared_here : Note<
  "field of illegal %select{type|pointer type}0 %1 declared here">;
def err_opencl_type_struct_or_union_field : Error<
  "the %0 type cannot be used to declare a structure or union field">;
def err_event_t_addr_space_qual : Error<
  "the event_t type can only be used with __private address space qualifier">;
def err_expected_kernel_void_return_type : Error<
  "kernel must have void return type">;
def err_sampler_initializer_not_integer : Error<
  "sampler_t initialization requires 32-bit integer, not %0">;
def warn_sampler_initializer_invalid_bits : Warning<
  "sampler initializer has invalid %0 bits">, InGroup<SpirCompat>, DefaultIgnore;
def err_sampler_argument_required : Error<
  "sampler_t variable required - got %0">;
def err_wrong_sampler_addressspace: Error<
  "sampler type cannot be used with the __local and __global address space qualifiers">;
def err_opencl_cast_non_zero_to_event_t : Error<
  "cannot cast non-zero value '%0' to 'event_t'">;
def err_opencl_global_invalid_addr_space : Error<
  "%select{program scope|static local|extern}0 variable must reside in %1 address space">;
def err_missing_actual_pipe_type : Error<
  "missing actual type specifier for pipe">;
def err_reference_pipe_type : Error <
  "pipes packet types cannot be of reference type">;
def err_opencl_no_main : Error<"%select{function|kernel}0 cannot be called 'main'">;
def err_opencl_kernel_attr :
  Error<"attribute %0 can only be applied to a kernel function">;
def err_opencl_return_value_with_address_space : Error<
  "return value cannot be qualified with address space">;
def err_opencl_constant_no_init : Error<
  "variable in constant address space must be initialized">;
def err_atomic_init_constant : Error<
  "atomic variable can only be assigned to a compile time constant"
  " in the declaration statement in the program scope">;
def err_opencl_implicit_vector_conversion : Error<
  "implicit conversions between vector types (%0 and %1) are not permitted">;
def err_opencl_invalid_type_array : Error<
  "array of %0 type is invalid in OpenCL">;
def err_opencl_ternary_with_block : Error<
  "block type cannot be used as expression in ternary expression in OpenCL">;
def err_opencl_pointer_to_type : Error<
  "pointer to type %0 is invalid in OpenCL">;
def err_opencl_type_can_only_be_used_as_function_parameter : Error <
  "type %0 can only be used as a function parameter in OpenCL">;
def warn_opencl_attr_deprecated_ignored : Warning <
  "%0 attribute is deprecated and ignored in OpenCL version %1">,
  InGroup<IgnoredAttributes>;
def err_opencl_variadic_function : Error<
  "invalid prototype, variadic arguments are not allowed in OpenCL">;
def err_opencl_requires_extension : Error<
  "use of %select{type |declaration}0%1 requires %2 extension to be enabled">;

// OpenCL v2.0 s6.13.6 -- Builtin Pipe Functions
def err_opencl_builtin_pipe_first_arg : Error<
  "first argument to %0 must be a pipe type">;
def err_opencl_builtin_pipe_arg_num : Error<
  "invalid number of arguments to function: %0">;
def err_opencl_builtin_pipe_invalid_arg : Error<
  "invalid argument type to function %0 (expecting %1 having %2)">;
def err_opencl_builtin_pipe_invalid_access_modifier : Error<
  "invalid pipe access modifier (expecting %0)">;

// OpenCL access qualifier
def err_opencl_invalid_access_qualifier : Error<
  "access qualifier can only be used for pipe and image type">;
def err_opencl_invalid_read_write : Error<
  "access qualifier %0 can not be used for %1 %select{|prior to OpenCL version 2.0}2">;
def err_opencl_multiple_access_qualifiers : Error<
  "multiple access qualifiers">;
def note_opencl_typedef_access_qualifier : Note<
  "previously declared '%0' here">;

// OpenCL Section 6.8.g
def err_opencl_unknown_type_specifier : Error<
  "OpenCL version %0 does not support the '%1' %select{type qualifier|storage class specifier}2">;

// OpenCL v2.0 s6.12.5 Blocks restrictions
def err_opencl_block_storage_type : Error<
  "the __block storage type is not permitted">;
def err_opencl_invalid_block_declaration : Error<
  "invalid block variable declaration - must be %select{const qualified|initialized}0">;
def err_opencl_extern_block_declaration : Error<
  "invalid block variable declaration - using 'extern' storage class is disallowed">;
def err_opencl_block_ref_block : Error<
  "cannot refer to a block inside block">;

// OpenCL v2.0 s6.13.9 - Address space qualifier functions. 
def err_opencl_builtin_to_addr_arg_num : Error<
  "invalid number of arguments to function: %0">;
def err_opencl_builtin_to_addr_invalid_arg : Error<
  "invalid argument %0 to function: %1, expecting a generic pointer argument">;

// OpenCL v2.0 s6.13.17 Enqueue kernel restrictions.
def err_opencl_enqueue_kernel_incorrect_args : Error<
  "illegal call to enqueue_kernel, incorrect argument types">;
def err_opencl_enqueue_kernel_expected_type : Error<
  "illegal call to enqueue_kernel, expected %0 argument type">;
def err_opencl_enqueue_kernel_local_size_args : Error<
  "mismatch in number of block parameters and local size arguments passed">;
def err_opencl_enqueue_kernel_invalid_local_size_type : Error<
  "illegal call to enqueue_kernel, parameter needs to be specified as integer type">;
def err_opencl_enqueue_kernel_blocks_non_local_void_args : Error<
  "blocks used in enqueue_kernel call are expected to have parameters of type 'local void*'">;
def err_opencl_enqueue_kernel_blocks_no_args : Error<
  "blocks with parameters are not accepted in this prototype of enqueue_kernel call">;

// OpenCL v2.2 s2.1.2.3 - Vector Component Access
def ext_opencl_ext_vector_type_rgba_selector: ExtWarn<
  "vector component name '%0' is an OpenCL version 2.2 feature">,
  InGroup<OpenCLUnsupportedRGBA>;
} // end of sema category

let CategoryName = "OpenMP Issue" in {
// OpenMP support.
def err_omp_expected_var_arg : Error<
  "%0 is not a global variable, static local variable or static data member">;
def err_omp_expected_var_arg_suggest : Error<
  "%0 is not a global variable, static local variable or static data member; "
  "did you mean %1">;
def err_omp_global_var_arg : Error<
  "arguments of '#pragma omp %0' must have %select{global storage|static storage duration}1">;
def err_omp_ref_type_arg : Error<
  "arguments of '#pragma omp %0' cannot be of reference type %1">;
def err_omp_region_not_file_context : Error<
  "directive must be at file or namespace scope">;
def err_omp_var_scope : Error<
  "'#pragma omp %0' must appear in the scope of the %q1 variable declaration">;
def err_omp_var_used : Error<
  "'#pragma omp %0' must precede all references to variable %q1">;
def err_omp_var_thread_local : Error<
  "variable %0 cannot be threadprivate because it is %select{thread-local|a global named register variable}1">;
def err_omp_private_incomplete_type : Error<
  "a private variable with incomplete type %0">;
def err_omp_firstprivate_incomplete_type : Error<
  "a firstprivate variable with incomplete type %0">;
def err_omp_lastprivate_incomplete_type : Error<
  "a lastprivate variable with incomplete type %0">;
def err_omp_reduction_incomplete_type : Error<
  "a reduction list item with incomplete type %0">;
def err_omp_unexpected_clause_value : Error<
  "expected %0 in OpenMP clause '%1'">;
def err_omp_expected_var_name_member_expr : Error<
  "expected variable name%select{| or data member of current class}0">;
def err_omp_expected_var_name_member_expr_or_array_item : Error<
  "expected variable name%select{|, data member of current class}0, array element or array section">;
def err_omp_expected_named_var_member_or_array_expression: Error<
  "expected expression containing only member accesses and/or array sections based on named variables">;
def err_omp_bit_fields_forbidden_in_clause : Error<
  "bit fields cannot be used to specify storage in a '%0' clause">;
def err_array_section_does_not_specify_contiguous_storage : Error<
  "array section does not specify contiguous storage">;
def err_omp_union_type_not_allowed : Error<
  "mapped storage cannot be derived from a union">;
def err_omp_expected_access_to_data_field : Error<
  "expected access to data field">;
def err_omp_multiple_array_items_in_map_clause : Error<
  "multiple array elements associated with the same variable are not allowed in map clauses of the same construct">;
def err_omp_pointer_mapped_along_with_derived_section : Error<
  "pointer cannot be mapped along with a section derived from itself">;
def err_omp_original_storage_is_shared_and_does_not_contain : Error<
  "original storage of expression in data environment is shared but data environment do not fully contain mapped expression storage">;
def err_omp_same_pointer_derreferenced : Error<
  "same pointer derreferenced in multiple different ways in map clause expressions">;
def note_omp_task_predetermined_firstprivate_here : Note<
  "predetermined as a firstprivate in a task construct here">;
def err_omp_threadprivate_incomplete_type : Error<
  "threadprivate variable with incomplete type %0">;
def err_omp_no_dsa_for_variable : Error<
  "variable %0 must have explicitly specified data sharing attributes">;
def err_omp_wrong_dsa : Error<
  "%0 variable cannot be %1">;
def err_omp_variably_modified_type_not_supported : Error<
  "arguments of OpenMP clause '%0' in '#pragma omp %2' directive cannot be of variably-modified type %1">;
def note_omp_explicit_dsa : Note<
  "defined as %0">;
def note_omp_predetermined_dsa : Note<
  "%select{static data member is predetermined as shared|"
  "variable with static storage duration is predetermined as shared|"
  "loop iteration variable is predetermined as private|"
  "loop iteration variable is predetermined as linear|"
  "loop iteration variable is predetermined as lastprivate|"
  "constant variable is predetermined as shared|"
  "global variable is predetermined as shared|"
  "non-shared variable in a task construct is predetermined as firstprivate|"
  "variable with automatic storage duration is predetermined as private}0"
  "%select{|; perhaps you forget to enclose 'omp %2' directive into a parallel or another task region?}1">;
def note_omp_implicit_dsa : Note<
  "implicitly determined as %0">;
def err_omp_loop_var_dsa : Error<
  "loop iteration variable in the associated loop of 'omp %1' directive may not be %0, predetermined as %2">;
def err_omp_not_for : Error<
  "%select{statement after '#pragma omp %1' must be a for loop|"
  "expected %2 for loops after '#pragma omp %1'%select{|, but found only %4}3}0">;
def note_omp_collapse_ordered_expr : Note<
  "as specified in %select{'collapse'|'ordered'|'collapse' and 'ordered'}0 clause%select{||s}0">;
def err_omp_negative_expression_in_clause : Error<
  "argument to '%0' clause must be a %select{non-negative|strictly positive}1 integer value">;
def err_omp_not_integral : Error<
  "expression must have integral or unscoped enumeration "
  "type, not %0">;
def err_omp_threadprivate_in_target : Error<
  "threadprivate variables cannot be used in target constructs">;
def err_omp_incomplete_type : Error<
  "expression has incomplete class type %0">;
def err_omp_explicit_conversion : Error<
  "expression requires explicit conversion from %0 to %1">;
def note_omp_conversion_here : Note<
  "conversion to %select{integral|enumeration}0 type %1 declared here">;
def err_omp_ambiguous_conversion : Error<
  "ambiguous conversion from type %0 to an integral or unscoped "
  "enumeration type">;
def err_omp_required_access : Error<
  "%0 variable must be %1">;
def err_omp_const_variable : Error<
  "const-qualified variable cannot be %0">;
def err_omp_const_reduction_list_item : Error<
  "const-qualified list item cannot be reduction">;
def err_omp_linear_incomplete_type : Error<
  "a linear variable with incomplete type %0">;
def err_omp_linear_expected_int_or_ptr : Error<
  "argument of a linear clause should be of integral or pointer "
  "type, not %0">;
def warn_omp_linear_step_zero : Warning<
  "zero linear step (%0 %select{|and other variables in clause }1should probably be const)">,
  InGroup<OpenMPClauses>;
def warn_omp_alignment_not_power_of_two : Warning<
  "aligned clause will be ignored because the requested alignment is not a power of 2">,
  InGroup<OpenMPClauses>;
def err_omp_enclosed_declare_target : Error<
  "declare target region may not be enclosed within another declare target region">;
def err_omp_invalid_target_decl : Error<
  "%0 used in declare target directive is not a variable or a function name">;
def err_omp_declare_target_multiple : Error<
  "%0 appears multiple times in clauses on the same declare target directive">;
def err_omp_declare_target_to_and_link : Error<
  "%0 must not appear in both clauses 'to' and 'link'">;
def warn_omp_not_in_target_context : Warning<
  "declaration is not declared in any declare target region">,
  InGroup<OpenMPTarget>;
def err_omp_aligned_expected_array_or_ptr : Error<
  "argument of aligned clause should be array"
  "%select{ or pointer|, pointer, reference to array or reference to pointer}1"
  ", not %0">;
def err_omp_aligned_twice : Error<
  "%select{a variable|a parameter|'this'}0 cannot appear in more than one aligned clause">;
def err_omp_local_var_in_threadprivate_init : Error<
  "variable with local storage in initial value of threadprivate variable">;
def err_omp_loop_not_canonical_init : Error<
  "initialization clause of OpenMP for loop is not in canonical form "
  "('var = init' or 'T var = init')">;
def ext_omp_loop_not_canonical_init : ExtWarn<
  "initialization clause of OpenMP for loop is not in canonical form "
  "('var = init' or 'T var = init')">, InGroup<OpenMPLoopForm>;
def err_omp_loop_not_canonical_cond : Error<
  "condition of OpenMP for loop must be a relational comparison "
  "('<', '<=', '>', or '>=') of loop variable %0">;
def err_omp_loop_not_canonical_incr : Error<
  "increment clause of OpenMP for loop must perform simple addition "
  "or subtraction on loop variable %0">;
def err_omp_loop_variable_type : Error<
  "variable must be of integer or %select{pointer|random access iterator}0 type">;
def err_omp_loop_incr_not_compatible : Error<
  "increment expression must cause %0 to %select{decrease|increase}1 "
  "on each iteration of OpenMP for loop">;
def note_omp_loop_cond_requres_compatible_incr : Note<
  "loop step is expected to be %select{negative|positive}0 due to this condition">;
def err_omp_loop_diff_cxx : Error<
  "could not calculate number of iterations calling 'operator-' with "
  "upper and lower loop bounds">;
def err_omp_loop_cannot_use_stmt : Error<
  "'%0' statement cannot be used in OpenMP for loop">;
def err_omp_simd_region_cannot_use_stmt : Error<
  "'%0' statement cannot be used in OpenMP simd region">;
def warn_omp_loop_64_bit_var : Warning<
  "OpenMP loop iteration variable cannot have more than 64 bits size and will be narrowed">,
  InGroup<OpenMPLoopForm>;
def err_omp_unknown_reduction_identifier : Error<
  "incorrect reduction identifier, expected one of '+', '-', '*', '&', '|', '^', "
  "'&&', '||', 'min' or 'max' or declare reduction for type %0">;
def err_omp_not_resolved_reduction_identifier : Error<
  "unable to resolve declare reduction construct for type %0">;
def err_omp_reduction_ref_type_arg : Error<
  "argument of OpenMP clause 'reduction' must reference the same object in all threads">;
def err_omp_clause_not_arithmetic_type_arg : Error<
  "arguments of OpenMP clause 'reduction' for 'min' or 'max' must be of %select{scalar|arithmetic}0 type">;
def err_omp_clause_floating_type_arg : Error<
  "arguments of OpenMP clause 'reduction' with bitwise operators cannot be of floating type">;
def err_omp_once_referenced : Error<
  "variable can appear only once in OpenMP '%0' clause">;
def err_omp_once_referenced_in_target_update : Error<
  "variable can appear only once in OpenMP 'target update' construct">;
def note_omp_referenced : Note<
  "previously referenced here">;
def err_omp_reduction_in_task : Error<
  "reduction variables may not be accessed in an explicit task">;
def err_omp_reduction_id_not_compatible : Error<
  "list item of type %0 is not valid for specified reduction operation: unable to provide default initialization value">;
def err_omp_prohibited_region : Error<
  "region cannot be%select{| closely}0 nested inside '%1' region"
  "%select{|; perhaps you forget to enclose 'omp %3' directive into a parallel region?|"
  "; perhaps you forget to enclose 'omp %3' directive into a for or a parallel for region with 'ordered' clause?|"
  "; perhaps you forget to enclose 'omp %3' directive into a target region?|"
  "; perhaps you forget to enclose 'omp %3' directive into a teams region?}2">;
def err_omp_prohibited_region_simd : Error<
  "OpenMP constructs may not be nested inside a simd region">;
def err_omp_prohibited_region_atomic : Error<
  "OpenMP constructs may not be nested inside an atomic region">;
def err_omp_prohibited_region_critical_same_name : Error<
  "cannot nest 'critical' regions having the same name %0">;
def note_omp_previous_critical_region : Note<
  "previous 'critical' region starts here">;
def err_omp_sections_not_compound_stmt : Error<
  "the statement for '#pragma omp sections' must be a compound statement">;
def err_omp_parallel_sections_not_compound_stmt : Error<
  "the statement for '#pragma omp parallel sections' must be a compound statement">;
def err_omp_orphaned_section_directive : Error<
  "%select{orphaned 'omp section' directives are prohibited, it|'omp section' directive}0"
  " must be closely nested to a sections region%select{|, not a %1 region}0">;
def err_omp_sections_substmt_not_section : Error<
  "statement in 'omp sections' directive must be enclosed into a section region">;
def err_omp_parallel_sections_substmt_not_section : Error<
  "statement in 'omp parallel sections' directive must be enclosed into a section region">;
def err_omp_parallel_reduction_in_task_firstprivate : Error<
  "argument of a reduction clause of a %0 construct must not appear in a firstprivate clause on a task construct">;
def err_omp_atomic_read_not_expression_statement : Error<
  "the statement for 'atomic read' must be an expression statement of form 'v = x;',"
  " where v and x are both lvalue expressions with scalar type">;
def note_omp_atomic_read_write: Note<
  "%select{expected an expression statement|expected built-in assignment operator|expected expression of scalar type|expected lvalue expression}0">;
def err_omp_atomic_write_not_expression_statement : Error<
  "the statement for 'atomic write' must be an expression statement of form 'x = expr;',"
  " where x is a lvalue expression with scalar type">;
def err_omp_atomic_update_not_expression_statement : Error<
  "the statement for 'atomic update' must be an expression statement of form '++x;', '--x;', 'x++;', 'x--;', 'x binop= expr;', 'x = x binop expr' or 'x = expr binop x',"
  " where x is an l-value expression with scalar type">;
def err_omp_atomic_not_expression_statement : Error<
  "the statement for 'atomic' must be an expression statement of form '++x;', '--x;', 'x++;', 'x--;', 'x binop= expr;', 'x = x binop expr' or 'x = expr binop x',"
  " where x is an l-value expression with scalar type">;
def note_omp_atomic_update: Note<
  "%select{expected an expression statement|expected built-in binary or unary operator|expected unary decrement/increment operation|"
  "expected expression of scalar type|expected assignment expression|expected built-in binary operator|"
  "expected one of '+', '*', '-', '/', '&', '^', '%|', '<<', or '>>' built-in operations|expected in right hand side of expression}0">;
def err_omp_atomic_capture_not_expression_statement : Error<
  "the statement for 'atomic capture' must be an expression statement of form 'v = ++x;', 'v = --x;', 'v = x++;', 'v = x--;', 'v = x binop= expr;', 'v = x = x binop expr' or 'v = x = expr binop x',"
  " where x and v are both l-value expressions with scalar type">;
def err_omp_atomic_capture_not_compound_statement : Error<
  "the statement for 'atomic capture' must be a compound statement of form '{v = x; x binop= expr;}', '{x binop= expr; v = x;}',"
  " '{v = x; x = x binop expr;}', '{v = x; x = expr binop x;}', '{x = x binop expr; v = x;}', '{x = expr binop x; v = x;}' or '{v = x; x = expr;}',"
  " '{v = x; x++;}', '{v = x; ++x;}', '{++x; v = x;}', '{x++; v = x;}', '{v = x; x--;}', '{v = x; --x;}', '{--x; v = x;}', '{x--; v = x;}'"
  " where x is an l-value expression with scalar type">;
def note_omp_atomic_capture: Note<
  "%select{expected assignment expression|expected compound statement|expected exactly two expression statements|expected in right hand side of the first expression}0">;
def err_omp_atomic_several_clauses : Error<
  "directive '#pragma omp atomic' cannot contain more than one 'read', 'write', 'update' or 'capture' clause">;
def note_omp_atomic_previous_clause : Note<
  "'%0' clause used here">;
def err_omp_target_contains_not_only_teams : Error<
  "target construct with nested teams region contains statements outside of the teams construct">;
def note_omp_nested_teams_construct_here : Note<
  "nested teams construct here">;
def note_omp_nested_statement_here : Note<
  "%select{statement|directive}0 outside teams construct here">;
def err_omp_single_copyprivate_with_nowait : Error<
  "the 'copyprivate' clause must not be used with the 'nowait' clause">;
def note_omp_nowait_clause_here : Note<
  "'nowait' clause is here">;
def err_omp_single_decl_in_declare_simd : Error<
  "single declaration is expected after 'declare simd' directive">;
def err_omp_function_expected : Error<
  "'#pragma omp declare simd' can only be applied to functions">;
def err_omp_wrong_cancel_region : Error<
  "one of 'for', 'parallel', 'sections' or 'taskgroup' is expected">;
def err_omp_parent_cancel_region_nowait : Error<
  "parent region for 'omp %select{cancellation point/cancel}0' construct cannot be nowait">;
def err_omp_parent_cancel_region_ordered : Error<
  "parent region for 'omp %select{cancellation point/cancel}0' construct cannot be ordered">;
def err_omp_reduction_wrong_type : Error<"reduction type cannot be %select{qualified with 'const', 'volatile' or 'restrict'|a function|a reference|an array}0 type">;
def err_omp_wrong_var_in_declare_reduction : Error<"only %select{'omp_priv' or 'omp_orig'|'omp_in' or 'omp_out'}0 variables are allowed in %select{initializer|combiner}0 expression">;
def err_omp_declare_reduction_redefinition : Error<"redefinition of user-defined reduction for type %0">;
def err_omp_array_section_use : Error<"OpenMP array section is not allowed here">;
def err_omp_typecheck_section_value : Error<
  "subscripted value is not an array or pointer">;
def err_omp_typecheck_section_not_integer : Error<
  "array section %select{lower bound|length}0 is not an integer">;
def err_omp_section_function_type : Error<
  "section of pointer to function type %0">;
def warn_omp_section_is_char : Warning<"array section %select{lower bound|length}0 is of type 'char'">,
  InGroup<CharSubscript>, DefaultIgnore;
def err_omp_section_incomplete_type : Error<
  "section of pointer to incomplete type %0">;
def err_omp_section_not_subset_of_array : Error<
  "array section must be a subset of the original array">;
def err_omp_section_length_negative : Error<
  "section length is evaluated to a negative value %0">;
def err_omp_section_length_undefined : Error<
  "section length is unspecified and cannot be inferred because subscripted value is %select{not an array|an array of unknown bound}0">;
def err_omp_wrong_linear_modifier : Error<
  "expected %select{'val' modifier|one of 'ref', val' or 'uval' modifiers}0">;
def err_omp_wrong_linear_modifier_non_reference : Error<
  "variable of non-reference type %0 can be used only with 'val' modifier, but used with '%1'">;
def err_omp_wrong_simdlen_safelen_values : Error<
  "the value of 'simdlen' parameter must be less than or equal to the value of the 'safelen' parameter">;
def err_omp_wrong_if_directive_name_modifier : Error<
  "directive name modifier '%0' is not allowed for '#pragma omp %1'">;
def err_omp_no_more_if_clause : Error<
  "no more 'if' clause is allowed">;
def err_omp_unnamed_if_clause : Error<
  "expected %select{|one of}0 %1 directive name modifier%select{|s}0">;
def note_omp_previous_named_if_clause : Note<
  "previous clause with directive name modifier specified here">;
def err_omp_ordered_directive_with_param : Error<
  "'ordered' directive %select{without any clauses|with 'threads' clause}0 cannot be closely nested inside ordered region with specified parameter">;
def err_omp_ordered_directive_without_param : Error<
  "'ordered' directive with 'depend' clause cannot be closely nested inside ordered region without specified parameter">;
def note_omp_ordered_param : Note<
  "'ordered' clause with specified parameter">;
def err_omp_expected_base_var_name : Error<
  "expected variable name as a base of the array %select{subscript|section}0">;
def err_omp_map_shared_storage : Error<
  "variable already marked as mapped in current construct">;
def err_omp_not_mappable_type : Error<
  "type %0 is not mappable to target">;
def err_omp_invalid_map_type_for_directive : Error<
  "%select{map type '%1' is not allowed|map type must be specified}0 for '#pragma omp %2'">;
def err_omp_no_map_for_directive : Error<
  "expected at least one map clause for '#pragma omp %0'">;
def note_omp_polymorphic_in_target : Note<
  "mappable type cannot be polymorphic">;
def note_omp_static_member_in_target : Note<
  "mappable type cannot contain static members">;
def err_omp_threadprivate_in_clause : Error<
  "threadprivate variables are not allowed in '%0' clause">;
def err_omp_wrong_ordered_loop_count : Error<
  "the parameter of the 'ordered' clause must be greater than or equal to the parameter of the 'collapse' clause">;
def note_collapse_loop_count : Note<
  "parameter of the 'collapse' clause">;
def err_omp_grainsize_num_tasks_mutually_exclusive : Error<
  "'%0' and '%1' clause are mutually exclusive and may not appear on the same directive">;
def note_omp_previous_grainsize_num_tasks : Note<
  "'%0' clause is specified here">;
def err_omp_hint_clause_no_name : Error<
  "the name of the construct must be specified in presence of 'hint' clause">;
def err_omp_critical_with_hint : Error<
  "constructs with the same name must have a 'hint' clause with the same value">;
def note_omp_critical_hint_here : Note<
  "%select{|previous }0'hint' clause with value '%1'">;
def note_omp_critical_no_hint : Note<
  "%select{|previous }0directive with no 'hint' clause specified">;
def err_omp_firstprivate_distribute_private_teams : Error<
  "private variable in '#pragma omp teams' cannot be firstprivate in '#pragma omp distribute'">;
def err_omp_firstprivate_and_lastprivate_in_distribute : Error<
  "lastprivate variable cannot be firstprivate in '#pragma omp distribute'">;
def err_omp_firstprivate_distribute_in_teams_reduction : Error<
  "reduction variable in '#pragma omp teams' cannot be firstprivate in '#pragma omp distribute'">;
def err_omp_depend_clause_thread_simd : Error<
  "'depend' clauses cannot be mixed with '%0' clause">;
def err_omp_depend_sink_expected_loop_iteration : Error<
  "expected %0 loop iteration variable">;
def err_omp_depend_sink_unexpected_expr : Error<
  "unexpected expression: number of expressions is larger than the number of associated loops">;
def err_omp_depend_sink_expected_plus_minus : Error<
  "expected '+' or '-' operation">;
def err_omp_depend_sink_source_not_allowed : Error<
  "'depend(%select{source|sink:vec}0)' clause%select{|s}0 cannot be mixed with 'depend(%select{sink:vec|source}0)' clause%select{s|}0">;
def err_omp_linear_ordered : Error<
  "'linear' clause cannot be specified along with 'ordered' clause with a parameter">;
def err_omp_unexpected_schedule_modifier : Error<
  "modifier '%0' cannot be used along with modifier '%1'">;
def err_omp_schedule_nonmonotonic_static : Error<
  "'nonmonotonic' modifier can only be specified with 'dynamic' or 'guided' schedule kind">;
def err_omp_schedule_nonmonotonic_ordered : Error<
  "'schedule' clause with 'nonmonotonic' modifier cannot be specified if an 'ordered' clause is specified">;
def err_omp_ordered_simd : Error<
  "'ordered' clause with a parameter can not be specified in '#pragma omp %0' directive">;
def err_omp_variable_in_given_clause_and_dsa : Error<
  "%0 variable cannot be in a %1 clause in '#pragma omp %2' directive">;
def err_omp_param_or_this_in_clause : Error<
  "expected reference to one of the parameters of function %0%select{| or 'this'}1">;
def err_omp_expected_uniform_param : Error<
  "expected a reference to a parameter specified in a 'uniform' clause">;
def err_omp_expected_int_param : Error<
  "expected a reference to an integer-typed parameter">;
def err_omp_at_least_one_motion_clause_required : Error<
  "expected at least one 'to' clause or 'from' clause specified to '#pragma omp target update'">;
def err_omp_usedeviceptr_not_a_pointer : Error<
  "expected pointer or reference to pointer in 'use_device_ptr' clause">;
def err_omp_argument_type_isdeviceptr : Error <
  "expected pointer, array, reference to pointer, or reference to array in 'is_device_ptr clause'">;
def warn_omp_nesting_simd : Warning<
  "OpenMP only allows an ordered construct with the simd clause nested in a simd construct">,
  InGroup<SourceUsesOpenMP>;
def err_omp_orphaned_device_directive : Error<
  "orphaned 'omp %0' directives are prohibited"
  "; perhaps you forget to enclose the directive into a %select{|||target |teams }1region?">;
} // end of OpenMP category

let CategoryName = "Related Result Type Issue" in {
// Objective-C related result type compatibility
def warn_related_result_type_compatibility_class : Warning<
  "method is expected to return an instance of its class type "
  "%diff{$, but is declared to return $|"
  ", but is declared to return different type}0,1">;
def warn_related_result_type_compatibility_protocol : Warning<
  "protocol method is expected to return an instance of the implementing "
  "class, but is declared to return %0">;
def note_related_result_type_family : Note<
  "%select{overridden|current}0 method is part of the '%select{|alloc|copy|init|"
  "mutableCopy|new|autorelease|dealloc|finalize|release|retain|retainCount|"
  "self}1' method family%select{| and is expected to return an instance of its "
  "class type}0">;
def note_related_result_type_overridden : Note<
  "overridden method returns an instance of its class type">;
def note_related_result_type_inferred : Note<
  "%select{class|instance}0 method %1 is assumed to return an instance of "
  "its receiver type (%2)">;
def note_related_result_type_explicit : Note<
  "%select{overridden|current}0 method is explicitly declared 'instancetype'"
  "%select{| and is expected to return an instance of its class type}0">;
def err_invalid_type_for_program_scope_var : Error<
  "the %0 type cannot be used to declare a program scope variable">;

}

let CategoryName = "Modules Issue" in {
def err_module_interface_implementation_mismatch : Error<
  "%select{'module'|'module partition'|'module implementation'}0 declaration "
  "found while %select{not |not |}0building module interface">;
def err_current_module_name_mismatch : Error<
  "module name '%0' specified on command line does not match name of module">;
def err_module_redefinition : Error<
  "redefinition of module '%0'">;
def note_prev_module_definition : Note<"previously defined here">;
def note_prev_module_definition_from_ast_file : Note<"module loaded from '%0'">;
def err_module_private_specialization : Error<
  "%select{template|partial|member}0 specialization cannot be "
  "declared __module_private__">;
def err_module_private_local : Error<
  "%select{local variable|parameter|typedef}0 %1 cannot be declared "
  "__module_private__">;
def err_module_private_local_class : Error<
  "local %select{class|struct|interface|union|enum|class prototype}0 cannot be "
  "declared __module_private__">;
def err_module_unimported_use : Error<
  "%select{declaration|definition|default argument|"
  "explicit specialization|partial specialization}0 of %1 must be imported "
  "from module '%2' before it is required">;
def err_module_unimported_use_header : Error<
  "missing '#include %3'; "
  "%select{declaration|definition|default argument|"
  "explicit specialization|partial specialization}0 of %1 must be imported "
  "from module '%2' before it is required">;
def err_module_unimported_use_multiple : Error<
  "%select{declaration|definition|default argument|"
  "explicit specialization|partial specialization}0 of %1 must be imported "
  "from one of the following modules before it is required:%2">;
def ext_module_import_in_extern_c : ExtWarn<
  "import of C++ module '%0' appears within extern \"C\" language linkage "
  "specification">, DefaultError,
  InGroup<DiagGroup<"module-import-in-extern-c">>;
def err_module_import_not_at_top_level_fatal : Error<
  "import of module '%0' appears within %1">, DefaultFatal;
def ext_module_import_not_at_top_level_noop : ExtWarn<
  "redundant #include of module '%0' appears within %1">, DefaultError,
  InGroup<DiagGroup<"modules-import-nested-redundant">>;
def note_module_import_not_at_top_level : Note<"%0 begins here">;
def err_module_self_import : Error<
  "import of module '%0' appears within same top-level module '%1'">;
def err_module_import_in_implementation : Error<
  "@import of module '%0' in implementation of '%1'; use #import">;
def err_export_within_export : Error<
  "export declaration appears within another export declaration">;

def ext_equivalent_internal_linkage_decl_in_modules : ExtWarn<
  "ambiguous use of internal linkage declaration %0 defined in multiple modules">,
  InGroup<DiagGroup<"modules-ambiguous-internal-linkage">>;
def note_equivalent_internal_linkage_decl : Note<
  "declared here%select{ in module '%1'|}0">;
}

let CategoryName = "Coroutines Issue" in {
def err_return_in_coroutine : Error<
  "return statement not allowed in coroutine; did you mean 'co_return'?">;
def note_declared_coroutine_here : Note<
  "function is a coroutine due to use of "
  "'%select{co_await|co_yield|co_return}0' here">;
def err_coroutine_objc_method : Error<
  "Objective-C methods as coroutines are not yet supported">;
def err_coroutine_unevaluated_context : Error<
  "'%0' cannot be used in an unevaluated context">;
def err_coroutine_outside_function : Error<
  "'%0' cannot be used outside a function">;
def err_coroutine_invalid_func_context : Error<
  "'%1' cannot be used in %select{a constructor|a destructor"
  "|a copy assignment operator|a move assignment operator|the 'main' function"
  "|a constexpr function|a function with a deduced return type"
  "|a varargs function}0">;
def err_implied_std_coroutine_traits_not_found : Error<
  "you need to include <experimental/coroutine> before defining a coroutine">;
def err_malformed_std_coroutine_traits : Error<
  "'std::experimental::coroutine_traits' must be a class template">;
def err_implied_std_coroutine_traits_promise_type_not_found : Error<
  "this function cannot be a coroutine: %q0 has no member named 'promise_type'">;
def err_implied_std_coroutine_traits_promise_type_not_class : Error<
  "this function cannot be a coroutine: %0 is not a class">;
def err_coroutine_traits_missing_specialization : Error<
  "this function cannot be a coroutine: missing definition of "
  "specialization %q0">;
def err_implied_std_current_exception_not_found : Error<
  "you need to include <exception> before defining a coroutine that implicitly "
  "uses 'set_exception'">;
def err_malformed_std_current_exception : Error<
  "'std::current_exception' must be a function">;
def err_coroutine_promise_return_ill_formed : Error<
  "%0 declares both 'return_value' and 'return_void'">;
}

<<<<<<< HEAD
let CategoryName = "User-Defined Issue" in {
def err_compiler_error : Error<"%0">;
}

// [Meta] C++ reflection and code generation
=======
// [Meta] Reflection
>>>>>>> 60648bd6
let CategoryName = "Reflection Issue" in {
def err_not_implemented : Error<
  "feature not implemented">;
def err_need_header_before_dollar : Error<
  "you need to include <cppx/meta> before using the '$' operator">;
def err_reflected_overload : Error<
  "reflection of an overloaded name">;
def err_not_reflection : Error<
  "expression does not reflect an entity">;
def err_reflection_not_supported : Error<
  "entity does not support this reflection">;
def err_reflection_operand_not_integer : Error<
  "argument trait expects an integer operand">;
def err_reflection_not_named : Error<
  "reflected entity is not named named">;
def err_reflection_not_typed : Error<
  "reflected entity is not named named">;
def err_reflection_of_local_reference : Error<
  "reflection of a reference to a local variable">;
def err_reflection_not_function : Error<
  "reflected entity is not a function">;
def err_parameter_out_of_bounds : Error<
  "reflected parameter is out of bounds">;
<<<<<<< HEAD
def err_invalid_reflection : Error<
  "reflection requires a %select{declaration|type|expression}0">;
def err_modifies_mem_spec_of_non_member : Error<
  "modifying the %select{access|virtual}0-specifier of a "
  "non-member declaration">;
def err_invalid_access_specifier : Error<
  "invalid access specifier">;
def err_pure_function_with_definition : Error<
  "making a defined function pure virtual">;
def err_range_loop_over_tuple : Error<
  "range-based loop over a tuple with type %0">;
def note_use_loop_expansion : Note<
  "did you mean to use 'for...'">;  
=======
def err_reflection_not_a_type : Error<
  "expression does not reflect a type">;
def err_reflection_not_a_typed_decl : Error<
  "expression does not reflect a typed declaration">;
def err_reflection_not_a_value : Error<
  "expression does not reflect a variable or function">;
>>>>>>> 60648bd6
} // end of reflection issue category

let CategoryName = "Documentation Issue" in {
def warn_not_a_doxygen_trailing_member_comment : Warning<
  "not a Doxygen trailing comment">, InGroup<Documentation>, DefaultIgnore;
} // end of documentation issue category

let CategoryName = "Instrumentation Issue" in {
def warn_profile_data_out_of_date : Warning<
  "profile data may be out of date: of %0 function%s0, %1 %plural{1:has|:have}1"
  " no data and %2 %plural{1:has|:have}2 mismatched data that will be ignored">,
  InGroup<ProfileInstrOutOfDate>;
def warn_profile_data_unprofiled : Warning<
  "no profile data available for file \"%0\"">,
  InGroup<ProfileInstrUnprofiled>;

} // end of instrumentation issue category

let CategoryName = "Nullability Issue" in {

def warn_mismatched_nullability_attr : Warning<
  "nullability specifier %0 conflicts with existing specifier %1">,
  InGroup<Nullability>;

def warn_nullability_declspec : Warning<
  "nullability specifier %0 cannot be applied "
  "to non-pointer type %1; did you mean to apply the specifier to the "
  "%select{pointer|block pointer|member pointer|function pointer|"
  "member function pointer}2?">,
  InGroup<NullabilityDeclSpec>,
  DefaultError;

def note_nullability_here : Note<"%0 specified here">;

def err_nullability_nonpointer : Error<
  "nullability specifier %0 cannot be applied to non-pointer type %1">;

def warn_nullability_lost : Warning<
  "implicit conversion from nullable pointer %0 to non-nullable pointer "
  "type %1">,
  InGroup<NullableToNonNullConversion>, DefaultIgnore;

def err_nullability_cs_multilevel : Error<
  "nullability keyword %0 cannot be applied to multi-level pointer type %1">;
def note_nullability_type_specifier : Note<
  "use nullability type specifier %0 to affect the innermost "
  "pointer type of %1">;

def warn_null_resettable_setter : Warning<
  "synthesized setter %0 for null_resettable property %1 does not handle nil">,
  InGroup<Nullability>;

def warn_nullability_missing : Warning<
  "%select{pointer|block pointer|member pointer}0 is missing a nullability "
  "type specifier (_Nonnull, _Nullable, or _Null_unspecified)">,
  InGroup<NullabilityCompleteness>;
def warn_nullability_missing_array : Warning<
  "array parameter is missing a nullability type specifier (_Nonnull, "
  "_Nullable, or _Null_unspecified)">,
  InGroup<NullabilityCompletenessOnArrays>;
def note_nullability_fix_it : Note<
  "insert '%select{_Nonnull|_Nullable|_Null_unspecified}0' if the "
  "%select{pointer|block pointer|member pointer|array parameter}1 "
  "%select{should never be null|may be null|should not declare nullability}0">;

def warn_nullability_inferred_on_nested_type : Warning<
  "inferring '_Nonnull' for pointer type within %select{array|reference}0 is "
  "deprecated">,
  InGroup<NullabilityInferredOnNestedType>;

def err_objc_type_arg_explicit_nullability : Error<
  "type argument %0 cannot explicitly specify nullability">;

def err_objc_type_param_bound_explicit_nullability : Error<
  "type parameter %0 bound %1 cannot explicitly specify nullability">;

}

let CategoryName = "Generics Issue" in {

def err_objc_type_param_bound_nonobject : Error<
  "type bound %0 for type parameter %1 is not an Objective-C pointer type">;

def err_objc_type_param_bound_missing_pointer : Error<
  "missing '*' in type bound %0 for type parameter %1">;
def err_objc_type_param_bound_qualified : Error<
  "type bound %1 for type parameter %0 cannot be qualified with '%2'">;

def err_objc_type_param_redecl : Error<
  "redeclaration of type parameter %0">;

def err_objc_type_param_arity_mismatch : Error<
  "%select{forward class declaration|class definition|category|extension}0 has "
  "too %select{few|many}1 type parameters (expected %2, have %3)">;

def err_objc_type_param_bound_conflict : Error<
  "type bound %0 for type parameter %1 conflicts with "
  "%select{implicit|previous}2 bound %3%select{for type parameter %5|}4">;

def err_objc_type_param_variance_conflict : Error<
  "%select{in|co|contra}0variant type parameter %1 conflicts with previous "
  "%select{in|co|contra}2variant type parameter %3">;

def note_objc_type_param_here : Note<"type parameter %0 declared here">;

def err_objc_type_param_bound_missing : Error<
  "missing type bound %0 for type parameter %1 in %select{@interface|@class}2">;

def err_objc_parameterized_category_nonclass : Error<
  "%select{extension|category}0 of non-parameterized class %1 cannot have type "
  "parameters">;

def err_objc_parameterized_forward_class : Error<
  "forward declaration of non-parameterized class %0 cannot have type "
  "parameters">;

def err_objc_parameterized_forward_class_first : Error<
  "class %0 previously declared with type parameters">;

def err_objc_type_arg_missing_star : Error<
  "type argument %0 must be a pointer (requires a '*')">;
def err_objc_type_arg_qualified : Error<
  "type argument %0 cannot be qualified with '%1'">;

def err_objc_type_arg_missing : Error<
  "no type or protocol named %0">;

def err_objc_type_args_and_protocols : Error<
  "angle brackets contain both a %select{type|protocol}0 (%1) and a "
  "%select{protocol|type}0 (%2)">;

def err_objc_type_args_non_class : Error<
  "type arguments cannot be applied to non-class type %0">;

def err_objc_type_args_non_parameterized_class : Error<
  "type arguments cannot be applied to non-parameterized class %0">;

def err_objc_type_args_specialized_class : Error<
  "type arguments cannot be applied to already-specialized class type %0">;

def err_objc_type_args_wrong_arity : Error<
  "too %select{many|few}0 type arguments for class %1 (have %2, expected %3)">;
}

def err_objc_type_arg_not_id_compatible : Error<
  "type argument %0 is neither an Objective-C object nor a block type">;

def err_objc_type_arg_does_not_match_bound : Error<
  "type argument %0 does not satisfy the bound (%1) of type parameter %2">;

def warn_objc_redundant_qualified_class_type : Warning<
  "parameterized class %0 already conforms to the protocols listed; did you "
  "forget a '*'?">, InGroup<ObjCProtocolQualifiers>;

def warn_block_literal_attributes_on_omitted_return_type : Warning<
  "attribute %0 ignored, because it cannot be applied to omitted return type">,
  InGroup<IgnoredAttributes>;

def warn_block_literal_qualifiers_on_omitted_return_type : Warning<
  "'%0' qualifier on omitted return type %1 has no effect">,
  InGroup<IgnoredQualifiers>;

def ext_warn_gnu_final : ExtWarn<
  "__final is a GNU extension, consider using C++11 final">,
  InGroup<GccCompat>;

def warn_shadow_field :
  Warning<"non-static data member '%0' of '%1' shadows member inherited from type '%2'">,
  InGroup<ShadowField>, DefaultIgnore;
def note_shadow_field : Note<"declared here">;

} // end of sema component.<|MERGE_RESOLUTION|>--- conflicted
+++ resolved
@@ -8841,15 +8841,11 @@
   "%0 declares both 'return_value' and 'return_void'">;
 }
 
-<<<<<<< HEAD
 let CategoryName = "User-Defined Issue" in {
 def err_compiler_error : Error<"%0">;
 }
 
 // [Meta] C++ reflection and code generation
-=======
-// [Meta] Reflection
->>>>>>> 60648bd6
 let CategoryName = "Reflection Issue" in {
 def err_not_implemented : Error<
   "feature not implemented">;
@@ -8873,7 +8869,6 @@
   "reflected entity is not a function">;
 def err_parameter_out_of_bounds : Error<
   "reflected parameter is out of bounds">;
-<<<<<<< HEAD
 def err_invalid_reflection : Error<
   "reflection requires a %select{declaration|type|expression}0">;
 def err_modifies_mem_spec_of_non_member : Error<
@@ -8887,14 +8882,12 @@
   "range-based loop over a tuple with type %0">;
 def note_use_loop_expansion : Note<
   "did you mean to use 'for...'">;  
-=======
 def err_reflection_not_a_type : Error<
   "expression does not reflect a type">;
 def err_reflection_not_a_typed_decl : Error<
   "expression does not reflect a typed declaration">;
 def err_reflection_not_a_value : Error<
   "expression does not reflect a variable or function">;
->>>>>>> 60648bd6
 } // end of reflection issue category
 
 let CategoryName = "Documentation Issue" in {
