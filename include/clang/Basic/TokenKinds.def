//===--- TokenKinds.def - C Family Token Kind Database ----------*- C++ -*-===//
//
//                     The LLVM Compiler Infrastructure
//
// This file is distributed under the University of Illinois Open Source
// License. See LICENSE.TXT for details.
//
//===----------------------------------------------------------------------===//
//
// This file defines the TokenKind database.  This includes normal tokens like
// tok::ampamp (corresponding to the && token) as well as keywords for various
// languages.  Users of this file must optionally #define the TOK, KEYWORD,
// CXX11_KEYWORD, CONCEPTS_KEYWORD, ALIAS, or PPKEYWORD macros to make use of
// this file.
//
//===----------------------------------------------------------------------===//

#ifndef TOK
#define TOK(X)
#endif
#ifndef PUNCTUATOR
#define PUNCTUATOR(X,Y) TOK(X)
#endif
#ifndef KEYWORD
#define KEYWORD(X,Y) TOK(kw_ ## X)
#endif
#ifndef CXX11_KEYWORD
#define CXX11_KEYWORD(X,Y) KEYWORD(X,KEYCXX11|(Y))
#endif
#ifndef CONCEPTS_KEYWORD
#define CONCEPTS_KEYWORD(X) KEYWORD(X,KEYCONCEPTS)
#endif
#ifndef MODULES_KEYWORD
#define MODULES_KEYWORD(X) KEYWORD(X,KEYMODULES)
#endif
#ifndef TYPE_TRAIT
#define TYPE_TRAIT(N,I,K) KEYWORD(I,K)
#endif
#ifndef TYPE_TRAIT_1
#define TYPE_TRAIT_1(I,E,K) TYPE_TRAIT(1,I,K)
#endif
#ifndef TYPE_TRAIT_2
#define TYPE_TRAIT_2(I,E,K) TYPE_TRAIT(2,I,K)
#endif
#ifndef TYPE_TRAIT_N
#define TYPE_TRAIT_N(I,E,K) TYPE_TRAIT(0,I,K)
#endif
#ifndef ALIAS
#define ALIAS(X,Y,Z)
#endif
#ifndef PPKEYWORD
#define PPKEYWORD(X)
#endif
#ifndef CXX_KEYWORD_OPERATOR
#define CXX_KEYWORD_OPERATOR(X,Y)
#endif
#ifndef OBJC1_AT_KEYWORD
#define OBJC1_AT_KEYWORD(X)
#endif
#ifndef OBJC2_AT_KEYWORD
#define OBJC2_AT_KEYWORD(X)
#endif
#ifndef TESTING_KEYWORD
#define TESTING_KEYWORD(X, L) KEYWORD(X, L)
#endif
#ifndef ANNOTATION
#define ANNOTATION(X) TOK(annot_ ## X)
#endif

// [Meta] Keyword macros for reflection queries.
#ifndef REFLECTION_TRAIT
#define REFLECTION_TRAIT(N,I,K) KEYWORD(I, KEYCXX11)
#endif
#ifndef REFLECTION_TRAIT_1
#define REFLECTION_TRAIT_1(I,K) REFLECTION_TRAIT(1,I,K)
#endif
#ifndef REFLECTION_TRAIT_2
#define REFLECTION_TRAIT_2(I,K) REFLECTION_TRAIT(2,I,K)
#endif


//===----------------------------------------------------------------------===//
// Preprocessor keywords.
//===----------------------------------------------------------------------===//

// These have meaning after a '#' at the start of a line. These define enums in
// the tok::pp_* namespace.  Note that IdentifierInfo::getPPKeywordID must be
// manually updated if something is added here.
PPKEYWORD(not_keyword)

// C99 6.10.1 - Conditional Inclusion.
PPKEYWORD(if)
PPKEYWORD(ifdef)
PPKEYWORD(ifndef)
PPKEYWORD(elif)
PPKEYWORD(else)
PPKEYWORD(endif)
PPKEYWORD(defined)

// C99 6.10.2 - Source File Inclusion.
PPKEYWORD(include)
PPKEYWORD(__include_macros)

// C99 6.10.3 - Macro Replacement.
PPKEYWORD(define)
PPKEYWORD(undef)

// C99 6.10.4 - Line Control.
PPKEYWORD(line)

// C99 6.10.5 - Error Directive.
PPKEYWORD(error)

// C99 6.10.6 - Pragma Directive.
PPKEYWORD(pragma)

// GNU Extensions.
PPKEYWORD(import)
PPKEYWORD(include_next)
PPKEYWORD(warning)
PPKEYWORD(ident)
PPKEYWORD(sccs)
PPKEYWORD(assert)
PPKEYWORD(unassert)

// Clang extensions
PPKEYWORD(__public_macro)
PPKEYWORD(__private_macro)

//===----------------------------------------------------------------------===//
// Language keywords.
//===----------------------------------------------------------------------===//

// These define members of the tok::* namespace.

TOK(unknown)             // Not a token.
TOK(eof)                 // End of file.
TOK(eod)                 // End of preprocessing directive (end of line inside a
                         // directive).
TOK(code_completion)     // Code completion marker

// C99 6.4.9: Comments.
TOK(comment)             // Comment (only in -E -C[C] mode)

// C99 6.4.2: Identifiers.
TOK(identifier)          // abcde123
TOK(raw_identifier)      // Used only in raw lexing mode.

// C99 6.4.4.1: Integer Constants
// C99 6.4.4.2: Floating Constants
TOK(numeric_constant)    // 0x123

// C99 6.4.4: Character Constants
TOK(char_constant)       // 'a'
TOK(wide_char_constant)  // L'b'

// C++1z Character Constants
TOK(utf8_char_constant)  // u8'a'

// C++11 Character Constants
TOK(utf16_char_constant) // u'a'
TOK(utf32_char_constant) // U'a'

// C99 6.4.5: String Literals.
TOK(string_literal)      // "foo"
TOK(wide_string_literal) // L"foo"
TOK(angle_string_literal)// <foo>

// C++11 String Literals.
TOK(utf8_string_literal) // u8"foo"
TOK(utf16_string_literal)// u"foo"
TOK(utf32_string_literal)// U"foo"

// C99 6.4.6: Punctuators.
PUNCTUATOR(l_square,            "[")
PUNCTUATOR(r_square,            "]")
PUNCTUATOR(l_paren,             "(")
PUNCTUATOR(r_paren,             ")")
PUNCTUATOR(l_brace,             "{")
PUNCTUATOR(r_brace,             "}")
PUNCTUATOR(period,              ".")
PUNCTUATOR(ellipsis,            "...")
PUNCTUATOR(amp,                 "&")
PUNCTUATOR(ampamp,              "&&")
PUNCTUATOR(ampequal,            "&=")
PUNCTUATOR(star,                "*")
PUNCTUATOR(starequal,           "*=")
PUNCTUATOR(plus,                "+")
PUNCTUATOR(plusplus,            "++")
PUNCTUATOR(plusequal,           "+=")
PUNCTUATOR(minus,               "-")
PUNCTUATOR(arrow,               "->")
PUNCTUATOR(minusminus,          "--")
PUNCTUATOR(minusequal,          "-=")
PUNCTUATOR(tilde,               "~")
PUNCTUATOR(exclaim,             "!")
PUNCTUATOR(exclaimequal,        "!=")
PUNCTUATOR(slash,               "/")
PUNCTUATOR(slashequal,          "/=")
PUNCTUATOR(percent,             "%")
PUNCTUATOR(percentequal,        "%=")
PUNCTUATOR(less,                "<")
PUNCTUATOR(lessless,            "<<")
PUNCTUATOR(lessequal,           "<=")
PUNCTUATOR(lesslessequal,       "<<=")
PUNCTUATOR(greater,             ">")
PUNCTUATOR(greatergreater,      ">>")
PUNCTUATOR(greaterequal,        ">=")
PUNCTUATOR(greatergreaterequal, ">>=")
PUNCTUATOR(caret,               "^")
PUNCTUATOR(caretequal,          "^=")
PUNCTUATOR(pipe,                "|")
PUNCTUATOR(pipepipe,            "||")
PUNCTUATOR(pipeequal,           "|=")
PUNCTUATOR(question,            "?")
PUNCTUATOR(colon,               ":")
PUNCTUATOR(semi,                ";")
PUNCTUATOR(equal,               "=")
PUNCTUATOR(equalequal,          "==")
PUNCTUATOR(comma,               ",")
PUNCTUATOR(hash,                "#")
PUNCTUATOR(hashhash,            "##")
PUNCTUATOR(hashat,              "#@")

// C++ Support
PUNCTUATOR(periodstar,          ".*")
PUNCTUATOR(arrowstar,           "->*")
PUNCTUATOR(coloncolon,          "::")

<<<<<<< HEAD
// [Meta] C++ reflection support.
=======
// [Meta] C++ Reflection support.
>>>>>>> 60648bd6
PUNCTUATOR(dollar,              "$")

// Objective C support.
PUNCTUATOR(at,                  "@")

// CUDA support.
PUNCTUATOR(lesslessless,          "<<<")
PUNCTUATOR(greatergreatergreater, ">>>")

// CL support
PUNCTUATOR(caretcaret,            "^^")

// C99 6.4.1: Keywords.  These turn into kw_* tokens.
// Flags allowed:
//   KEYALL   - This is a keyword in all variants of C and C++, or it
//              is a keyword in the implementation namespace that should
//              always be treated as a keyword
//   KEYC99   - This is a keyword introduced to C in C99
//   KEYC11   - This is a keyword introduced to C in C11
//   KEYCXX   - This is a C++ keyword, or a C++-specific keyword in the
//              implementation namespace
//   KEYNOCXX - This is a keyword in every non-C++ dialect.
//   KEYCXX11 - This is a C++ keyword introduced to C++ in C++11
//   KEYCONCEPTS - This is a keyword if the C++ extensions for concepts
//                 are enabled.
//   KEYMODULES - This is a keyword if the C++ extensions for modules
//                are enabled.
//   KEYGNU   - This is a keyword if GNU extensions are enabled
//   KEYMS    - This is a keyword if Microsoft extensions are enabled
//   KEYNOMS18 - This is a keyword that must never be enabled under
//               MSVC <= v18.
//   KEYOPENCL  - This is a keyword in OpenCL
//   KEYNOOPENCL  - This is a keyword that is not supported in OpenCL
//   KEYALTIVEC - This is a keyword in AltiVec
//   KEYZVECTOR - This is a keyword for the System z vector extensions,
//                which are heavily based on AltiVec
//   KEYBORLAND - This is a keyword if Borland extensions are enabled
//   KEYCOROUTINES - This is a keyword if support for the C++ coroutines
//                   TS is enabled
//   BOOLSUPPORT - This is a keyword if 'bool' is a built-in type
//   HALFSUPPORT - This is a keyword if 'half' is a built-in type
//   WCHARSUPPORT - This is a keyword if 'wchar_t' is a built-in type
//
KEYWORD(auto                        , KEYALL)
KEYWORD(break                       , KEYALL)
KEYWORD(case                        , KEYALL)
KEYWORD(char                        , KEYALL)
KEYWORD(const                       , KEYALL)
KEYWORD(continue                    , KEYALL)
KEYWORD(default                     , KEYALL)
KEYWORD(do                          , KEYALL)
KEYWORD(double                      , KEYALL)
KEYWORD(else                        , KEYALL)
KEYWORD(enum                        , KEYALL)
KEYWORD(extern                      , KEYALL)
KEYWORD(float                       , KEYALL)
KEYWORD(for                         , KEYALL)
KEYWORD(goto                        , KEYALL)
KEYWORD(if                          , KEYALL)
KEYWORD(inline                      , KEYC99|KEYCXX|KEYGNU)
KEYWORD(int                         , KEYALL)
KEYWORD(long                        , KEYALL)
KEYWORD(register                    , KEYALL)
KEYWORD(restrict                    , KEYC99)
KEYWORD(return                      , KEYALL)
KEYWORD(short                       , KEYALL)
KEYWORD(signed                      , KEYALL)
KEYWORD(sizeof                      , KEYALL)
KEYWORD(static                      , KEYALL)
KEYWORD(struct                      , KEYALL)
KEYWORD(switch                      , KEYALL)
KEYWORD(typedef                     , KEYALL)
KEYWORD(union                       , KEYALL)
KEYWORD(unsigned                    , KEYALL)
KEYWORD(void                        , KEYALL)
KEYWORD(volatile                    , KEYALL)
KEYWORD(while                       , KEYALL)
KEYWORD(_Alignas                    , KEYALL)
KEYWORD(_Alignof                    , KEYALL)
KEYWORD(_Atomic                     , KEYALL|KEYNOOPENCL)
KEYWORD(_Bool                       , KEYNOCXX)
KEYWORD(_Complex                    , KEYALL)
KEYWORD(_Generic                    , KEYALL)
KEYWORD(_Imaginary                  , KEYALL)
KEYWORD(_Noreturn                   , KEYALL)
KEYWORD(_Static_assert              , KEYALL)
KEYWORD(_Thread_local               , KEYALL)
KEYWORD(__func__                    , KEYALL)
KEYWORD(__objc_yes                  , KEYALL)
KEYWORD(__objc_no                   , KEYALL)


// C++ 2.11p1: Keywords.
KEYWORD(asm                         , KEYCXX|KEYGNU)
KEYWORD(bool                        , BOOLSUPPORT)
KEYWORD(catch                       , KEYCXX)
KEYWORD(class                       , KEYCXX)
KEYWORD(const_cast                  , KEYCXX)
KEYWORD(delete                      , KEYCXX)
KEYWORD(dynamic_cast                , KEYCXX)
KEYWORD(explicit                    , KEYCXX)
KEYWORD(export                      , KEYCXX)
KEYWORD(false                       , BOOLSUPPORT)
KEYWORD(friend                      , KEYCXX)
KEYWORD(mutable                     , KEYCXX)
KEYWORD(namespace                   , KEYCXX)
KEYWORD(new                         , KEYCXX)
KEYWORD(operator                    , KEYCXX)
KEYWORD(private                     , KEYCXX)
KEYWORD(protected                   , KEYCXX)
KEYWORD(public                      , KEYCXX)
KEYWORD(reinterpret_cast            , KEYCXX)
KEYWORD(static_cast                 , KEYCXX)
KEYWORD(template                    , KEYCXX)
KEYWORD(this                        , KEYCXX)
KEYWORD(throw                       , KEYCXX)
KEYWORD(true                        , BOOLSUPPORT)
KEYWORD(try                         , KEYCXX)
KEYWORD(typename                    , KEYCXX)
KEYWORD(typeid                      , KEYCXX)
KEYWORD(using                       , KEYCXX)
KEYWORD(virtual                     , KEYCXX)
KEYWORD(wchar_t                     , WCHARSUPPORT)

// C++ 2.5p2: Alternative Representations.
CXX_KEYWORD_OPERATOR(and     , ampamp)
CXX_KEYWORD_OPERATOR(and_eq  , ampequal)
CXX_KEYWORD_OPERATOR(bitand  , amp)
CXX_KEYWORD_OPERATOR(bitor   , pipe)
CXX_KEYWORD_OPERATOR(compl   , tilde)
CXX_KEYWORD_OPERATOR(not     , exclaim)
CXX_KEYWORD_OPERATOR(not_eq  , exclaimequal)
CXX_KEYWORD_OPERATOR(or      , pipepipe)
CXX_KEYWORD_OPERATOR(or_eq   , pipeequal)
CXX_KEYWORD_OPERATOR(xor     , caret)
CXX_KEYWORD_OPERATOR(xor_eq  , caretequal)

// C++11 keywords
CXX11_KEYWORD(alignas               , 0)
CXX11_KEYWORD(alignof               , 0)
CXX11_KEYWORD(char16_t              , KEYNOMS18)
CXX11_KEYWORD(char32_t              , KEYNOMS18)
CXX11_KEYWORD(constexpr             , 0)
CXX11_KEYWORD(decltype              , 0)
CXX11_KEYWORD(noexcept              , 0)
CXX11_KEYWORD(nullptr               , 0)
CXX11_KEYWORD(static_assert         , 0)
CXX11_KEYWORD(thread_local          , 0)

// C++ concepts TS keywords
CONCEPTS_KEYWORD(concept)
CONCEPTS_KEYWORD(requires)

// C++ coroutines TS keywords
KEYWORD(co_await                    , KEYCOROUTINES)
KEYWORD(co_return                   , KEYCOROUTINES)
KEYWORD(co_yield                    , KEYCOROUTINES)

// C++ modules TS keywords
MODULES_KEYWORD(module)
MODULES_KEYWORD(import)

// Meta Keywords
KEYWORD(reflexpr                    , KEYCXX)
KEYWORD(declname                    , KEYCXX)

// GNU Extensions (in impl-reserved namespace)
KEYWORD(_Decimal32                  , KEYALL)
KEYWORD(_Decimal64                  , KEYALL)
KEYWORD(_Decimal128                 , KEYALL)
KEYWORD(__null                      , KEYCXX)
KEYWORD(__alignof                   , KEYALL)
KEYWORD(__attribute                 , KEYALL)
KEYWORD(__builtin_choose_expr       , KEYALL)
KEYWORD(__builtin_offsetof          , KEYALL)
// __builtin_types_compatible_p is a GNU C extension that we handle like a C++
// type trait.
TYPE_TRAIT_2(__builtin_types_compatible_p, TypeCompatible, KEYNOCXX)
KEYWORD(__builtin_va_arg            , KEYALL)
KEYWORD(__extension__               , KEYALL)
KEYWORD(__float128                  , KEYALL)
KEYWORD(__imag                      , KEYALL)
KEYWORD(__int128                    , KEYALL)
KEYWORD(__label__                   , KEYALL)
KEYWORD(__real                      , KEYALL)
KEYWORD(__thread                    , KEYALL)
KEYWORD(__FUNCTION__                , KEYALL)
KEYWORD(__PRETTY_FUNCTION__         , KEYALL)
KEYWORD(__auto_type                 , KEYALL)

// GNU Extensions (outside impl-reserved namespace)
KEYWORD(typeof                      , KEYGNU)

// MS Extensions
KEYWORD(__FUNCDNAME__               , KEYMS)
KEYWORD(__FUNCSIG__                 , KEYMS)
KEYWORD(L__FUNCTION__               , KEYMS)
TYPE_TRAIT_1(__is_interface_class, IsInterfaceClass, KEYMS)
TYPE_TRAIT_1(__is_sealed, IsSealed, KEYMS)

// MSVC12.0 / VS2013 Type Traits
TYPE_TRAIT_1(__is_destructible, IsDestructible, KEYMS)
TYPE_TRAIT_1(__is_nothrow_destructible, IsNothrowDestructible, KEYMS)
TYPE_TRAIT_2(__is_nothrow_assignable, IsNothrowAssignable, KEYCXX)
TYPE_TRAIT_N(__is_constructible, IsConstructible, KEYCXX)
TYPE_TRAIT_N(__is_nothrow_constructible, IsNothrowConstructible, KEYCXX)

// MSVC14.0 / VS2015 Type Traits
TYPE_TRAIT_2(__is_assignable, IsAssignable, KEYCXX)

// GNU and MS Type Traits
TYPE_TRAIT_1(__has_nothrow_assign, HasNothrowAssign, KEYCXX)
TYPE_TRAIT_1(__has_nothrow_move_assign, HasNothrowMoveAssign, KEYCXX)
TYPE_TRAIT_1(__has_nothrow_copy, HasNothrowCopy, KEYCXX)
TYPE_TRAIT_1(__has_nothrow_constructor, HasNothrowConstructor, KEYCXX)
TYPE_TRAIT_1(__has_trivial_assign, HasTrivialAssign, KEYCXX)
TYPE_TRAIT_1(__has_trivial_move_assign, HasTrivialMoveAssign, KEYCXX)
TYPE_TRAIT_1(__has_trivial_copy, HasTrivialCopy, KEYCXX)
TYPE_TRAIT_1(__has_trivial_constructor, HasTrivialDefaultConstructor, KEYCXX)
TYPE_TRAIT_1(__has_trivial_move_constructor, HasTrivialMoveConstructor, KEYCXX)
TYPE_TRAIT_1(__has_trivial_destructor, HasTrivialDestructor, KEYCXX)
TYPE_TRAIT_1(__has_virtual_destructor, HasVirtualDestructor, KEYCXX)
TYPE_TRAIT_1(__is_abstract, IsAbstract, KEYCXX)
TYPE_TRAIT_2(__is_base_of, IsBaseOf, KEYCXX)
TYPE_TRAIT_1(__is_class, IsClass, KEYCXX)
TYPE_TRAIT_2(__is_convertible_to, IsConvertibleTo, KEYCXX)
TYPE_TRAIT_1(__is_empty, IsEmpty, KEYCXX)
TYPE_TRAIT_1(__is_enum, IsEnum, KEYCXX)
TYPE_TRAIT_1(__is_final, IsFinal, KEYCXX)
// Tentative name - there's no implementation of std::is_literal_type yet.
TYPE_TRAIT_1(__is_literal, IsLiteral, KEYCXX)
// Name for GCC 4.6 compatibility - people have already written libraries using
// this name unfortunately.
ALIAS("__is_literal_type", __is_literal, KEYCXX)
TYPE_TRAIT_1(__is_pod, IsPOD, KEYCXX)
TYPE_TRAIT_1(__is_polymorphic, IsPolymorphic, KEYCXX)
TYPE_TRAIT_1(__is_trivial, IsTrivial, KEYCXX)
TYPE_TRAIT_1(__is_union, IsUnion, KEYCXX)

// Clang-only C++ Type Traits
TYPE_TRAIT_N(__is_trivially_constructible, IsTriviallyConstructible, KEYCXX)
TYPE_TRAIT_1(__is_trivially_copyable, IsTriviallyCopyable, KEYCXX)
TYPE_TRAIT_2(__is_trivially_assignable, IsTriviallyAssignable, KEYCXX)
KEYWORD(__underlying_type           , KEYCXX)

// Embarcadero Expression Traits
KEYWORD(__is_lvalue_expr            , KEYCXX)
KEYWORD(__is_rvalue_expr            , KEYCXX)

// Embarcadero Unary Type Traits
TYPE_TRAIT_1(__is_arithmetic, IsArithmetic, KEYCXX)
TYPE_TRAIT_1(__is_floating_point, IsFloatingPoint, KEYCXX)
TYPE_TRAIT_1(__is_integral, IsIntegral, KEYCXX)
TYPE_TRAIT_1(__is_complete_type, IsCompleteType, KEYCXX)
TYPE_TRAIT_1(__is_void, IsVoid, KEYCXX)
TYPE_TRAIT_1(__is_array, IsArray, KEYCXX)
TYPE_TRAIT_1(__is_function, IsFunction, KEYCXX)
TYPE_TRAIT_1(__is_reference, IsReference, KEYCXX)
TYPE_TRAIT_1(__is_lvalue_reference, IsLvalueReference, KEYCXX)
TYPE_TRAIT_1(__is_rvalue_reference, IsRvalueReference, KEYCXX)
TYPE_TRAIT_1(__is_fundamental, IsFundamental, KEYCXX)
TYPE_TRAIT_1(__is_object, IsObject, KEYCXX)
TYPE_TRAIT_1(__is_scalar, IsScalar, KEYCXX)
TYPE_TRAIT_1(__is_compound, IsCompound, KEYCXX)
TYPE_TRAIT_1(__is_pointer, IsPointer, KEYCXX)
TYPE_TRAIT_1(__is_member_object_pointer, IsMemberObjectPointer, KEYCXX)
TYPE_TRAIT_1(__is_member_function_pointer, IsMemberFunctionPointer, KEYCXX)
TYPE_TRAIT_1(__is_member_pointer, IsMemberPointer, KEYCXX)
TYPE_TRAIT_1(__is_const, IsConst, KEYCXX)
TYPE_TRAIT_1(__is_volatile, IsVolatile, KEYCXX)
TYPE_TRAIT_1(__is_standard_layout, IsStandardLayout, KEYCXX)
TYPE_TRAIT_1(__is_signed, IsSigned, KEYCXX)
TYPE_TRAIT_1(__is_unsigned, IsUnsigned, KEYCXX)

// Embarcadero Binary Type Traits
TYPE_TRAIT_2(__is_same, IsSame, KEYCXX)
TYPE_TRAIT_2(__is_convertible, IsConvertible, KEYCXX)
KEYWORD(__array_rank                , KEYCXX)
KEYWORD(__array_extent              , KEYCXX)

// [Meta] Extensions for C++ Reflection
//
// TODO: Put these in a KEYREFLECTION category.
REFLECTION_TRAIT_1(__reflect_print, ReflectPrint)
REFLECTION_TRAIT_1(__reflect_name, ReflectName)
REFLECTION_TRAIT_1(__reflect_qualified_name, ReflectQualifiedName)
REFLECTION_TRAIT_1(__reflect_type, ReflectType)
REFLECTION_TRAIT_1(__reflect_traits, ReflectTraits)
REFLECTION_TRAIT_1(__reflect_specifiers, ReflectSpecifiers)
REFLECTION_TRAIT_1(__reflect_pointer, ReflectPointer)
REFLECTION_TRAIT_1(__reflect_value, ReflectValue)
REFLECTION_TRAIT_1(__reflect_num_parameters, ReflectNumParameters)
REFLECTION_TRAIT_2(__reflect_parameter, ReflectParameter)
REFLECTION_TRAIT_1(__reflect_declaration_context, ReflectDeclarationContext)
REFLECTION_TRAIT_1(__reflect_lexical_context, ReflectLexicalContext)
REFLECTION_TRAIT_1(__reflect_num_members, ReflectNumMembers)
REFLECTION_TRAIT_2(__reflect_member, ReflectMember)
REFLECTION_TRAIT_2(__modify_access, ModifyAccess)
REFLECTION_TRAIT_2(__modify_virtual, ModifyVirtual)
KEYWORD(__compiler_error            , KEYALL)

// Apple Extension.
KEYWORD(__private_extern__          , KEYALL)
KEYWORD(__module_private__          , KEYALL)

// Extension that will be enabled for Microsoft, Borland and PS4, but can be
// disabled via '-fno-declspec'.
KEYWORD(__declspec                  , 0)

// Microsoft Extension.
KEYWORD(__cdecl                     , KEYALL)
KEYWORD(__stdcall                   , KEYALL)
KEYWORD(__fastcall                  , KEYALL)
KEYWORD(__thiscall                  , KEYALL)
KEYWORD(__regcall                   , KEYALL)
KEYWORD(__vectorcall                , KEYALL)
KEYWORD(__forceinline               , KEYMS)
KEYWORD(__unaligned                 , KEYMS)
KEYWORD(__super                     , KEYMS)

// OpenCL address space qualifiers
KEYWORD(__global                    , KEYOPENCL)
KEYWORD(__local                     , KEYOPENCL)
KEYWORD(__constant                  , KEYOPENCL)
KEYWORD(__private                   , KEYOPENCL)
KEYWORD(__generic                   , KEYOPENCL)
ALIAS("global", __global            , KEYOPENCL)
ALIAS("local", __local              , KEYOPENCL)
ALIAS("constant", __constant        , KEYOPENCL)
ALIAS("private", __private          , KEYOPENCL)
ALIAS("generic", __generic          , KEYOPENCL)
// OpenCL function qualifiers
KEYWORD(__kernel                    , KEYOPENCL)
ALIAS("kernel", __kernel            , KEYOPENCL)
// OpenCL access qualifiers
KEYWORD(__read_only                 , KEYOPENCL)
KEYWORD(__write_only                , KEYOPENCL)
KEYWORD(__read_write                , KEYOPENCL)
ALIAS("read_only", __read_only      , KEYOPENCL)
ALIAS("write_only", __write_only    , KEYOPENCL)
ALIAS("read_write", __read_write    , KEYOPENCL)
// OpenCL builtins
KEYWORD(__builtin_astype            , KEYOPENCL)
KEYWORD(vec_step                    , KEYOPENCL|KEYALTIVEC|KEYZVECTOR)
#define GENERIC_IMAGE_TYPE(ImgType, Id) KEYWORD(ImgType##_t, KEYOPENCL)
#include "clang/Basic/OpenCLImageTypes.def"

// OpenMP Type Traits
KEYWORD(__builtin_omp_required_simd_align, KEYALL)

KEYWORD(pipe                        , KEYOPENCL)

// Borland Extensions.
KEYWORD(__pascal                    , KEYALL)

// Altivec Extension.
KEYWORD(__vector                    , KEYALTIVEC|KEYZVECTOR)
KEYWORD(__pixel                     , KEYALTIVEC)
KEYWORD(__bool                      , KEYALTIVEC|KEYZVECTOR)

// ARM NEON extensions.
ALIAS("__fp16", half                , KEYALL)

// OpenCL Extension.
KEYWORD(half                        , HALFSUPPORT)

// Objective-C ARC keywords.
KEYWORD(__bridge                     , KEYARC)
KEYWORD(__bridge_transfer            , KEYARC)
KEYWORD(__bridge_retained            , KEYARC)
KEYWORD(__bridge_retain              , KEYARC)

// Objective-C keywords.
KEYWORD(__covariant                  , KEYOBJC2)
KEYWORD(__contravariant              , KEYOBJC2)
KEYWORD(__kindof                     , KEYOBJC2)

// Alternate spelling for various tokens.  There are GCC extensions in all
// languages, but should not be disabled in strict conformance mode.
ALIAS("__alignof__"  , __alignof  , KEYALL)
ALIAS("__asm"        , asm        , KEYALL)
ALIAS("__asm__"      , asm        , KEYALL)
ALIAS("__attribute__", __attribute, KEYALL)
ALIAS("__complex"    , _Complex   , KEYALL)
ALIAS("__complex__"  , _Complex   , KEYALL)
ALIAS("__const"      , const      , KEYALL)
ALIAS("__const__"    , const      , KEYALL)
ALIAS("__decltype"   , decltype   , KEYCXX)
ALIAS("__imag__"     , __imag     , KEYALL)
ALIAS("__inline"     , inline     , KEYALL)
ALIAS("__inline__"   , inline     , KEYALL)
ALIAS("__nullptr"    , nullptr    , KEYCXX)
ALIAS("__real__"     , __real     , KEYALL)
ALIAS("__restrict"   , restrict   , KEYALL)
ALIAS("__restrict__" , restrict   , KEYALL)
ALIAS("__signed"     , signed     , KEYALL)
ALIAS("__signed__"   , signed     , KEYALL)
ALIAS("__typeof"     , typeof     , KEYALL)
ALIAS("__typeof__"   , typeof     , KEYALL)
ALIAS("__volatile"   , volatile   , KEYALL)
ALIAS("__volatile__" , volatile   , KEYALL)

// Type nullability.
KEYWORD(_Nonnull                 , KEYALL)
KEYWORD(_Nullable                , KEYALL)
KEYWORD(_Null_unspecified        , KEYALL)

// Microsoft extensions which should be disabled in strict conformance mode
KEYWORD(__ptr64                       , KEYMS)
KEYWORD(__ptr32                       , KEYMS)
KEYWORD(__sptr                        , KEYMS)
KEYWORD(__uptr                        , KEYMS)
KEYWORD(__w64                         , KEYMS)
KEYWORD(__uuidof                      , KEYMS | KEYBORLAND)
KEYWORD(__try                         , KEYMS | KEYBORLAND)
KEYWORD(__finally                     , KEYMS | KEYBORLAND)
KEYWORD(__leave                       , KEYMS | KEYBORLAND)
KEYWORD(__int64                       , KEYMS)
KEYWORD(__if_exists                   , KEYMS)
KEYWORD(__if_not_exists               , KEYMS)
KEYWORD(__single_inheritance          , KEYMS)
KEYWORD(__multiple_inheritance        , KEYMS)
KEYWORD(__virtual_inheritance         , KEYMS)
KEYWORD(__interface                   , KEYMS)
ALIAS("__int8"           , char       , KEYMS)
ALIAS("_int8"            , char       , KEYMS)
ALIAS("__int16"          , short      , KEYMS)
ALIAS("_int16"           , short      , KEYMS)
ALIAS("__int32"          , int        , KEYMS)
ALIAS("_int32"           , int        , KEYMS)
ALIAS("_int64"           , __int64    , KEYMS)
ALIAS("__wchar_t"        , wchar_t    , KEYMS)
ALIAS("_asm"             , asm        , KEYMS)
ALIAS("_alignof"         , __alignof  , KEYMS)
ALIAS("__builtin_alignof", __alignof  , KEYMS)
ALIAS("_cdecl"           , __cdecl    , KEYMS | KEYBORLAND)
ALIAS("_fastcall"        , __fastcall , KEYMS | KEYBORLAND)
ALIAS("_stdcall"         , __stdcall  , KEYMS | KEYBORLAND)
ALIAS("_thiscall"        , __thiscall , KEYMS)
ALIAS("_vectorcall"      , __vectorcall, KEYMS)
ALIAS("_uuidof"          , __uuidof   , KEYMS | KEYBORLAND)
ALIAS("_inline"          , inline     , KEYMS)
ALIAS("_declspec"        , __declspec , KEYMS)

// Borland Extensions which should be disabled in strict conformance mode.
ALIAS("_pascal"      , __pascal   , KEYBORLAND)

// Clang Extensions.
KEYWORD(__builtin_convertvector   , KEYALL)
ALIAS("__char16_t"   , char16_t   , KEYCXX)
ALIAS("__char32_t"   , char32_t   , KEYCXX)

KEYWORD(__builtin_available       , KEYALL)

// Clang-specific keywords enabled only in testing.
TESTING_KEYWORD(__unknown_anytype , KEYALL)


//===----------------------------------------------------------------------===//
// Objective-C @-preceded keywords.
//===----------------------------------------------------------------------===//

// These have meaning after an '@' in Objective-C mode. These define enums in
// the tok::objc_* namespace.

OBJC1_AT_KEYWORD(not_keyword)
OBJC1_AT_KEYWORD(class)
OBJC1_AT_KEYWORD(compatibility_alias)
OBJC1_AT_KEYWORD(defs)
OBJC1_AT_KEYWORD(encode)
OBJC1_AT_KEYWORD(end)
OBJC1_AT_KEYWORD(implementation)
OBJC1_AT_KEYWORD(interface)
OBJC1_AT_KEYWORD(private)
OBJC1_AT_KEYWORD(protected)
OBJC1_AT_KEYWORD(protocol)
OBJC1_AT_KEYWORD(public)
OBJC1_AT_KEYWORD(selector)
OBJC1_AT_KEYWORD(throw)
OBJC1_AT_KEYWORD(try)
OBJC1_AT_KEYWORD(catch)
OBJC1_AT_KEYWORD(finally)
OBJC1_AT_KEYWORD(synchronized)
OBJC1_AT_KEYWORD(autoreleasepool)

OBJC2_AT_KEYWORD(property)
OBJC2_AT_KEYWORD(package)
OBJC2_AT_KEYWORD(required)
OBJC2_AT_KEYWORD(optional)
OBJC2_AT_KEYWORD(synthesize)
OBJC2_AT_KEYWORD(dynamic)
OBJC2_AT_KEYWORD(import)
OBJC2_AT_KEYWORD(available)

// TODO: What to do about context-sensitive keywords like:
//       bycopy/byref/in/inout/oneway/out?

ANNOTATION(cxxscope)     // annotation for a C++ scope spec, e.g. "::foo::bar::"
ANNOTATION(typename)     // annotation for a C typedef name, a C++ (possibly
                         // qualified) typename, e.g. "foo::MyClass", or
                         // template-id that names a type ("std::vector<int>")
ANNOTATION(template_id)  // annotation for a C++ template-id that names a
                         // function template specialization (not a type),
                         // e.g., "std::swap<int>"
ANNOTATION(primary_expr) // annotation for a primary expression
ANNOTATION(decltype)     // annotation for a decltype expression,
                         // e.g., "decltype(foo.bar())"
<<<<<<< HEAD
ANNOTATION(metaclass)    // annotation for a C++ metaclass-name that begins a
                         // type-specifier
=======
ANNOTATION(refltype)     // annotation for a type reflection specifier of the
                         // form "typename(constant-expression)".
ANNOTATION(metaclass)    // annotation for a C++ metaclass-as-class-key
>>>>>>> 60648bd6

// Annotation for #pragma unused(...)
// For each argument inside the parentheses the pragma handler will produce
// one 'pragma_unused' annotation token followed by the argument token.
ANNOTATION(pragma_unused)

// Annotation for #pragma GCC visibility...
// The lexer produces these so that they only take effect when the parser
// handles them.
ANNOTATION(pragma_vis)

// Annotation for #pragma pack...
// The lexer produces these so that they only take effect when the parser
// handles them.
ANNOTATION(pragma_pack)

// Annotation for #pragma clang __debug parser_crash...
// The lexer produces these so that they only take effect when the parser
// handles them.
ANNOTATION(pragma_parser_crash)

// Annotation for #pragma clang __debug captured...
// The lexer produces these so that they only take effect when the parser
// handles them.
ANNOTATION(pragma_captured)

// Annotation for #pragma clang __debug dump...
// The lexer produces these so that the parser and semantic analysis can
// look up and dump the operand.
ANNOTATION(pragma_dump)

// Annotation for #pragma ms_struct...
// The lexer produces these so that they only take effect when the parser
// handles them.
ANNOTATION(pragma_msstruct)

// Annotation for #pragma align...
// The lexer produces these so that they only take effect when the parser
// handles them.
ANNOTATION(pragma_align)

// Annotation for #pragma weak id
// The lexer produces these so that they only take effect when the parser
// handles them.
ANNOTATION(pragma_weak)

// Annotation for #pragma weak id = id
// The lexer produces these so that they only take effect when the parser
// handles them.
ANNOTATION(pragma_weakalias)

// Annotation for #pragma redefine_extname...
// The lexer produces these so that they only take effect when the parser
// handles them.
ANNOTATION(pragma_redefine_extname)

// Annotation for #pragma STDC FP_CONTRACT...
// The lexer produces these so that they only take effect when the parser
// handles them.
ANNOTATION(pragma_fp_contract)

// Annotation for #pragma pointers_to_members...
// The lexer produces these so that they only take effect when the parser
// handles them.
ANNOTATION(pragma_ms_pointers_to_members)

// Annotation for #pragma vtordisp...
// The lexer produces these so that they only take effect when the parser
// handles them.
ANNOTATION(pragma_ms_vtordisp)

// Annotation for all microsoft #pragmas...
// The lexer produces these so that they only take effect when the parser
// handles them.
ANNOTATION(pragma_ms_pragma)

// Annotation for #pragma OPENCL EXTENSION...
// The lexer produces these so that they only take effect when the parser
// handles them.
ANNOTATION(pragma_opencl_extension)

// Annotations for OpenMP pragma directives - #pragma omp ...
// The lexer produces these so that they only take effect when the parser
// handles #pragma omp ... directives.
ANNOTATION(pragma_openmp)
ANNOTATION(pragma_openmp_end)

// Annotations for loop pragma directives #pragma clang loop ...
// The lexer produces these so that they only take effect when the parser
// handles #pragma loop ... directives.
ANNOTATION(pragma_loop_hint)

// Annotations for module import translated from #include etc.
ANNOTATION(module_include)
ANNOTATION(module_begin)
ANNOTATION(module_end)

#undef REFLECTION_TRAIT
#undef REFLECTION_TRAIT_2
#undef REFLECTION_TRAIT_1
#undef ANNOTATION
#undef TESTING_KEYWORD
#undef OBJC2_AT_KEYWORD
#undef OBJC1_AT_KEYWORD
#undef CXX_KEYWORD_OPERATOR
#undef PPKEYWORD
#undef ALIAS
#undef TYPE_TRAIT_N
#undef TYPE_TRAIT_2
#undef TYPE_TRAIT_1
#undef TYPE_TRAIT
#undef CONCEPTS_KEYWORD
#undef CXX11_KEYWORD
#undef KEYWORD
#undef PUNCTUATOR
#undef TOK<|MERGE_RESOLUTION|>--- conflicted
+++ resolved
@@ -227,11 +227,7 @@
 PUNCTUATOR(arrowstar,           "->*")
 PUNCTUATOR(coloncolon,          "::")
 
-<<<<<<< HEAD
 // [Meta] C++ reflection support.
-=======
-// [Meta] C++ Reflection support.
->>>>>>> 60648bd6
 PUNCTUATOR(dollar,              "$")
 
 // Objective C support.
@@ -739,14 +735,10 @@
 ANNOTATION(primary_expr) // annotation for a primary expression
 ANNOTATION(decltype)     // annotation for a decltype expression,
                          // e.g., "decltype(foo.bar())"
-<<<<<<< HEAD
 ANNOTATION(metaclass)    // annotation for a C++ metaclass-name that begins a
-                         // type-specifier
-=======
+                         // class-head
 ANNOTATION(refltype)     // annotation for a type reflection specifier of the
                          // form "typename(constant-expression)".
-ANNOTATION(metaclass)    // annotation for a C++ metaclass-as-class-key
->>>>>>> 60648bd6
 
 // Annotation for #pragma unused(...)
 // For each argument inside the parentheses the pragma handler will produce
