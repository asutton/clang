--- conflicted
+++ resolved
@@ -2551,12 +2551,8 @@
   }
 })
 
-<<<<<<< HEAD
 // [Meta] C++ Reflection
-=======
-// [PIM] Reflection traits
 DEF_TRAVERSE_STMT(CompilerErrorExpr, {})
->>>>>>> 3e3f9256
 DEF_TRAVERSE_STMT(ReflectionExpr, {
   // If this is a type, traverse that. Note that expression operands
   // are handled by the child visitor.
