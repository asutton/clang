--- conflicted
+++ resolved
@@ -1351,13 +1351,6 @@
     Res = ParseReflexprExpression();
     break;
 
-<<<<<<< HEAD
-  case tok::kw_declname: // [Meta] 'declname' '(' constant-expression ')'
-    Res = ParseDeclnameExpression();
-    break;
-
-=======
->>>>>>> 34036193
   case tok::dollar:  // [Meta] '$' [id-expression | type-name | namespace-name]
     Res = ParseReflectExpression();
     break;
