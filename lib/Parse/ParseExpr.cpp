--- conflicted
+++ resolved
@@ -695,7 +695,6 @@
 ///                   '__is_lvalue_expr'
 ///                   '__is_rvalue_expr'
 ///
-<<<<<<< HEAD
 /// [Meta] unary-reflection-trait:
 ///          '__reflect_name'
 ///          '__reflect_qualified_name'
@@ -714,29 +713,6 @@
 ///          '__reflect_member'
 ///          '__modify_access'
 ///          '__modify_virtual'
-=======
-/// [PIM] primary-expression:
-///         '__compiler_error' '(' constant-expression ')'
-///         '$' id-expression
-///         '$' type-id
-///         '$' nested-name-specifier[opt] namespace-name
-///         reflection-trait
-///
-///       reflection-trait:
-///         '__reflect_name'
-///         '__reflect_qualified_name'
-///         '__reflect_type'
-///         '__reflect_traits'
-///         '__reflect_specifiers'
-///         '__reflect_pointer'
-///         '__reflect_value'
-///         '__reflect_num_parameters'
-///         '__reflect_parameter'
-///         '__reflect_declaration_context'
-///         '__reflect_lexical_context'
-///         '__reflect_num_members'
-///         '__reflect_member'
->>>>>>> 3e3f9256
 /// \endverbatim
 ExprResult Parser::ParseCastExpression(bool isUnaryExpression,
                                        bool isAddressOfOperand,
@@ -1365,16 +1341,12 @@
     return Result;
   }
 
-<<<<<<< HEAD
-  case tok::dollar:  // [Meta] '$' [id-expression | type-name | namespace-name]
-=======
   // [PIM] primary-expression: '__compiler_error' '(' constant-expression ')'
   case tok::kw___compiler_error:
     Res = ParseCompilerErrorExpression();
     break;
 
-  case tok::dollar:  // [PIM] '$' [id-expression | type-name | namespace-name]
->>>>>>> 3e3f9256
+  case tok::dollar:  // [Meta] '$' [id-expression | type-name | namespace-name]
     Res = ParseReflectExpression();
     break;
 
