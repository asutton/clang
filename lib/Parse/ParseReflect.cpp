//===--- ParseReflect.cpp - Reflection Parsing ----------------------------===//
//
//                     The LLVM Compiler Infrastructure
//
// This file is distributed under the University of Illinois Open Source
// License. See LICENSE.TXT for details.
//
//===----------------------------------------------------------------------===//
//
// This file implements parsing for C++ reflection.
//
//===----------------------------------------------------------------------===//

#include "RAIIObjectsForParser.h"
#include "clang/Parse/ParseDiagnostic.h"
#include "clang/Parse/Parser.h"
#include "clang/Sema/PrettyDeclStackTrace.h"

using namespace clang;

/// \brief Parse a reflect expression.
///
/// \verbatim
///   primary-expression:
///     '$' id-expression
///     '$' type-id
///     '$' nested-name-specifier[opt] namespace-name
/// \endverbatim
///
// TODO: Consider adding specifiers? $static? $private?
ExprResult Parser::ParseReflectExpression() {
  assert(Tok.is(tok::dollar));
  SourceLocation OpLoc = ConsumeToken();

  // TODO: Actually look at the token following the '$'. We should be able
  // to easily predict the parse.

  CXXScopeSpec SS;
  ParseOptionalCXXScopeSpecifier(SS, nullptr, /*EnteringContext=*/false);

  // If the next token is an identifier, try to resolve that. This will likely
  // match most uses of the reflection operator, but there are some cases
  // of id-expressions and type-ids that must be handled separately.
  if (!SS.isInvalid() && Tok.is(tok::identifier)) {
    SourceLocation IdLoc = Tok.getLocation();
    IdentifierInfo *II = Tok.getIdentifierInfo();
    ExprResult Expr = Actions.ActOnCXXReflectExpr(OpLoc, SS, II, IdLoc);
    if (!Expr.isInvalid()) {
      ConsumeToken();
      return Expr;
    }
  }

  // Determine if the operand is actually a type-id.
  if (isCXXTypeId(TypeIdAsTemplateArgument)) {
    DeclSpec DS(AttrFactory);
    ParseSpecifierQualifierList(DS);
    Declarator D(DS, Declarator::TypeNameContext);
    ParseDeclarator(D);
    return Actions.ActOnCXXReflectExpr(OpLoc, D);
  }

  // If not that, then this could be an id-expression. Try parsing this.
  Token Replacement;
  ExprResult Id = tryParseCXXIdExpression(SS, true, Replacement);
  if (!Id.isInvalid())
    return Actions.ActOnCXXReflectExpr(OpLoc, Id.get());
  return ExprError();
}

static ReflectionTrait ReflectionTraitKind(tok::TokenKind kind) {
  switch (kind) {
  default:
    llvm_unreachable("Not a known type trait");
#define REFLECTION_TRAIT_1(Spelling, K)                                        \
  case tok::kw_##Spelling:                                                     \
    return URT_##K;
#define REFLECTION_TRAIT_2(Spelling, K)                                        \
  case tok::kw_##Spelling:                                                     \
    return BRT_##K;
#include "clang/Basic/TokenKinds.def"
  }
}

static unsigned ReflectionTraitArity(tok::TokenKind kind) {
  switch (kind) {
  default:
    llvm_unreachable("Not a known type trait");
#define REFLECTION_TRAIT(N, Spelling, K)                                       \
  case tok::kw_##Spelling:                                                     \
    return N;
#include "clang/Basic/TokenKinds.def"
  }
}

/// \brief Parse a reflection trait.
///
/// \verbatim
///   primary-expression:
///     reflection-trait '(' expression-list ')'
///
///   reflection-trait:
///     '__reflect_name'
///     '__reflect_qualified_name'
///     '__reflect_type'
///     '__reflect_traits'
///     '__reflect_specifiers'
///     '__reflect_pointer'
///     '__reflect_value'
///     '__reflect_num_parameters'
///     '__reflect_parameter'
///     '__reflect_declaration_context'
///     '__reflect_lexical_context'
///     '__reflect_num_members'
///     '__reflect_member'
/// \endverbatim
ExprResult Parser::ParseReflectionTrait() {
  tok::TokenKind Kind = Tok.getKind();
  SourceLocation Loc = ConsumeToken();

  // Parse any number of arguments in parens.
  BalancedDelimiterTracker Parens(*this, tok::l_paren);
  if (Parens.expectAndConsume())
    return ExprError();
  SmallVector<Expr *, 2> Args;
  do {
    ExprResult Expr = ParseConstantExpression();
    if (Expr.isInvalid()) {
      Parens.skipToEnd();
      return ExprError();
    }
    Args.push_back(Expr.get());
  } while (TryConsumeToken(tok::comma));
  if (Parens.consumeClose())
    return ExprError();
  SourceLocation EndLoc = Parens.getCloseLocation();

  // Make sure that the number of arguments matches the arity of trait.
  unsigned Arity = ReflectionTraitArity(Kind);
  if (Args.size() != Arity) {
    Diag(EndLoc, diag::err_type_trait_arity)
        << Arity << 0 << (Arity > 1) << (int)Args.size() << SourceRange(Loc);
    return ExprError();
  }

  ReflectionTrait Trait = ReflectionTraitKind(Kind);
  return Actions.ActOnReflectionTrait(Loc, Trait, Args, EndLoc);
}

/// Parse a C++ metaclass definition.
///
/// \verbatim
///   metaclass-definition:
///     '$class' identifier '{' member-specification[opt] '}'
/// \endverbatim
/// 
// FIXME: [PIM] Actually define the grammar for this thing. Note that
// returning nullptr will allow parsing to continue after the tokens
// have been consumed.
Parser::DeclGroupPtrTy Parser::ParseMetaclassDefinition() {
  assert(Tok.is(tok::dollar));
  SourceLocation DLoc = ConsumeToken();
  // For now, pretend we are defining a class that was declared with the
  // 'struct' class-key.
  DeclSpec::TST TagType = DeclSpec::TST_struct;
  assert(Tok.is(tok::kw_class)); // TODO: Support for '$struct' and '$union'?
  ConsumeToken();

  // TODO: Parse attributes?
  ParsedAttributesWithRange attrs(AttrFactory);
  SourceLocation AttrFixItLoc = Tok.getLocation();

  // Parse the metaclass name.
  assert(Tok.is(tok::identifier));
  IdentifierInfo *II = Tok.getIdentifierInfo();
  SourceLocation IdLoc = ConsumeToken();

  if (Tok.isNot(tok::l_brace)) {
    Diag(Tok, diag::err_expected) << tok::l_brace;
    return nullptr;
  }

  Decl *Metaclass = Actions.ActOnMetaclass(getCurScope(), DLoc, IdLoc, II);
  CXXRecordDecl *MetaclassDef = nullptr;

  // Enter a scope for the metaclass.
  ParseScope MetaclassScope(this, Scope::DeclScope);

  Actions.ActOnMetaclassStartDefinition(getCurScope(), Metaclass,
                                        MetaclassDef);

  PrettyDeclStackTraceEntry CrashInfo(Actions, Metaclass, DLoc,
                                      "parsing metaclass body");

  // Parse the body of the metaclass.
  ParseCXXMemberSpecification(DLoc, AttrFixItLoc, attrs, TagType, MetaclassDef);

  if (MetaclassDef->isInvalidDecl()) {
    Actions.ActOnMetaclassDefinitionError(getCurScope(), Metaclass);
    return nullptr;
  }

  Actions.ActOnMetaclassFinishDefinition(getCurScope(), Metaclass,
                                         MetaclassDef->getBraceRange());

  return Actions.ConvertDeclToDeclGroup(Metaclass);
}

/// \brief Replace the current identifier token (and possibly the C++ scope
/// specifier that precedes it) with a C++ metaclass-name annotation token.
///
/// \param SS         If non-null, the C++ scope specifier that qualifies the
///                   metaclass-name and was extracted from the preceding scope
///                   annotation token.
/// \param Metaclass  The C++ metaclass declaration that corresponds to the
///                   metaclass-name.
void Parser::AnnotateMetaclassName(CXXScopeSpec *SS, Decl *Metaclass) {
  assert(Tok.is(tok::identifier));

  // Replace the current token with an annotation token.
  Tok.setKind(tok::annot_metaclass);
  Tok.setAnnotationValue(Metaclass);
  Tok.setAnnotationEndLoc(Tok.getLocation());
  if (SS && SS->isNotEmpty()) // C++ qualified metaclass-name.
    Tok.setLocation(SS->getBeginLoc());

  // Update any cached tokens.
  PP.AnnotateCachedTokens(Tok);
<<<<<<< HEAD

  return true;
}

/// Parse a constexpr declaration.
///
///   constexpr-declaration:
///     'constexpr' compound-statement
Parser::DeclGroupPtrTy Parser::ParseConstexprDeclaration() {
  assert(Tok.is(tok::kw_constexpr));
  SourceLocation ConstexprLoc = ConsumeToken();
  
  int ScopeFlags;
  DeclResult D = 
    Actions.ActOnStartConstexprDeclaration(ConstexprLoc, ScopeFlags);

  // Enter function scope as if we're parsing a function body.
  // FIXME: Handle parse errors gracefully.
  ParseScope BodyScope(this, ScopeFlags);
  Actions.ActOnStartOfConstexprDef(D.get());
  StmtResult Body = ParseCompoundStatement();
  BodyScope.Exit();
  if (Body.isInvalid())
    return DeclGroupPtrTy();
  
  D = Actions.ActOnFinishConstexprDeclaration(D.get(), Body.get());
  return Actions.ConvertDeclToDeclGroup(D.get());
=======
>>>>>>> 53c397e6
}<|MERGE_RESOLUTION|>--- conflicted
+++ resolved
@@ -226,9 +226,6 @@
 
   // Update any cached tokens.
   PP.AnnotateCachedTokens(Tok);
-<<<<<<< HEAD
-
-  return true;
 }
 
 /// Parse a constexpr declaration.
@@ -254,6 +251,4 @@
   
   D = Actions.ActOnFinishConstexprDeclaration(D.get(), Body.get());
   return Actions.ConvertDeclToDeclGroup(D.get());
-=======
->>>>>>> 53c397e6
 }