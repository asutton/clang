--- conflicted
+++ resolved
@@ -582,11 +582,7 @@
   if (Info.first == RK_Type)
     return R.Reflect(Kind, (Type *)Info.second);
 
-<<<<<<< HEAD
   llvm_unreachable("Unhandled reflection kind");
-=======
-  llvm_unreachable("Invalid reflection");
->>>>>>> 60648bd6
 }
 
 /// Returns a string literal that has the given name.
@@ -1303,7 +1299,6 @@
   return ExprError();
 }
 
-<<<<<<< HEAD
 /// Modify the access specifier of a given declaration.
 bool Sema::ModifyDeclarationAccess(ReflectionTraitExpr *E) {
   llvm::ArrayRef<Expr *> Args(E->getArgs(), E->getNumArgs());
@@ -1394,9 +1389,6 @@
   return true;
 }
 
-Decl *Sema::ActOnMetaclass(Scope *S, SourceLocation DLoc, SourceLocation IdLoc,
-                           IdentifierInfo *II) {
-=======
 /// Diagnose a type reflection error and return a type error.
 static TypeResult TypeReflectionError(Sema& SemaRef, Expr *E)
 {
@@ -1475,11 +1467,8 @@
   return TypeReflectionError(*this, E);  
 }
 
-DeclResult Sema::ActOnMetaclassDefinition(SourceLocation DLoc,
-                                          SourceLocation IdLoc,
-                                          IdentifierInfo *II, Stmt *Body) {
-  assert(isa<CompoundStmt>(Body));
->>>>>>> 60648bd6
+Decl *Sema::ActOnMetaclass(Scope *S, SourceLocation DLoc, SourceLocation IdLoc,
+                           IdentifierInfo *II) {
   assert(II);
 
   bool IsInvalid = false;
