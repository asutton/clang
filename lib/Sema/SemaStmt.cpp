//===--- SemaStmt.cpp - Semantic Analysis for Statements ------------------===//
//
//                     The LLVM Compiler Infrastructure
//
// This file is distributed under the University of Illinois Open Source
// License. See LICENSE.TXT for details.
//
//===----------------------------------------------------------------------===//
//
//  This file implements semantic analysis for statements.
//
//===----------------------------------------------------------------------===//

#include "clang/Sema/SemaInternal.h"
#include "clang/AST/ASTContext.h"
#include "clang/AST/ASTDiagnostic.h"
#include "clang/AST/CharUnits.h"
#include "clang/AST/CXXInheritance.h"
#include "clang/AST/DeclObjC.h"
#include "clang/AST/DeclTemplate.h"
#include "clang/AST/EvaluatedExprVisitor.h"
#include "clang/AST/ExprCXX.h"
#include "clang/AST/ExprObjC.h"
#include "clang/AST/RecursiveASTVisitor.h"
#include "clang/AST/StmtCXX.h"
#include "clang/AST/StmtObjC.h"
#include "clang/AST/TypeLoc.h"
#include "clang/AST/TypeOrdering.h"
#include "clang/Basic/TargetInfo.h"
#include "clang/Lex/Preprocessor.h"
#include "clang/Sema/Initialization.h"
#include "clang/Sema/Lookup.h"
#include "clang/Sema/Scope.h"
#include "clang/Sema/ScopeInfo.h"
#include "clang/Sema/Template.h"
#include "llvm/ADT/ArrayRef.h"
#include "llvm/ADT/DenseMap.h"
#include "llvm/ADT/STLExtras.h"
#include "llvm/ADT/SmallPtrSet.h"
#include "llvm/ADT/SmallString.h"
#include "llvm/ADT/SmallVector.h"

using namespace clang;
using namespace sema;

StmtResult Sema::ActOnExprStmt(ExprResult FE) {
  if (FE.isInvalid())
    return StmtError();

  FE = ActOnFinishFullExpr(FE.get(), FE.get()->getExprLoc(),
                           /*DiscardedValue*/ true);
  if (FE.isInvalid())
    return StmtError();

  // C99 6.8.3p2: The expression in an expression statement is evaluated as a
  // void expression for its side effects.  Conversion to void allows any
  // operand, even incomplete types.

  // Same thing in for stmt first clause (when expr) and third clause.
  return StmtResult(FE.getAs<Stmt>());
}


StmtResult Sema::ActOnExprStmtError() {
  DiscardCleanupsInEvaluationContext();
  return StmtError();
}

StmtResult Sema::ActOnNullStmt(SourceLocation SemiLoc,
                               bool HasLeadingEmptyMacro) {
  return new (Context) NullStmt(SemiLoc, HasLeadingEmptyMacro);
}

// Replace an evaluated constexpr declaration with its injected statements.
//
// FIXME: Preserve the constexpr-decl in the generated source? We could
// make it the first member.
static StmtResult ReplaceWithInjectedStmts(Sema &SemaRef, ConstexprDecl *CD) {
  // FIXME: The LB is not correct. We can't currently access it.
  SourceLocation LB = CD->getSourceRange().getBegin();
  SourceLocation RB = CD->getSourceRange().getEnd();
  Stmt *S = new (SemaRef.Context) CompoundStmt(SemaRef.Context, 
                                               SemaRef.InjectedStmts, LB, RB);
  SemaRef.InjectedStmts.clear();
  return S;
}

StmtResult Sema::ActOnDeclStmt(DeclGroupPtrTy dg, SourceLocation StartLoc,
                               SourceLocation EndLoc) {
  DeclGroupRef DG = dg.get();

  // If we have an invalid decl, just return an error.
  if (DG.isNull()) return StmtError();

  // If we have a constexpr decl, repace it with its injected statements.
  //
  // FIXME: Even if we're in a template?
  if (DG.isSingleDecl())
    if (ConstexprDecl *CD = dyn_cast<ConstexprDecl>(DG.getSingleDecl()))
      return ReplaceWithInjectedStmts(*this, CD);

  return new (Context) DeclStmt(DG, StartLoc, EndLoc);
}

void Sema::ActOnForEachDeclStmt(DeclGroupPtrTy dg) {
  DeclGroupRef DG = dg.get();

  // If we don't have a declaration, or we have an invalid declaration,
  // just return.
  if (DG.isNull() || !DG.isSingleDecl())
    return;

  Decl *decl = DG.getSingleDecl();
  if (!decl || decl->isInvalidDecl())
    return;

  // Only variable declarations are permitted.
  VarDecl *var = dyn_cast<VarDecl>(decl);
  if (!var) {
    Diag(decl->getLocation(), diag::err_non_variable_decl_in_for);
    decl->setInvalidDecl();
    return;
  }

  // foreach variables are never actually initialized in the way that
  // the parser came up with.
  var->setInit(nullptr);

  // In ARC, we don't need to retain the iteration variable of a fast
  // enumeration loop.  Rather than actually trying to catch that
  // during declaration processing, we remove the consequences here.
  if (getLangOpts().ObjCAutoRefCount) {
    QualType type = var->getType();

    // Only do this if we inferred the lifetime.  Inferred lifetime
    // will show up as a local qualifier because explicit lifetime
    // should have shown up as an AttributedType instead.
    if (type.getLocalQualifiers().getObjCLifetime() == Qualifiers::OCL_Strong) {
      // Add 'const' and mark the variable as pseudo-strong.
      var->setType(type.withConst());
      var->setARCPseudoStrong(true);
    }
  }
}

/// \brief Diagnose unused comparisons, both builtin and overloaded operators.
/// For '==' and '!=', suggest fixits for '=' or '|='.
///
/// Adding a cast to void (or other expression wrappers) will prevent the
/// warning from firing.
static bool DiagnoseUnusedComparison(Sema &S, const Expr *E) {
  SourceLocation Loc;
  bool IsNotEqual, CanAssign, IsRelational;

  if (const BinaryOperator *Op = dyn_cast<BinaryOperator>(E)) {
    if (!Op->isComparisonOp())
      return false;

    IsRelational = Op->isRelationalOp();
    Loc = Op->getOperatorLoc();
    IsNotEqual = Op->getOpcode() == BO_NE;
    CanAssign = Op->getLHS()->IgnoreParenImpCasts()->isLValue();
  } else if (const CXXOperatorCallExpr *Op = dyn_cast<CXXOperatorCallExpr>(E)) {
    switch (Op->getOperator()) {
    default:
      return false;
    case OO_EqualEqual:
    case OO_ExclaimEqual:
      IsRelational = false;
      break;
    case OO_Less:
    case OO_Greater:
    case OO_GreaterEqual:
    case OO_LessEqual:
      IsRelational = true;
      break;
    }

    Loc = Op->getOperatorLoc();
    IsNotEqual = Op->getOperator() == OO_ExclaimEqual;
    CanAssign = Op->getArg(0)->IgnoreParenImpCasts()->isLValue();
  } else {
    // Not a typo-prone comparison.
    return false;
  }

  // Suppress warnings when the operator, suspicious as it may be, comes from
  // a macro expansion.
  if (S.SourceMgr.isMacroBodyExpansion(Loc))
    return false;

  S.Diag(Loc, diag::warn_unused_comparison)
    << (unsigned)IsRelational << (unsigned)IsNotEqual << E->getSourceRange();

  // If the LHS is a plausible entity to assign to, provide a fixit hint to
  // correct common typos.
  if (!IsRelational && CanAssign) {
    if (IsNotEqual)
      S.Diag(Loc, diag::note_inequality_comparison_to_or_assign)
        << FixItHint::CreateReplacement(Loc, "|=");
    else
      S.Diag(Loc, diag::note_equality_comparison_to_assign)
        << FixItHint::CreateReplacement(Loc, "=");
  }

  return true;
}

void Sema::DiagnoseUnusedExprResult(const Stmt *S) {
  if (const LabelStmt *Label = dyn_cast_or_null<LabelStmt>(S))
    return DiagnoseUnusedExprResult(Label->getSubStmt());

  const Expr *E = dyn_cast_or_null<Expr>(S);
  if (!E)
    return;

  // If we are in an unevaluated expression context, then there can be no unused
  // results because the results aren't expected to be used in the first place.
  if (isUnevaluatedContext())
    return;

  SourceLocation ExprLoc = E->IgnoreParenImpCasts()->getExprLoc();
  // In most cases, we don't want to warn if the expression is written in a
  // macro body, or if the macro comes from a system header. If the offending
  // expression is a call to a function with the warn_unused_result attribute,
  // we warn no matter the location. Because of the order in which the various
  // checks need to happen, we factor out the macro-related test here.
  bool ShouldSuppress = 
      SourceMgr.isMacroBodyExpansion(ExprLoc) ||
      SourceMgr.isInSystemMacro(ExprLoc);

  const Expr *WarnExpr;
  SourceLocation Loc;
  SourceRange R1, R2;
  if (!E->isUnusedResultAWarning(WarnExpr, Loc, R1, R2, Context))
    return;

  // If this is a GNU statement expression expanded from a macro, it is probably
  // unused because it is a function-like macro that can be used as either an
  // expression or statement.  Don't warn, because it is almost certainly a
  // false positive.
  if (isa<StmtExpr>(E) && Loc.isMacroID())
    return;

  // Check if this is the UNREFERENCED_PARAMETER from the Microsoft headers.
  // That macro is frequently used to suppress "unused parameter" warnings,
  // but its implementation makes clang's -Wunused-value fire.  Prevent this.
  if (isa<ParenExpr>(E->IgnoreImpCasts()) && Loc.isMacroID()) {
    SourceLocation SpellLoc = Loc;
    if (findMacroSpelling(SpellLoc, "UNREFERENCED_PARAMETER"))
      return;
  }

  // Okay, we have an unused result.  Depending on what the base expression is,
  // we might want to make a more specific diagnostic.  Check for one of these
  // cases now.
  unsigned DiagID = diag::warn_unused_expr;
  if (const ExprWithCleanups *Temps = dyn_cast<ExprWithCleanups>(E))
    E = Temps->getSubExpr();
  if (const CXXBindTemporaryExpr *TempExpr = dyn_cast<CXXBindTemporaryExpr>(E))
    E = TempExpr->getSubExpr();

  if (DiagnoseUnusedComparison(*this, E))
    return;

  E = WarnExpr;
  if (const CallExpr *CE = dyn_cast<CallExpr>(E)) {
    if (E->getType()->isVoidType())
      return;

    // If the callee has attribute pure, const, or warn_unused_result, warn with
    // a more specific message to make it clear what is happening. If the call
    // is written in a macro body, only warn if it has the warn_unused_result
    // attribute.
    if (const Decl *FD = CE->getCalleeDecl()) {
      if (const Attr *A = isa<FunctionDecl>(FD)
                              ? cast<FunctionDecl>(FD)->getUnusedResultAttr()
                              : FD->getAttr<WarnUnusedResultAttr>()) {
        Diag(Loc, diag::warn_unused_result) << A << R1 << R2;
        return;
      }
      if (ShouldSuppress)
        return;
      if (FD->hasAttr<PureAttr>()) {
        Diag(Loc, diag::warn_unused_call) << R1 << R2 << "pure";
        return;
      }
      if (FD->hasAttr<ConstAttr>()) {
        Diag(Loc, diag::warn_unused_call) << R1 << R2 << "const";
        return;
      }
    }
  } else if (ShouldSuppress)
    return;

  if (const ObjCMessageExpr *ME = dyn_cast<ObjCMessageExpr>(E)) {
    if (getLangOpts().ObjCAutoRefCount && ME->isDelegateInitCall()) {
      Diag(Loc, diag::err_arc_unused_init_message) << R1;
      return;
    }
    const ObjCMethodDecl *MD = ME->getMethodDecl();
    if (MD) {
      if (const auto *A = MD->getAttr<WarnUnusedResultAttr>()) {
        Diag(Loc, diag::warn_unused_result) << A << R1 << R2;
        return;
      }
    }
  } else if (const PseudoObjectExpr *POE = dyn_cast<PseudoObjectExpr>(E)) {
    const Expr *Source = POE->getSyntacticForm();
    if (isa<ObjCSubscriptRefExpr>(Source))
      DiagID = diag::warn_unused_container_subscript_expr;
    else
      DiagID = diag::warn_unused_property_expr;
  } else if (const CXXFunctionalCastExpr *FC
                                       = dyn_cast<CXXFunctionalCastExpr>(E)) {
    const Expr *E = FC->getSubExpr();
    if (const CXXBindTemporaryExpr *TE = dyn_cast<CXXBindTemporaryExpr>(E))
      E = TE->getSubExpr();
    if (isa<CXXTemporaryObjectExpr>(E))
      return;
    if (const CXXConstructExpr *CE = dyn_cast<CXXConstructExpr>(E))
      if (const CXXRecordDecl *RD = CE->getType()->getAsCXXRecordDecl())
        if (!RD->getAttr<WarnUnusedAttr>())
          return;
  }
  // Diagnose "(void*) blah" as a typo for "(void) blah".
  else if (const CStyleCastExpr *CE = dyn_cast<CStyleCastExpr>(E)) {
    TypeSourceInfo *TI = CE->getTypeInfoAsWritten();
    QualType T = TI->getType();

    // We really do want to use the non-canonical type here.
    if (T == Context.VoidPtrTy) {
      PointerTypeLoc TL = TI->getTypeLoc().castAs<PointerTypeLoc>();

      Diag(Loc, diag::warn_unused_voidptr)
        << FixItHint::CreateRemoval(TL.getStarLoc());
      return;
    }
  }

  if (E->isGLValue() && E->getType().isVolatileQualified()) {
    Diag(Loc, diag::warn_unused_volatile) << R1 << R2;
    return;
  }

  DiagRuntimeBehavior(Loc, nullptr, PDiag(DiagID) << R1 << R2);
}

void Sema::ActOnStartOfCompoundStmt() {
  PushCompoundScope();
}

void Sema::ActOnFinishOfCompoundStmt() {
  PopCompoundScope();
}

sema::CompoundScopeInfo &Sema::getCurCompoundScope() const {
  return getCurFunction()->CompoundScopes.back();
}

StmtResult Sema::ActOnCompoundStmt(SourceLocation L, SourceLocation R,
                                   ArrayRef<Stmt *> Elts, bool isStmtExpr) {
  const unsigned NumElts = Elts.size();

  // If we're in C89 mode, check that we don't have any decls after stmts.  If
  // so, emit an extension diagnostic.
  if (!getLangOpts().C99 && !getLangOpts().CPlusPlus) {
    // Note that __extension__ can be around a decl.
    unsigned i = 0;
    // Skip over all declarations.
    for (; i != NumElts && isa<DeclStmt>(Elts[i]); ++i)
      /*empty*/;

    // We found the end of the list or a statement.  Scan for another declstmt.
    for (; i != NumElts && !isa<DeclStmt>(Elts[i]); ++i)
      /*empty*/;

    if (i != NumElts) {
      Decl *D = *cast<DeclStmt>(Elts[i])->decl_begin();
      Diag(D->getLocation(), diag::ext_mixed_decls_code);
    }
  }
  // Warn about unused expressions in statements.
  for (unsigned i = 0; i != NumElts; ++i) {
    // Ignore statements that are last in a statement expression.
    if (isStmtExpr && i == NumElts - 1)
      continue;

    DiagnoseUnusedExprResult(Elts[i]);
  }

  // Check for suspicious empty body (null statement) in `for' and `while'
  // statements.  Don't do anything for template instantiations, this just adds
  // noise.
  if (NumElts != 0 && !CurrentInstantiationScope &&
      getCurCompoundScope().HasEmptyLoopBodies) {
    for (unsigned i = 0; i != NumElts - 1; ++i)
      DiagnoseEmptyLoopBody(Elts[i], Elts[i + 1]);
  }

  return new (Context) CompoundStmt(Context, Elts, L, R);
}

StmtResult
Sema::ActOnCaseStmt(SourceLocation CaseLoc, Expr *LHSVal,
                    SourceLocation DotDotDotLoc, Expr *RHSVal,
                    SourceLocation ColonLoc) {
  assert(LHSVal && "missing expression in case statement");

  if (getCurFunction()->SwitchStack.empty()) {
    Diag(CaseLoc, diag::err_case_not_in_switch);
    return StmtError();
  }

  ExprResult LHS =
      CorrectDelayedTyposInExpr(LHSVal, [this](class Expr *E) {
        if (!getLangOpts().CPlusPlus11)
          return VerifyIntegerConstantExpression(E);
        if (Expr *CondExpr =
                getCurFunction()->SwitchStack.back()->getCond()) {
          QualType CondType = CondExpr->getType();
          llvm::APSInt TempVal;
          return CheckConvertedConstantExpression(E, CondType, TempVal,
                                                        CCEK_CaseValue);
        }
        return ExprError();
      });
  if (LHS.isInvalid())
    return StmtError();
  LHSVal = LHS.get();

  if (!getLangOpts().CPlusPlus11) {
    // C99 6.8.4.2p3: The expression shall be an integer constant.
    // However, GCC allows any evaluatable integer expression.
    if (!LHSVal->isTypeDependent() && !LHSVal->isValueDependent()) {
      LHSVal = VerifyIntegerConstantExpression(LHSVal).get();
      if (!LHSVal)
        return StmtError();
    }

    // GCC extension: The expression shall be an integer constant.

    if (RHSVal && !RHSVal->isTypeDependent() && !RHSVal->isValueDependent()) {
      RHSVal = VerifyIntegerConstantExpression(RHSVal).get();
      // Recover from an error by just forgetting about it.
    }
  }

  LHS = ActOnFinishFullExpr(LHSVal, LHSVal->getExprLoc(), false,
                                 getLangOpts().CPlusPlus11);
  if (LHS.isInvalid())
    return StmtError();

  auto RHS = RHSVal ? ActOnFinishFullExpr(RHSVal, RHSVal->getExprLoc(), false,
                                          getLangOpts().CPlusPlus11)
                    : ExprResult();
  if (RHS.isInvalid())
    return StmtError();

  CaseStmt *CS = new (Context)
      CaseStmt(LHS.get(), RHS.get(), CaseLoc, DotDotDotLoc, ColonLoc);
  getCurFunction()->SwitchStack.back()->addSwitchCase(CS);
  return CS;
}

/// ActOnCaseStmtBody - This installs a statement as the body of a case.
void Sema::ActOnCaseStmtBody(Stmt *caseStmt, Stmt *SubStmt) {
  DiagnoseUnusedExprResult(SubStmt);

  CaseStmt *CS = static_cast<CaseStmt*>(caseStmt);
  CS->setSubStmt(SubStmt);
}

StmtResult
Sema::ActOnDefaultStmt(SourceLocation DefaultLoc, SourceLocation ColonLoc,
                       Stmt *SubStmt, Scope *CurScope) {
  DiagnoseUnusedExprResult(SubStmt);

  if (getCurFunction()->SwitchStack.empty()) {
    Diag(DefaultLoc, diag::err_default_not_in_switch);
    return SubStmt;
  }

  DefaultStmt *DS = new (Context) DefaultStmt(DefaultLoc, ColonLoc, SubStmt);
  getCurFunction()->SwitchStack.back()->addSwitchCase(DS);
  return DS;
}

StmtResult
Sema::ActOnLabelStmt(SourceLocation IdentLoc, LabelDecl *TheDecl,
                     SourceLocation ColonLoc, Stmt *SubStmt) {
  // If the label was multiply defined, reject it now.
  if (TheDecl->getStmt()) {
    Diag(IdentLoc, diag::err_redefinition_of_label) << TheDecl->getDeclName();
    Diag(TheDecl->getLocation(), diag::note_previous_definition);
    return SubStmt;
  }

  // Otherwise, things are good.  Fill in the declaration and return it.
  LabelStmt *LS = new (Context) LabelStmt(IdentLoc, TheDecl, SubStmt);
  TheDecl->setStmt(LS);
  if (!TheDecl->isGnuLocal()) {
    TheDecl->setLocStart(IdentLoc);
    if (!TheDecl->isMSAsmLabel()) {
      // Don't update the location of MS ASM labels.  These will result in
      // a diagnostic, and changing the location here will mess that up.
      TheDecl->setLocation(IdentLoc);
    }
  }
  return LS;
}

StmtResult Sema::ActOnAttributedStmt(SourceLocation AttrLoc,
                                     ArrayRef<const Attr*> Attrs,
                                     Stmt *SubStmt) {
  // Fill in the declaration and return it.
  AttributedStmt *LS = AttributedStmt::Create(Context, AttrLoc, Attrs, SubStmt);
  return LS;
}

namespace {
class CommaVisitor : public EvaluatedExprVisitor<CommaVisitor> {
  typedef EvaluatedExprVisitor<CommaVisitor> Inherited;
  Sema &SemaRef;
public:
  CommaVisitor(Sema &SemaRef) : Inherited(SemaRef.Context), SemaRef(SemaRef) {}
  void VisitBinaryOperator(BinaryOperator *E) {
    if (E->getOpcode() == BO_Comma)
      SemaRef.DiagnoseCommaOperator(E->getLHS(), E->getExprLoc());
    EvaluatedExprVisitor<CommaVisitor>::VisitBinaryOperator(E);
  }
};
}

StmtResult
Sema::ActOnIfStmt(SourceLocation IfLoc, bool IsConstexpr, Stmt *InitStmt,
                  ConditionResult Cond,
                  Stmt *thenStmt, SourceLocation ElseLoc,
                  Stmt *elseStmt) {
  if (Cond.isInvalid())
    Cond = ConditionResult(
        *this, nullptr,
        MakeFullExpr(new (Context) OpaqueValueExpr(SourceLocation(),
                                                   Context.BoolTy, VK_RValue),
                     IfLoc),
        false);

  Expr *CondExpr = Cond.get().second;
  if (!Diags.isIgnored(diag::warn_comma_operator,
                       CondExpr->getExprLoc()))
    CommaVisitor(*this).Visit(CondExpr);

  if (!elseStmt)
    DiagnoseEmptyStmtBody(CondExpr->getLocEnd(), thenStmt,
                          diag::warn_empty_if_body);

  return BuildIfStmt(IfLoc, IsConstexpr, InitStmt, Cond, thenStmt, ElseLoc,
                     elseStmt);
}

StmtResult Sema::BuildIfStmt(SourceLocation IfLoc, bool IsConstexpr,
                             Stmt *InitStmt, ConditionResult Cond,
                             Stmt *thenStmt, SourceLocation ElseLoc,
                             Stmt *elseStmt) {
  if (Cond.isInvalid())
    return StmtError();

  if (IsConstexpr || isa<ObjCAvailabilityCheckExpr>(Cond.get().second))
    getCurFunction()->setHasBranchProtectedScope();

  DiagnoseUnusedExprResult(thenStmt);
  DiagnoseUnusedExprResult(elseStmt);

  return new (Context)
      IfStmt(Context, IfLoc, IsConstexpr, InitStmt, Cond.get().first,
             Cond.get().second, thenStmt, ElseLoc, elseStmt);
}

namespace {
  struct CaseCompareFunctor {
    bool operator()(const std::pair<llvm::APSInt, CaseStmt*> &LHS,
                    const llvm::APSInt &RHS) {
      return LHS.first < RHS;
    }
    bool operator()(const std::pair<llvm::APSInt, CaseStmt*> &LHS,
                    const std::pair<llvm::APSInt, CaseStmt*> &RHS) {
      return LHS.first < RHS.first;
    }
    bool operator()(const llvm::APSInt &LHS,
                    const std::pair<llvm::APSInt, CaseStmt*> &RHS) {
      return LHS < RHS.first;
    }
  };
}

/// CmpCaseVals - Comparison predicate for sorting case values.
///
static bool CmpCaseVals(const std::pair<llvm::APSInt, CaseStmt*>& lhs,
                        const std::pair<llvm::APSInt, CaseStmt*>& rhs) {
  if (lhs.first < rhs.first)
    return true;

  if (lhs.first == rhs.first &&
      lhs.second->getCaseLoc().getRawEncoding()
       < rhs.second->getCaseLoc().getRawEncoding())
    return true;
  return false;
}

/// CmpEnumVals - Comparison predicate for sorting enumeration values.
///
static bool CmpEnumVals(const std::pair<llvm::APSInt, EnumConstantDecl*>& lhs,
                        const std::pair<llvm::APSInt, EnumConstantDecl*>& rhs)
{
  return lhs.first < rhs.first;
}

/// EqEnumVals - Comparison preficate for uniqing enumeration values.
///
static bool EqEnumVals(const std::pair<llvm::APSInt, EnumConstantDecl*>& lhs,
                       const std::pair<llvm::APSInt, EnumConstantDecl*>& rhs)
{
  return lhs.first == rhs.first;
}

/// GetTypeBeforeIntegralPromotion - Returns the pre-promotion type of
/// potentially integral-promoted expression @p expr.
static QualType GetTypeBeforeIntegralPromotion(Expr *&expr) {
  if (ExprWithCleanups *cleanups = dyn_cast<ExprWithCleanups>(expr))
    expr = cleanups->getSubExpr();
  while (ImplicitCastExpr *impcast = dyn_cast<ImplicitCastExpr>(expr)) {
    if (impcast->getCastKind() != CK_IntegralCast) break;
    expr = impcast->getSubExpr();
  }
  return expr->getType();
}

ExprResult Sema::CheckSwitchCondition(SourceLocation SwitchLoc, Expr *Cond) {
  class SwitchConvertDiagnoser : public ICEConvertDiagnoser {
    Expr *Cond;

  public:
    SwitchConvertDiagnoser(Expr *Cond)
        : ICEConvertDiagnoser(/*AllowScopedEnumerations*/true, false, true),
          Cond(Cond) {}

    SemaDiagnosticBuilder diagnoseNotInt(Sema &S, SourceLocation Loc,
                                         QualType T) override {
      return S.Diag(Loc, diag::err_typecheck_statement_requires_integer) << T;
    }

    SemaDiagnosticBuilder diagnoseIncomplete(
        Sema &S, SourceLocation Loc, QualType T) override {
      return S.Diag(Loc, diag::err_switch_incomplete_class_type)
               << T << Cond->getSourceRange();
    }

    SemaDiagnosticBuilder diagnoseExplicitConv(
        Sema &S, SourceLocation Loc, QualType T, QualType ConvTy) override {
      return S.Diag(Loc, diag::err_switch_explicit_conversion) << T << ConvTy;
    }

    SemaDiagnosticBuilder noteExplicitConv(
        Sema &S, CXXConversionDecl *Conv, QualType ConvTy) override {
      return S.Diag(Conv->getLocation(), diag::note_switch_conversion)
        << ConvTy->isEnumeralType() << ConvTy;
    }

    SemaDiagnosticBuilder diagnoseAmbiguous(Sema &S, SourceLocation Loc,
                                            QualType T) override {
      return S.Diag(Loc, diag::err_switch_multiple_conversions) << T;
    }

    SemaDiagnosticBuilder noteAmbiguous(
        Sema &S, CXXConversionDecl *Conv, QualType ConvTy) override {
      return S.Diag(Conv->getLocation(), diag::note_switch_conversion)
      << ConvTy->isEnumeralType() << ConvTy;
    }

    SemaDiagnosticBuilder diagnoseConversion(
        Sema &S, SourceLocation Loc, QualType T, QualType ConvTy) override {
      llvm_unreachable("conversion functions are permitted");
    }
  } SwitchDiagnoser(Cond);

  ExprResult CondResult =
      PerformContextualImplicitConversion(SwitchLoc, Cond, SwitchDiagnoser);
  if (CondResult.isInvalid())
    return ExprError();

  // C99 6.8.4.2p5 - Integer promotions are performed on the controlling expr.
  return UsualUnaryConversions(CondResult.get());
}

StmtResult Sema::ActOnStartOfSwitchStmt(SourceLocation SwitchLoc,
                                        Stmt *InitStmt, ConditionResult Cond) {
  if (Cond.isInvalid())
    return StmtError();

  getCurFunction()->setHasBranchIntoScope();

  SwitchStmt *SS = new (Context)
      SwitchStmt(Context, InitStmt, Cond.get().first, Cond.get().second);
  getCurFunction()->SwitchStack.push_back(SS);
  return SS;
}

static void AdjustAPSInt(llvm::APSInt &Val, unsigned BitWidth, bool IsSigned) {
  Val = Val.extOrTrunc(BitWidth);
  Val.setIsSigned(IsSigned);
}

/// Check the specified case value is in range for the given unpromoted switch
/// type.
static void checkCaseValue(Sema &S, SourceLocation Loc, const llvm::APSInt &Val,
                           unsigned UnpromotedWidth, bool UnpromotedSign) {
  // If the case value was signed and negative and the switch expression is
  // unsigned, don't bother to warn: this is implementation-defined behavior.
  // FIXME: Introduce a second, default-ignored warning for this case?
  if (UnpromotedWidth < Val.getBitWidth()) {
    llvm::APSInt ConvVal(Val);
    AdjustAPSInt(ConvVal, UnpromotedWidth, UnpromotedSign);
    AdjustAPSInt(ConvVal, Val.getBitWidth(), Val.isSigned());
    // FIXME: Use different diagnostics for overflow  in conversion to promoted
    // type versus "switch expression cannot have this value". Use proper
    // IntRange checking rather than just looking at the unpromoted type here.
    if (ConvVal != Val)
      S.Diag(Loc, diag::warn_case_value_overflow) << Val.toString(10)
                                                  << ConvVal.toString(10);
  }
}

typedef SmallVector<std::pair<llvm::APSInt, EnumConstantDecl*>, 64> EnumValsTy;

/// Returns true if we should emit a diagnostic about this case expression not
/// being a part of the enum used in the switch controlling expression.
static bool ShouldDiagnoseSwitchCaseNotInEnum(const Sema &S,
                                              const EnumDecl *ED,
                                              const Expr *CaseExpr,
                                              EnumValsTy::iterator &EI,
                                              EnumValsTy::iterator &EIEnd,
                                              const llvm::APSInt &Val) {
  if (!ED->isClosed())
    return false;

  if (const DeclRefExpr *DRE =
          dyn_cast<DeclRefExpr>(CaseExpr->IgnoreParenImpCasts())) {
    if (const VarDecl *VD = dyn_cast<VarDecl>(DRE->getDecl())) {
      QualType VarType = VD->getType();
      QualType EnumType = S.Context.getTypeDeclType(ED);
      if (VD->hasGlobalStorage() && VarType.isConstQualified() &&
          S.Context.hasSameUnqualifiedType(EnumType, VarType))
        return false;
    }
  }

  if (ED->hasAttr<FlagEnumAttr>())
    return !S.IsValueInFlagEnum(ED, Val, false);

  while (EI != EIEnd && EI->first < Val)
    EI++;

  if (EI != EIEnd && EI->first == Val)
    return false;

  return true;
}

StmtResult
Sema::ActOnFinishSwitchStmt(SourceLocation SwitchLoc, Stmt *Switch,
                            Stmt *BodyStmt) {
  SwitchStmt *SS = cast<SwitchStmt>(Switch);
  assert(SS == getCurFunction()->SwitchStack.back() &&
         "switch stack missing push/pop!");

  getCurFunction()->SwitchStack.pop_back();

  if (!BodyStmt) return StmtError();
  SS->setBody(BodyStmt, SwitchLoc);

  Expr *CondExpr = SS->getCond();
  if (!CondExpr) return StmtError();

  QualType CondType = CondExpr->getType();

  Expr *CondExprBeforePromotion = CondExpr;
  QualType CondTypeBeforePromotion =
      GetTypeBeforeIntegralPromotion(CondExprBeforePromotion);

  // C++ 6.4.2.p2:
  // Integral promotions are performed (on the switch condition).
  //
  // A case value unrepresentable by the original switch condition
  // type (before the promotion) doesn't make sense, even when it can
  // be represented by the promoted type.  Therefore we need to find
  // the pre-promotion type of the switch condition.
  if (!CondExpr->isTypeDependent()) {
    // We have already converted the expression to an integral or enumeration
    // type, when we started the switch statement. If we don't have an
    // appropriate type now, just return an error.
    if (!CondType->isIntegralOrEnumerationType())
      return StmtError();

    if (CondExpr->isKnownToHaveBooleanValue()) {
      // switch(bool_expr) {...} is often a programmer error, e.g.
      //   switch(n && mask) { ... }  // Doh - should be "n & mask".
      // One can always use an if statement instead of switch(bool_expr).
      Diag(SwitchLoc, diag::warn_bool_switch_condition)
          << CondExpr->getSourceRange();
    }
  }

  // Get the bitwidth of the switched-on value after promotions. We must
  // convert the integer case values to this width before comparison.
  bool HasDependentValue
    = CondExpr->isTypeDependent() || CondExpr->isValueDependent();
  unsigned CondWidth = HasDependentValue ? 0 : Context.getIntWidth(CondType);
  bool CondIsSigned = CondType->isSignedIntegerOrEnumerationType();

  // Get the width and signedness that the condition might actually have, for
  // warning purposes.
  // FIXME: Grab an IntRange for the condition rather than using the unpromoted
  // type.
  unsigned CondWidthBeforePromotion
    = HasDependentValue ? 0 : Context.getIntWidth(CondTypeBeforePromotion);
  bool CondIsSignedBeforePromotion
    = CondTypeBeforePromotion->isSignedIntegerOrEnumerationType();

  // Accumulate all of the case values in a vector so that we can sort them
  // and detect duplicates.  This vector contains the APInt for the case after
  // it has been converted to the condition type.
  typedef SmallVector<std::pair<llvm::APSInt, CaseStmt*>, 64> CaseValsTy;
  CaseValsTy CaseVals;

  // Keep track of any GNU case ranges we see.  The APSInt is the low value.
  typedef std::vector<std::pair<llvm::APSInt, CaseStmt*> > CaseRangesTy;
  CaseRangesTy CaseRanges;

  DefaultStmt *TheDefaultStmt = nullptr;

  bool CaseListIsErroneous = false;

  for (SwitchCase *SC = SS->getSwitchCaseList(); SC && !HasDependentValue;
       SC = SC->getNextSwitchCase()) {

    if (DefaultStmt *DS = dyn_cast<DefaultStmt>(SC)) {
      if (TheDefaultStmt) {
        Diag(DS->getDefaultLoc(), diag::err_multiple_default_labels_defined);
        Diag(TheDefaultStmt->getDefaultLoc(), diag::note_duplicate_case_prev);

        // FIXME: Remove the default statement from the switch block so that
        // we'll return a valid AST.  This requires recursing down the AST and
        // finding it, not something we are set up to do right now.  For now,
        // just lop the entire switch stmt out of the AST.
        CaseListIsErroneous = true;
      }
      TheDefaultStmt = DS;

    } else {
      CaseStmt *CS = cast<CaseStmt>(SC);

      Expr *Lo = CS->getLHS();

      if (Lo->isTypeDependent() || Lo->isValueDependent()) {
        HasDependentValue = true;
        break;
      }

      llvm::APSInt LoVal;

      if (getLangOpts().CPlusPlus11) {
        // C++11 [stmt.switch]p2: the constant-expression shall be a converted
        // constant expression of the promoted type of the switch condition.
        ExprResult ConvLo =
          CheckConvertedConstantExpression(Lo, CondType, LoVal, CCEK_CaseValue);
        if (ConvLo.isInvalid()) {
          CaseListIsErroneous = true;
          continue;
        }
        Lo = ConvLo.get();
      } else {
        // We already verified that the expression has a i-c-e value (C99
        // 6.8.4.2p3) - get that value now.
        LoVal = Lo->EvaluateKnownConstInt(Context);

        // If the LHS is not the same type as the condition, insert an implicit
        // cast.
        Lo = DefaultLvalueConversion(Lo).get();
        Lo = ImpCastExprToType(Lo, CondType, CK_IntegralCast).get();
      }

      // Check the unconverted value is within the range of possible values of
      // the switch expression.
      checkCaseValue(*this, Lo->getLocStart(), LoVal,
                     CondWidthBeforePromotion, CondIsSignedBeforePromotion);

      // Convert the value to the same width/sign as the condition.
      AdjustAPSInt(LoVal, CondWidth, CondIsSigned);

      CS->setLHS(Lo);

      // If this is a case range, remember it in CaseRanges, otherwise CaseVals.
      if (CS->getRHS()) {
        if (CS->getRHS()->isTypeDependent() ||
            CS->getRHS()->isValueDependent()) {
          HasDependentValue = true;
          break;
        }
        CaseRanges.push_back(std::make_pair(LoVal, CS));
      } else
        CaseVals.push_back(std::make_pair(LoVal, CS));
    }
  }

  if (!HasDependentValue) {
    // If we don't have a default statement, check whether the
    // condition is constant.
    llvm::APSInt ConstantCondValue;
    bool HasConstantCond = false;
    if (!HasDependentValue && !TheDefaultStmt) {
      HasConstantCond = CondExpr->EvaluateAsInt(ConstantCondValue, Context,
                                                Expr::SE_AllowSideEffects);
      assert(!HasConstantCond ||
             (ConstantCondValue.getBitWidth() == CondWidth &&
              ConstantCondValue.isSigned() == CondIsSigned));
    }
    bool ShouldCheckConstantCond = HasConstantCond;

    // Sort all the scalar case values so we can easily detect duplicates.
    std::stable_sort(CaseVals.begin(), CaseVals.end(), CmpCaseVals);

    if (!CaseVals.empty()) {
      for (unsigned i = 0, e = CaseVals.size(); i != e; ++i) {
        if (ShouldCheckConstantCond &&
            CaseVals[i].first == ConstantCondValue)
          ShouldCheckConstantCond = false;

        if (i != 0 && CaseVals[i].first == CaseVals[i-1].first) {
          // If we have a duplicate, report it.
          // First, determine if either case value has a name
          StringRef PrevString, CurrString;
          Expr *PrevCase = CaseVals[i-1].second->getLHS()->IgnoreParenCasts();
          Expr *CurrCase = CaseVals[i].second->getLHS()->IgnoreParenCasts();
          if (DeclRefExpr *DeclRef = dyn_cast<DeclRefExpr>(PrevCase)) {
            PrevString = DeclRef->getDecl()->getName();
          }
          if (DeclRefExpr *DeclRef = dyn_cast<DeclRefExpr>(CurrCase)) {
            CurrString = DeclRef->getDecl()->getName();
          }
          SmallString<16> CaseValStr;
          CaseVals[i-1].first.toString(CaseValStr);

          if (PrevString == CurrString)
            Diag(CaseVals[i].second->getLHS()->getLocStart(),
                 diag::err_duplicate_case) <<
                 (PrevString.empty() ? StringRef(CaseValStr) : PrevString);
          else
            Diag(CaseVals[i].second->getLHS()->getLocStart(),
                 diag::err_duplicate_case_differing_expr) <<
                 (PrevString.empty() ? StringRef(CaseValStr) : PrevString) <<
                 (CurrString.empty() ? StringRef(CaseValStr) : CurrString) <<
                 CaseValStr;

          Diag(CaseVals[i-1].second->getLHS()->getLocStart(),
               diag::note_duplicate_case_prev);
          // FIXME: We really want to remove the bogus case stmt from the
          // substmt, but we have no way to do this right now.
          CaseListIsErroneous = true;
        }
      }
    }

    // Detect duplicate case ranges, which usually don't exist at all in
    // the first place.
    if (!CaseRanges.empty()) {
      // Sort all the case ranges by their low value so we can easily detect
      // overlaps between ranges.
      std::stable_sort(CaseRanges.begin(), CaseRanges.end());

      // Scan the ranges, computing the high values and removing empty ranges.
      std::vector<llvm::APSInt> HiVals;
      for (unsigned i = 0, e = CaseRanges.size(); i != e; ++i) {
        llvm::APSInt &LoVal = CaseRanges[i].first;
        CaseStmt *CR = CaseRanges[i].second;
        Expr *Hi = CR->getRHS();
        llvm::APSInt HiVal;

        if (getLangOpts().CPlusPlus11) {
          // C++11 [stmt.switch]p2: the constant-expression shall be a converted
          // constant expression of the promoted type of the switch condition.
          ExprResult ConvHi =
            CheckConvertedConstantExpression(Hi, CondType, HiVal,
                                             CCEK_CaseValue);
          if (ConvHi.isInvalid()) {
            CaseListIsErroneous = true;
            continue;
          }
          Hi = ConvHi.get();
        } else {
          HiVal = Hi->EvaluateKnownConstInt(Context);

          // If the RHS is not the same type as the condition, insert an
          // implicit cast.
          Hi = DefaultLvalueConversion(Hi).get();
          Hi = ImpCastExprToType(Hi, CondType, CK_IntegralCast).get();
        }

        // Check the unconverted value is within the range of possible values of
        // the switch expression.
        checkCaseValue(*this, Hi->getLocStart(), HiVal,
                       CondWidthBeforePromotion, CondIsSignedBeforePromotion);

        // Convert the value to the same width/sign as the condition.
        AdjustAPSInt(HiVal, CondWidth, CondIsSigned);

        CR->setRHS(Hi);

        // If the low value is bigger than the high value, the case is empty.
        if (LoVal > HiVal) {
          Diag(CR->getLHS()->getLocStart(), diag::warn_case_empty_range)
            << SourceRange(CR->getLHS()->getLocStart(),
                           Hi->getLocEnd());
          CaseRanges.erase(CaseRanges.begin()+i);
          --i;
          --e;
          continue;
        }

        if (ShouldCheckConstantCond &&
            LoVal <= ConstantCondValue &&
            ConstantCondValue <= HiVal)
          ShouldCheckConstantCond = false;

        HiVals.push_back(HiVal);
      }

      // Rescan the ranges, looking for overlap with singleton values and other
      // ranges.  Since the range list is sorted, we only need to compare case
      // ranges with their neighbors.
      for (unsigned i = 0, e = CaseRanges.size(); i != e; ++i) {
        llvm::APSInt &CRLo = CaseRanges[i].first;
        llvm::APSInt &CRHi = HiVals[i];
        CaseStmt *CR = CaseRanges[i].second;

        // Check to see whether the case range overlaps with any
        // singleton cases.
        CaseStmt *OverlapStmt = nullptr;
        llvm::APSInt OverlapVal(32);

        // Find the smallest value >= the lower bound.  If I is in the
        // case range, then we have overlap.
        CaseValsTy::iterator I = std::lower_bound(CaseVals.begin(),
                                                  CaseVals.end(), CRLo,
                                                  CaseCompareFunctor());
        if (I != CaseVals.end() && I->first < CRHi) {
          OverlapVal  = I->first;   // Found overlap with scalar.
          OverlapStmt = I->second;
        }

        // Find the smallest value bigger than the upper bound.
        I = std::upper_bound(I, CaseVals.end(), CRHi, CaseCompareFunctor());
        if (I != CaseVals.begin() && (I-1)->first >= CRLo) {
          OverlapVal  = (I-1)->first;      // Found overlap with scalar.
          OverlapStmt = (I-1)->second;
        }

        // Check to see if this case stmt overlaps with the subsequent
        // case range.
        if (i && CRLo <= HiVals[i-1]) {
          OverlapVal  = HiVals[i-1];       // Found overlap with range.
          OverlapStmt = CaseRanges[i-1].second;
        }

        if (OverlapStmt) {
          // If we have a duplicate, report it.
          Diag(CR->getLHS()->getLocStart(), diag::err_duplicate_case)
            << OverlapVal.toString(10);
          Diag(OverlapStmt->getLHS()->getLocStart(),
               diag::note_duplicate_case_prev);
          // FIXME: We really want to remove the bogus case stmt from the
          // substmt, but we have no way to do this right now.
          CaseListIsErroneous = true;
        }
      }
    }

    // Complain if we have a constant condition and we didn't find a match.
    if (!CaseListIsErroneous && ShouldCheckConstantCond) {
      // TODO: it would be nice if we printed enums as enums, chars as
      // chars, etc.
      Diag(CondExpr->getExprLoc(), diag::warn_missing_case_for_condition)
        << ConstantCondValue.toString(10)
        << CondExpr->getSourceRange();
    }

    // Check to see if switch is over an Enum and handles all of its
    // values.  We only issue a warning if there is not 'default:', but
    // we still do the analysis to preserve this information in the AST
    // (which can be used by flow-based analyes).
    //
    const EnumType *ET = CondTypeBeforePromotion->getAs<EnumType>();

    // If switch has default case, then ignore it.
    if (!CaseListIsErroneous && !HasConstantCond && ET &&
        ET->getDecl()->isCompleteDefinition()) {
      const EnumDecl *ED = ET->getDecl();
      EnumValsTy EnumVals;

      // Gather all enum values, set their type and sort them,
      // allowing easier comparison with CaseVals.
      for (auto *EDI : ED->enumerators()) {
        llvm::APSInt Val = EDI->getInitVal();
        AdjustAPSInt(Val, CondWidth, CondIsSigned);
        EnumVals.push_back(std::make_pair(Val, EDI));
      }
      std::stable_sort(EnumVals.begin(), EnumVals.end(), CmpEnumVals);
      auto EI = EnumVals.begin(), EIEnd =
        std::unique(EnumVals.begin(), EnumVals.end(), EqEnumVals);

      // See which case values aren't in enum.
      for (CaseValsTy::const_iterator CI = CaseVals.begin();
          CI != CaseVals.end(); CI++) {
        Expr *CaseExpr = CI->second->getLHS();
        if (ShouldDiagnoseSwitchCaseNotInEnum(*this, ED, CaseExpr, EI, EIEnd,
                                              CI->first))
          Diag(CaseExpr->getExprLoc(), diag::warn_not_in_enum)
            << CondTypeBeforePromotion;
      }

      // See which of case ranges aren't in enum
      EI = EnumVals.begin();
      for (CaseRangesTy::const_iterator RI = CaseRanges.begin();
          RI != CaseRanges.end(); RI++) {
        Expr *CaseExpr = RI->second->getLHS();
        if (ShouldDiagnoseSwitchCaseNotInEnum(*this, ED, CaseExpr, EI, EIEnd,
                                              RI->first))
          Diag(CaseExpr->getExprLoc(), diag::warn_not_in_enum)
            << CondTypeBeforePromotion;

        llvm::APSInt Hi =
          RI->second->getRHS()->EvaluateKnownConstInt(Context);
        AdjustAPSInt(Hi, CondWidth, CondIsSigned);

        CaseExpr = RI->second->getRHS();
        if (ShouldDiagnoseSwitchCaseNotInEnum(*this, ED, CaseExpr, EI, EIEnd,
                                              Hi))
          Diag(CaseExpr->getExprLoc(), diag::warn_not_in_enum)
            << CondTypeBeforePromotion;
      }

      // Check which enum vals aren't in switch
      auto CI = CaseVals.begin();
      auto RI = CaseRanges.begin();
      bool hasCasesNotInSwitch = false;

      SmallVector<DeclarationName,8> UnhandledNames;

      for (EI = EnumVals.begin(); EI != EIEnd; EI++){
        // Drop unneeded case values
        while (CI != CaseVals.end() && CI->first < EI->first)
          CI++;

        if (CI != CaseVals.end() && CI->first == EI->first)
          continue;

        // Drop unneeded case ranges
        for (; RI != CaseRanges.end(); RI++) {
          llvm::APSInt Hi =
            RI->second->getRHS()->EvaluateKnownConstInt(Context);
          AdjustAPSInt(Hi, CondWidth, CondIsSigned);
          if (EI->first <= Hi)
            break;
        }

        if (RI == CaseRanges.end() || EI->first < RI->first) {
          hasCasesNotInSwitch = true;
          UnhandledNames.push_back(EI->second->getDeclName());
        }
      }

      if (TheDefaultStmt && UnhandledNames.empty() && ED->isClosedNonFlag())
        Diag(TheDefaultStmt->getDefaultLoc(), diag::warn_unreachable_default);

      // Produce a nice diagnostic if multiple values aren't handled.
      if (!UnhandledNames.empty()) {
        DiagnosticBuilder DB = Diag(CondExpr->getExprLoc(),
                                    TheDefaultStmt ? diag::warn_def_missing_case
                                                   : diag::warn_missing_case)
                               << (int)UnhandledNames.size();

        for (size_t I = 0, E = std::min(UnhandledNames.size(), (size_t)3);
             I != E; ++I)
          DB << UnhandledNames[I];
      }

      if (!hasCasesNotInSwitch)
        SS->setAllEnumCasesCovered();
    }
  }

  if (BodyStmt)
    DiagnoseEmptyStmtBody(CondExpr->getLocEnd(), BodyStmt,
                          diag::warn_empty_switch_body);

  // FIXME: If the case list was broken is some way, we don't have a good system
  // to patch it up.  Instead, just return the whole substmt as broken.
  if (CaseListIsErroneous)
    return StmtError();

  return SS;
}

void
Sema::DiagnoseAssignmentEnum(QualType DstType, QualType SrcType,
                             Expr *SrcExpr) {
  if (Diags.isIgnored(diag::warn_not_in_enum_assignment, SrcExpr->getExprLoc()))
    return;

  if (const EnumType *ET = DstType->getAs<EnumType>())
    if (!Context.hasSameUnqualifiedType(SrcType, DstType) &&
        SrcType->isIntegerType()) {
      if (!SrcExpr->isTypeDependent() && !SrcExpr->isValueDependent() &&
          SrcExpr->isIntegerConstantExpr(Context)) {
        // Get the bitwidth of the enum value before promotions.
        unsigned DstWidth = Context.getIntWidth(DstType);
        bool DstIsSigned = DstType->isSignedIntegerOrEnumerationType();

        llvm::APSInt RhsVal = SrcExpr->EvaluateKnownConstInt(Context);
        AdjustAPSInt(RhsVal, DstWidth, DstIsSigned);
        const EnumDecl *ED = ET->getDecl();

        if (!ED->isClosed())
          return;

        if (ED->hasAttr<FlagEnumAttr>()) {
          if (!IsValueInFlagEnum(ED, RhsVal, true))
            Diag(SrcExpr->getExprLoc(), diag::warn_not_in_enum_assignment)
              << DstType.getUnqualifiedType();
        } else {
          typedef SmallVector<std::pair<llvm::APSInt, EnumConstantDecl *>, 64>
              EnumValsTy;
          EnumValsTy EnumVals;

          // Gather all enum values, set their type and sort them,
          // allowing easier comparison with rhs constant.
          for (auto *EDI : ED->enumerators()) {
            llvm::APSInt Val = EDI->getInitVal();
            AdjustAPSInt(Val, DstWidth, DstIsSigned);
            EnumVals.push_back(std::make_pair(Val, EDI));
          }
          if (EnumVals.empty())
            return;
          std::stable_sort(EnumVals.begin(), EnumVals.end(), CmpEnumVals);
          EnumValsTy::iterator EIend =
              std::unique(EnumVals.begin(), EnumVals.end(), EqEnumVals);

          // See which values aren't in the enum.
          EnumValsTy::const_iterator EI = EnumVals.begin();
          while (EI != EIend && EI->first < RhsVal)
            EI++;
          if (EI == EIend || EI->first != RhsVal) {
            Diag(SrcExpr->getExprLoc(), diag::warn_not_in_enum_assignment)
                << DstType.getUnqualifiedType();
          }
        }
      }
    }
}

StmtResult Sema::ActOnWhileStmt(SourceLocation WhileLoc, ConditionResult Cond,
                                Stmt *Body) {
  if (Cond.isInvalid())
    return StmtError();

  auto CondVal = Cond.get();
  CheckBreakContinueBinding(CondVal.second);

  if (CondVal.second &&
      !Diags.isIgnored(diag::warn_comma_operator, CondVal.second->getExprLoc()))
    CommaVisitor(*this).Visit(CondVal.second);

  DiagnoseUnusedExprResult(Body);

  if (isa<NullStmt>(Body))
    getCurCompoundScope().setHasEmptyLoopBodies();

  return new (Context)
      WhileStmt(Context, CondVal.first, CondVal.second, Body, WhileLoc);
}

StmtResult
Sema::ActOnDoStmt(SourceLocation DoLoc, Stmt *Body,
                  SourceLocation WhileLoc, SourceLocation CondLParen,
                  Expr *Cond, SourceLocation CondRParen) {
  assert(Cond && "ActOnDoStmt(): missing expression");

  CheckBreakContinueBinding(Cond);
  ExprResult CondResult = CheckBooleanCondition(DoLoc, Cond);
  if (CondResult.isInvalid())
    return StmtError();
  Cond = CondResult.get();

  CondResult = ActOnFinishFullExpr(Cond, DoLoc);
  if (CondResult.isInvalid())
    return StmtError();
  Cond = CondResult.get();

  DiagnoseUnusedExprResult(Body);

  return new (Context) DoStmt(Body, Cond, DoLoc, WhileLoc, CondRParen);
}

namespace {
  // This visitor will traverse a conditional statement and store all
  // the evaluated decls into a vector.  Simple is set to true if none
  // of the excluded constructs are used.
  class DeclExtractor : public EvaluatedExprVisitor<DeclExtractor> {
    llvm::SmallPtrSetImpl<VarDecl*> &Decls;
    SmallVectorImpl<SourceRange> &Ranges;
    bool Simple;
  public:
    typedef EvaluatedExprVisitor<DeclExtractor> Inherited;

    DeclExtractor(Sema &S, llvm::SmallPtrSetImpl<VarDecl*> &Decls,
                  SmallVectorImpl<SourceRange> &Ranges) :
        Inherited(S.Context),
        Decls(Decls),
        Ranges(Ranges),
        Simple(true) {}

    bool isSimple() { return Simple; }

    // Replaces the method in EvaluatedExprVisitor.
    void VisitMemberExpr(MemberExpr* E) {
      Simple = false;
    }

    // Any Stmt not whitelisted will cause the condition to be marked complex.
    void VisitStmt(Stmt *S) {
      Simple = false;
    }

    void VisitBinaryOperator(BinaryOperator *E) {
      Visit(E->getLHS());
      Visit(E->getRHS());
    }

    void VisitCastExpr(CastExpr *E) {
      Visit(E->getSubExpr());
    }

    void VisitUnaryOperator(UnaryOperator *E) {
      // Skip checking conditionals with derefernces.
      if (E->getOpcode() == UO_Deref)
        Simple = false;
      else
        Visit(E->getSubExpr());
    }

    void VisitConditionalOperator(ConditionalOperator *E) {
      Visit(E->getCond());
      Visit(E->getTrueExpr());
      Visit(E->getFalseExpr());
    }

    void VisitParenExpr(ParenExpr *E) {
      Visit(E->getSubExpr());
    }

    void VisitBinaryConditionalOperator(BinaryConditionalOperator *E) {
      Visit(E->getOpaqueValue()->getSourceExpr());
      Visit(E->getFalseExpr());
    }

    void VisitIntegerLiteral(IntegerLiteral *E) { }
    void VisitFloatingLiteral(FloatingLiteral *E) { }
    void VisitCXXBoolLiteralExpr(CXXBoolLiteralExpr *E) { }
    void VisitCharacterLiteral(CharacterLiteral *E) { }
    void VisitGNUNullExpr(GNUNullExpr *E) { }
    void VisitImaginaryLiteral(ImaginaryLiteral *E) { }

    void VisitDeclRefExpr(DeclRefExpr *E) {
      VarDecl *VD = dyn_cast<VarDecl>(E->getDecl());
      if (!VD) return;

      Ranges.push_back(E->getSourceRange());

      Decls.insert(VD);
    }

  }; // end class DeclExtractor

  // DeclMatcher checks to see if the decls are used in a non-evaluated
  // context.
  class DeclMatcher : public EvaluatedExprVisitor<DeclMatcher> {
    llvm::SmallPtrSetImpl<VarDecl*> &Decls;
    bool FoundDecl;

  public:
    typedef EvaluatedExprVisitor<DeclMatcher> Inherited;

    DeclMatcher(Sema &S, llvm::SmallPtrSetImpl<VarDecl*> &Decls,
                Stmt *Statement) :
        Inherited(S.Context), Decls(Decls), FoundDecl(false) {
      if (!Statement) return;

      Visit(Statement);
    }

    void VisitReturnStmt(ReturnStmt *S) {
      FoundDecl = true;
    }

    void VisitBreakStmt(BreakStmt *S) {
      FoundDecl = true;
    }

    void VisitGotoStmt(GotoStmt *S) {
      FoundDecl = true;
    }

    void VisitCastExpr(CastExpr *E) {
      if (E->getCastKind() == CK_LValueToRValue)
        CheckLValueToRValueCast(E->getSubExpr());
      else
        Visit(E->getSubExpr());
    }

    void CheckLValueToRValueCast(Expr *E) {
      E = E->IgnoreParenImpCasts();

      if (isa<DeclRefExpr>(E)) {
        return;
      }

      if (ConditionalOperator *CO = dyn_cast<ConditionalOperator>(E)) {
        Visit(CO->getCond());
        CheckLValueToRValueCast(CO->getTrueExpr());
        CheckLValueToRValueCast(CO->getFalseExpr());
        return;
      }

      if (BinaryConditionalOperator *BCO =
              dyn_cast<BinaryConditionalOperator>(E)) {
        CheckLValueToRValueCast(BCO->getOpaqueValue()->getSourceExpr());
        CheckLValueToRValueCast(BCO->getFalseExpr());
        return;
      }

      Visit(E);
    }

    void VisitDeclRefExpr(DeclRefExpr *E) {
      if (VarDecl *VD = dyn_cast<VarDecl>(E->getDecl()))
        if (Decls.count(VD))
          FoundDecl = true;
    }

    void VisitPseudoObjectExpr(PseudoObjectExpr *POE) {
      // Only need to visit the semantics for POE.
      // SyntaticForm doesn't really use the Decal.
      for (auto *S : POE->semantics()) {
        if (auto *OVE = dyn_cast<OpaqueValueExpr>(S))
          // Look past the OVE into the expression it binds.
          Visit(OVE->getSourceExpr());
        else
          Visit(S);
      }
    }

    bool FoundDeclInUse() { return FoundDecl; }

  };  // end class DeclMatcher

  void CheckForLoopConditionalStatement(Sema &S, Expr *Second,
                                        Expr *Third, Stmt *Body) {
    // Condition is empty
    if (!Second) return;

    if (S.Diags.isIgnored(diag::warn_variables_not_in_loop_body,
                          Second->getLocStart()))
      return;

    PartialDiagnostic PDiag = S.PDiag(diag::warn_variables_not_in_loop_body);
    llvm::SmallPtrSet<VarDecl*, 8> Decls;
    SmallVector<SourceRange, 10> Ranges;
    DeclExtractor DE(S, Decls, Ranges);
    DE.Visit(Second);

    // Don't analyze complex conditionals.
    if (!DE.isSimple()) return;

    // No decls found.
    if (Decls.size() == 0) return;

    // Don't warn on volatile, static, or global variables.
    for (llvm::SmallPtrSetImpl<VarDecl*>::iterator I = Decls.begin(),
                                                   E = Decls.end();
         I != E; ++I)
      if ((*I)->getType().isVolatileQualified() ||
          (*I)->hasGlobalStorage()) return;

    if (DeclMatcher(S, Decls, Second).FoundDeclInUse() ||
        DeclMatcher(S, Decls, Third).FoundDeclInUse() ||
        DeclMatcher(S, Decls, Body).FoundDeclInUse())
      return;

    // Load decl names into diagnostic.
    if (Decls.size() > 4)
      PDiag << 0;
    else {
      PDiag << Decls.size();
      for (llvm::SmallPtrSetImpl<VarDecl*>::iterator I = Decls.begin(),
                                                     E = Decls.end();
           I != E; ++I)
        PDiag << (*I)->getDeclName();
    }

    // Load SourceRanges into diagnostic if there is room.
    // Otherwise, load the SourceRange of the conditional expression.
    if (Ranges.size() <= PartialDiagnostic::MaxArguments)
      for (SmallVectorImpl<SourceRange>::iterator I = Ranges.begin(),
                                                  E = Ranges.end();
           I != E; ++I)
        PDiag << *I;
    else
      PDiag << Second->getSourceRange();

    S.Diag(Ranges.begin()->getBegin(), PDiag);
  }

  // If Statement is an incemement or decrement, return true and sets the
  // variables Increment and DRE.
  bool ProcessIterationStmt(Sema &S, Stmt* Statement, bool &Increment,
                            DeclRefExpr *&DRE) {
    if (auto Cleanups = dyn_cast<ExprWithCleanups>(Statement))
      if (!Cleanups->cleanupsHaveSideEffects())
        Statement = Cleanups->getSubExpr();

    if (UnaryOperator *UO = dyn_cast<UnaryOperator>(Statement)) {
      switch (UO->getOpcode()) {
        default: return false;
        case UO_PostInc:
        case UO_PreInc:
          Increment = true;
          break;
        case UO_PostDec:
        case UO_PreDec:
          Increment = false;
          break;
      }
      DRE = dyn_cast<DeclRefExpr>(UO->getSubExpr());
      return DRE;
    }

    if (CXXOperatorCallExpr *Call = dyn_cast<CXXOperatorCallExpr>(Statement)) {
      FunctionDecl *FD = Call->getDirectCallee();
      if (!FD || !FD->isOverloadedOperator()) return false;
      switch (FD->getOverloadedOperator()) {
        default: return false;
        case OO_PlusPlus:
          Increment = true;
          break;
        case OO_MinusMinus:
          Increment = false;
          break;
      }
      DRE = dyn_cast<DeclRefExpr>(Call->getArg(0));
      return DRE;
    }

    return false;
  }

  // A visitor to determine if a continue or break statement is a
  // subexpression.
  class BreakContinueFinder : public EvaluatedExprVisitor<BreakContinueFinder> {
    SourceLocation BreakLoc;
    SourceLocation ContinueLoc;
  public:
    BreakContinueFinder(Sema &S, Stmt* Body) :
        Inherited(S.Context) {
      Visit(Body);
    }

    typedef EvaluatedExprVisitor<BreakContinueFinder> Inherited;

    void VisitContinueStmt(ContinueStmt* E) {
      ContinueLoc = E->getContinueLoc();
    }

    void VisitBreakStmt(BreakStmt* E) {
      BreakLoc = E->getBreakLoc();
    }

    bool ContinueFound() { return ContinueLoc.isValid(); }
    bool BreakFound() { return BreakLoc.isValid(); }
    SourceLocation GetContinueLoc() { return ContinueLoc; }
    SourceLocation GetBreakLoc() { return BreakLoc; }

  };  // end class BreakContinueFinder

  // Emit a warning when a loop increment/decrement appears twice per loop
  // iteration.  The conditions which trigger this warning are:
  // 1) The last statement in the loop body and the third expression in the
  //    for loop are both increment or both decrement of the same variable
  // 2) No continue statements in the loop body.
  void CheckForRedundantIteration(Sema &S, Expr *Third, Stmt *Body) {
    // Return when there is nothing to check.
    if (!Body || !Third) return;

    if (S.Diags.isIgnored(diag::warn_redundant_loop_iteration,
                          Third->getLocStart()))
      return;

    // Get the last statement from the loop body.
    CompoundStmt *CS = dyn_cast<CompoundStmt>(Body);
    if (!CS || CS->body_empty()) return;
    Stmt *LastStmt = CS->body_back();
    if (!LastStmt) return;

    bool LoopIncrement, LastIncrement;
    DeclRefExpr *LoopDRE, *LastDRE;

    if (!ProcessIterationStmt(S, Third, LoopIncrement, LoopDRE)) return;
    if (!ProcessIterationStmt(S, LastStmt, LastIncrement, LastDRE)) return;

    // Check that the two statements are both increments or both decrements
    // on the same variable.
    if (LoopIncrement != LastIncrement ||
        LoopDRE->getDecl() != LastDRE->getDecl()) return;

    if (BreakContinueFinder(S, Body).ContinueFound()) return;

    S.Diag(LastDRE->getLocation(), diag::warn_redundant_loop_iteration)
         << LastDRE->getDecl() << LastIncrement;
    S.Diag(LoopDRE->getLocation(), diag::note_loop_iteration_here)
         << LoopIncrement;
  }

} // end namespace


void Sema::CheckBreakContinueBinding(Expr *E) {
  if (!E || getLangOpts().CPlusPlus)
    return;
  BreakContinueFinder BCFinder(*this, E);
  Scope *BreakParent = CurScope->getBreakParent();
  if (BCFinder.BreakFound() && BreakParent) {
    if (BreakParent->getFlags() & Scope::SwitchScope) {
      Diag(BCFinder.GetBreakLoc(), diag::warn_break_binds_to_switch);
    } else {
      Diag(BCFinder.GetBreakLoc(), diag::warn_loop_ctrl_binds_to_inner)
          << "break";
    }
  } else if (BCFinder.ContinueFound() && CurScope->getContinueParent()) {
    Diag(BCFinder.GetContinueLoc(), diag::warn_loop_ctrl_binds_to_inner)
        << "continue";
  }
}

StmtResult Sema::ActOnForStmt(SourceLocation ForLoc, SourceLocation LParenLoc,
                              Stmt *First, ConditionResult Second,
                              FullExprArg third, SourceLocation RParenLoc,
                              Stmt *Body) {
  if (Second.isInvalid())
    return StmtError();

  if (!getLangOpts().CPlusPlus) {
    if (DeclStmt *DS = dyn_cast_or_null<DeclStmt>(First)) {
      // C99 6.8.5p3: The declaration part of a 'for' statement shall only
      // declare identifiers for objects having storage class 'auto' or
      // 'register'.
      for (auto *DI : DS->decls()) {
        VarDecl *VD = dyn_cast<VarDecl>(DI);
        if (VD && VD->isLocalVarDecl() && !VD->hasLocalStorage())
          VD = nullptr;
        if (!VD) {
          Diag(DI->getLocation(), diag::err_non_local_variable_decl_in_for);
          DI->setInvalidDecl();
        }
      }
    }
  }

  CheckBreakContinueBinding(Second.get().second);
  CheckBreakContinueBinding(third.get());

  if (!Second.get().first)
    CheckForLoopConditionalStatement(*this, Second.get().second, third.get(),
                                     Body);
  CheckForRedundantIteration(*this, third.get(), Body);

  if (Second.get().second &&
      !Diags.isIgnored(diag::warn_comma_operator,
                       Second.get().second->getExprLoc()))
    CommaVisitor(*this).Visit(Second.get().second);

  Expr *Third  = third.release().getAs<Expr>();

  DiagnoseUnusedExprResult(First);
  DiagnoseUnusedExprResult(Third);
  DiagnoseUnusedExprResult(Body);

  if (isa<NullStmt>(Body))
    getCurCompoundScope().setHasEmptyLoopBodies();

  return new (Context)
      ForStmt(Context, First, Second.get().second, Second.get().first, Third,
              Body, ForLoc, LParenLoc, RParenLoc);
}

/// In an Objective C collection iteration statement:
///   for (x in y)
/// x can be an arbitrary l-value expression.  Bind it up as a
/// full-expression.
StmtResult Sema::ActOnForEachLValueExpr(Expr *E) {
  // Reduce placeholder expressions here.  Note that this rejects the
  // use of pseudo-object l-values in this position.
  ExprResult result = CheckPlaceholderExpr(E);
  if (result.isInvalid()) return StmtError();
  E = result.get();

  ExprResult FullExpr = ActOnFinishFullExpr(E);
  if (FullExpr.isInvalid())
    return StmtError();
  return StmtResult(static_cast<Stmt*>(FullExpr.get()));
}

ExprResult
Sema::CheckObjCForCollectionOperand(SourceLocation forLoc, Expr *collection) {
  if (!collection)
    return ExprError();

  ExprResult result = CorrectDelayedTyposInExpr(collection);
  if (!result.isUsable())
    return ExprError();
  collection = result.get();

  // Bail out early if we've got a type-dependent expression.
  if (collection->isTypeDependent()) return collection;

  // Perform normal l-value conversion.
  result = DefaultFunctionArrayLvalueConversion(collection);
  if (result.isInvalid())
    return ExprError();
  collection = result.get();

  // The operand needs to have object-pointer type.
  // TODO: should we do a contextual conversion?
  const ObjCObjectPointerType *pointerType =
    collection->getType()->getAs<ObjCObjectPointerType>();
  if (!pointerType)
    return Diag(forLoc, diag::err_collection_expr_type)
             << collection->getType() << collection->getSourceRange();

  // Check that the operand provides
  //   - countByEnumeratingWithState:objects:count:
  const ObjCObjectType *objectType = pointerType->getObjectType();
  ObjCInterfaceDecl *iface = objectType->getInterface();

  // If we have a forward-declared type, we can't do this check.
  // Under ARC, it is an error not to have a forward-declared class.
  if (iface &&
      (getLangOpts().ObjCAutoRefCount
           ? RequireCompleteType(forLoc, QualType(objectType, 0),
                                 diag::err_arc_collection_forward, collection)
           : !isCompleteType(forLoc, QualType(objectType, 0)))) {
    // Otherwise, if we have any useful type information, check that
    // the type declares the appropriate method.
  } else if (iface || !objectType->qual_empty()) {
    IdentifierInfo *selectorIdents[] = {
      &Context.Idents.get("countByEnumeratingWithState"),
      &Context.Idents.get("objects"),
      &Context.Idents.get("count")
    };
    Selector selector = Context.Selectors.getSelector(3, &selectorIdents[0]);

    ObjCMethodDecl *method = nullptr;

    // If there's an interface, look in both the public and private APIs.
    if (iface) {
      method = iface->lookupInstanceMethod(selector);
      if (!method) method = iface->lookupPrivateMethod(selector);
    }

    // Also check protocol qualifiers.
    if (!method)
      method = LookupMethodInQualifiedType(selector, pointerType,
                                           /*instance*/ true);

    // If we didn't find it anywhere, give up.
    if (!method) {
      Diag(forLoc, diag::warn_collection_expr_type)
        << collection->getType() << selector << collection->getSourceRange();
    }

    // TODO: check for an incompatible signature?
  }

  // Wrap up any cleanups in the expression.
  return collection;
}

StmtResult
Sema::ActOnObjCForCollectionStmt(SourceLocation ForLoc,
                                 Stmt *First, Expr *collection,
                                 SourceLocation RParenLoc) {
  getCurFunction()->setHasBranchProtectedScope();

  ExprResult CollectionExprResult =
    CheckObjCForCollectionOperand(ForLoc, collection);

  if (First) {
    QualType FirstType;
    if (DeclStmt *DS = dyn_cast<DeclStmt>(First)) {
      if (!DS->isSingleDecl())
        return StmtError(Diag((*DS->decl_begin())->getLocation(),
                         diag::err_toomany_element_decls));

      VarDecl *D = dyn_cast<VarDecl>(DS->getSingleDecl());
      if (!D || D->isInvalidDecl())
        return StmtError();
      
      FirstType = D->getType();
      // C99 6.8.5p3: The declaration part of a 'for' statement shall only
      // declare identifiers for objects having storage class 'auto' or
      // 'register'.
      if (!D->hasLocalStorage())
        return StmtError(Diag(D->getLocation(),
                              diag::err_non_local_variable_decl_in_for));

      // If the type contained 'auto', deduce the 'auto' to 'id'.
      if (FirstType->getContainedAutoType()) {
        OpaqueValueExpr OpaqueId(D->getLocation(), Context.getObjCIdType(),
                                 VK_RValue);
        Expr *DeducedInit = &OpaqueId;
        if (DeduceAutoType(D->getTypeSourceInfo(), DeducedInit, FirstType) ==
                DAR_Failed)
          DiagnoseAutoDeductionFailure(D, DeducedInit);
        if (FirstType.isNull()) {
          D->setInvalidDecl();
          return StmtError();
        }

        D->setType(FirstType);

        if (!inTemplateInstantiation()) {
          SourceLocation Loc =
              D->getTypeSourceInfo()->getTypeLoc().getBeginLoc();
          Diag(Loc, diag::warn_auto_var_is_id)
            << D->getDeclName();
        }
      }

    } else {
      Expr *FirstE = cast<Expr>(First);
      if (!FirstE->isTypeDependent() && !FirstE->isLValue())
        return StmtError(Diag(First->getLocStart(),
                   diag::err_selector_element_not_lvalue)
          << First->getSourceRange());

      FirstType = static_cast<Expr*>(First)->getType();
      if (FirstType.isConstQualified())
        Diag(ForLoc, diag::err_selector_element_const_type)
          << FirstType << First->getSourceRange();
    }
    if (!FirstType->isDependentType() &&
        !FirstType->isObjCObjectPointerType() &&
        !FirstType->isBlockPointerType())
        return StmtError(Diag(ForLoc, diag::err_selector_element_type)
                           << FirstType << First->getSourceRange());
  }

  if (CollectionExprResult.isInvalid())
    return StmtError();

  CollectionExprResult = ActOnFinishFullExpr(CollectionExprResult.get());
  if (CollectionExprResult.isInvalid())
    return StmtError();

  return new (Context) ObjCForCollectionStmt(First, CollectionExprResult.get(),
                                             nullptr, ForLoc, RParenLoc);
}

/// Finish building a variable declaration for a for-range statement.
/// \return true if an error occurs.
static bool FinishForRangeVarDecl(Sema &SemaRef, VarDecl *Decl, Expr *Init,
                                  SourceLocation Loc, int DiagID) {
  if (Decl->getType()->isUndeducedType()) {
    ExprResult Res = SemaRef.CorrectDelayedTyposInExpr(Init);
    if (!Res.isUsable()) {
      Decl->setInvalidDecl();
      return true;
    }
    Init = Res.get();
  }

  // Deduce the type for the iterator variable now rather than leaving it to
  // AddInitializerToDecl, so we can produce a more suitable diagnostic.
  QualType InitType;
  if ((!isa<InitListExpr>(Init) && Init->getType()->isVoidType()) ||
      SemaRef.DeduceAutoType(Decl->getTypeSourceInfo(), Init, InitType) ==
          Sema::DAR_Failed)
    SemaRef.Diag(Loc, DiagID) << Init->getType();
  if (InitType.isNull()) {
    Decl->setInvalidDecl();
    return true;
  }
  Decl->setType(InitType);

  // In ARC, infer lifetime.
  // FIXME: ARC may want to turn this into 'const __unsafe_unretained' if
  // we're doing the equivalent of fast iteration.
  if (SemaRef.getLangOpts().ObjCAutoRefCount &&
      SemaRef.inferObjCARCLifetime(Decl))
    Decl->setInvalidDecl();

  SemaRef.AddInitializerToDecl(Decl, Init, /*DirectInit=*/false);
  SemaRef.FinalizeDeclaration(Decl);
  SemaRef.CurContext->addHiddenDecl(Decl);
  return false;
}

namespace {
// An enum to represent whether something is dealing with a call to begin()
// or a call to end() in a range-based for loop.
enum BeginEndFunction {
  BEF_begin,
  BEF_end
};

/// Produce a note indicating which begin/end function was implicitly called
/// by a C++11 for-range statement. This is often not obvious from the code,
/// nor from the diagnostics produced when analysing the implicit expressions
/// required in a for-range statement.
void NoteForRangeBeginEndFunction(Sema &SemaRef, Expr *E,
                                  BeginEndFunction BEF) {
  CallExpr *CE = dyn_cast<CallExpr>(E);
  if (!CE)
    return;
  FunctionDecl *D = dyn_cast<FunctionDecl>(CE->getCalleeDecl());
  if (!D)
    return;
  SourceLocation Loc = D->getLocation();

  std::string Description;
  bool IsTemplate = false;
  if (FunctionTemplateDecl *FunTmpl = D->getPrimaryTemplate()) {
    Description = SemaRef.getTemplateArgumentBindingsText(
      FunTmpl->getTemplateParameters(), *D->getTemplateSpecializationArgs());
    IsTemplate = true;
  }

  SemaRef.Diag(Loc, diag::note_for_range_begin_end)
    << BEF << IsTemplate << Description << E->getType();
}

/// Build a variable declaration for a for-range statement.
VarDecl *BuildForRangeVarDecl(Sema &SemaRef, SourceLocation Loc,
                              QualType Type, const char *Name) {
  DeclContext *DC = SemaRef.CurContext;
  IdentifierInfo *II = &SemaRef.PP.getIdentifierTable().get(Name);
  TypeSourceInfo *TInfo = SemaRef.Context.getTrivialTypeSourceInfo(Type, Loc);
  VarDecl *Decl = VarDecl::Create(SemaRef.Context, DC, Loc, Loc, II, Type,
                                  TInfo, SC_None);
  Decl->setImplicit();
  return Decl;
}

}

static bool ObjCEnumerationCollection(Expr *Collection) {
  return !Collection->isTypeDependent()
          && Collection->getType()->getAs<ObjCObjectPointerType>() != nullptr;
}

// FIXME: Look away.
extern ExprResult FinishOverloadedCallExpr(Sema &SemaRef, Scope *S, Expr *Fn,
                                           UnresolvedLookupExpr *ULE,
                                           SourceLocation LParenLoc,
                                           MultiExprArg Args,
                                           SourceLocation RParenLoc,
                                           Expr *ExecConfig,
                                           OverloadCandidateSet *CandidateSet,
                                           OverloadCandidateSet::iterator *Best,
                                           OverloadingResult OverloadResult,
                                           bool AllowTypoCorrection);

/// ActOnCXXForRangeStmt - Check and build a C++11 for-range statement.
///
/// C++11 [stmt.ranged]:
///   A range-based for statement is equivalent to
///
///   {
///     auto && __range = range-init;
///     for ( auto __begin = begin-expr,
///           __end = end-expr;
///           __begin != __end;
///           ++__begin ) {
///       for-range-declaration = *__begin;
///       statement
///     }
///   }
///
/// The body of the loop is not available yet, since it cannot be analysed until
/// we have determined the type of the for-range-declaration.
///
/// Tuple for extension:
///
/// If range-for lookup fails, try to synthesize a range over a tuple. In
/// particular, we will try to construct the following:
///
/// \verbatim
///   {
///     auto&& __range = range-init;
///     for<int I> {
///       for-range-declaration = get<I>(__range);
///       statement
///   }
/// \endverbatim
///
/// The <tt>for\<int I\></tt> is obviously not valid C++. Internally, this
/// syntax parameterizes the range body by an unspecified integer value. When
/// the statement is finished, we instantiate the body for each value of \c I
/// from 0 to the tuple size of the range-init.
///
/// Note that if size() == 0, then then the body could simply be skipped.
///
/// As noted above, the body of the loop is not available yet.
StmtResult Sema::ActOnCXXForRangeStmt(Scope *S, SourceLocation ForLoc,
                                      SourceLocation CoawaitLoc, Stmt *First,
                                      SourceLocation ColonLoc, Expr *Range,
                                      SourceLocation RParenLoc,
                                      BuildForRangeKind Kind) {
  if (!First)
    return StmtError();

  if (Range && ObjCEnumerationCollection(Range))
    return ActOnObjCForCollectionStmt(ForLoc, First, Range, RParenLoc);

  DeclStmt *DS = dyn_cast<DeclStmt>(First);
  assert(DS && "first part of for range not a decl stmt");

  if (!DS->isSingleDecl()) {
    Diag(DS->getStartLoc(), diag::err_type_defined_in_for_range);
    return StmtError();
  }

  Decl *LoopVar = DS->getSingleDecl();
  if (LoopVar->isInvalidDecl() || !Range ||
      DiagnoseUnexpandedParameterPack(Range, UPPC_Expression)) {
    LoopVar->setInvalidDecl();
    return StmtError();
  }

  // Coroutines: 'for co_await' implicitly co_awaits its range.
  if (CoawaitLoc.isValid()) {
    ExprResult Coawait = ActOnCoawaitExpr(S, CoawaitLoc, Range);
    if (Coawait.isInvalid()) return StmtError();
    Range = Coawait.get();
  }

  // Build  auto && __range = range-init
  SourceLocation RangeLoc = Range->getLocStart();
  VarDecl *RangeVar = BuildForRangeVarDecl(*this, RangeLoc,
                                           Context.getAutoRRefDeductType(),
                                           "__range");
  if (FinishForRangeVarDecl(*this, RangeVar, Range, RangeLoc,
                            diag::err_for_range_deduction_failure)) {
    LoopVar->setInvalidDecl();
    return StmtError();
  }

  // Claim the type doesn't contain auto: we've already done the checking.
  DeclGroupPtrTy RangeGroup =
      BuildDeclaratorGroup(MutableArrayRef<Decl *>((Decl **)&RangeVar, 1));
  StmtResult RangeDecl = ActOnDeclStmt(RangeGroup, RangeLoc, RangeLoc);
  if (RangeDecl.isInvalid()) {
    LoopVar->setInvalidDecl();
    return StmtError();
  }

  return BuildCXXForRangeStmt(ForLoc, CoawaitLoc, ColonLoc, RangeDecl.get(),
                              /*BeginStmt=*/nullptr, /*EndStmt=*/nullptr,
                              /*Cond=*/nullptr, /*Inc=*/nullptr,
                              DS, RParenLoc, Kind);
}

/// \brief Create the initialization, compare, and increment steps for
/// the range-based for loop expression.
/// This function does not handle array-based for loops,
/// which are created in Sema::BuildCXXForRangeStmt.
///
/// \returns a ForRangeStatus indicating success or what kind of error occurred.
/// BeginExpr and EndExpr are set and FRS_Success is returned on success;
/// CandidateSet and BEF are set and some non-success value is returned on
/// failure.
static Sema::ForRangeStatus BuildNonArrayForRange(Sema &SemaRef,
                                            Expr *BeginRange, Expr *EndRange,
                                            QualType RangeType,
                                            VarDecl *BeginVar,
                                            VarDecl *EndVar,
                                            SourceLocation ColonLoc,
                                            OverloadCandidateSet *CandidateSet,
                                            ExprResult *BeginExpr,
                                            ExprResult *EndExpr,
                                            BeginEndFunction *BEF) {
  DeclarationNameInfo BeginNameInfo(
      &SemaRef.PP.getIdentifierTable().get("begin"), ColonLoc);
  DeclarationNameInfo EndNameInfo(&SemaRef.PP.getIdentifierTable().get("end"),
                                  ColonLoc);

  LookupResult BeginMemberLookup(SemaRef, BeginNameInfo,
                                 Sema::LookupMemberName);
  LookupResult EndMemberLookup(SemaRef, EndNameInfo, Sema::LookupMemberName);

  if (CXXRecordDecl *D = RangeType->getAsCXXRecordDecl()) {
    // - if _RangeT is a class type, the unqualified-ids begin and end are
    //   looked up in the scope of class _RangeT as if by class member access
    //   lookup (3.4.5), and if either (or both) finds at least one
    //   declaration, begin-expr and end-expr are __range.begin() and
    //   __range.end(), respectively;
    SemaRef.LookupQualifiedName(BeginMemberLookup, D);
    SemaRef.LookupQualifiedName(EndMemberLookup, D);

    if (BeginMemberLookup.empty() != EndMemberLookup.empty()) {
      SourceLocation RangeLoc = BeginVar->getLocation();
      *BEF = BeginMemberLookup.empty() ? BEF_end : BEF_begin;

      SemaRef.Diag(RangeLoc, diag::err_for_range_member_begin_end_mismatch)
          << RangeLoc << BeginRange->getType() << *BEF;
      return Sema::FRS_DiagnosticIssued;
    }
  } else {
    // - otherwise, begin-expr and end-expr are begin(__range) and
    //   end(__range), respectively, where begin and end are looked up with
    //   argument-dependent lookup (3.4.2). For the purposes of this name
    //   lookup, namespace std is an associated namespace.

  }

  *BEF = BEF_begin;
  Sema::ForRangeStatus RangeStatus =
      SemaRef.BuildForRangeBeginEndCall(ColonLoc, ColonLoc, BeginNameInfo,
                                        BeginMemberLookup, CandidateSet,
                                        BeginRange, BeginExpr);

  if (RangeStatus != Sema::FRS_Success) {
    if (RangeStatus == Sema::FRS_DiagnosticIssued)
      SemaRef.Diag(BeginRange->getLocStart(), diag::note_in_for_range)
          << ColonLoc << BEF_begin << BeginRange->getType();
    return RangeStatus;
  }
  if (FinishForRangeVarDecl(SemaRef, BeginVar, BeginExpr->get(), ColonLoc,
                            diag::err_for_range_iter_deduction_failure)) {
    NoteForRangeBeginEndFunction(SemaRef, BeginExpr->get(), *BEF);
    return Sema::FRS_DiagnosticIssued;
  }

  *BEF = BEF_end;
  RangeStatus =
      SemaRef.BuildForRangeBeginEndCall(ColonLoc, ColonLoc, EndNameInfo,
                                        EndMemberLookup, CandidateSet,
                                        EndRange, EndExpr);
  if (RangeStatus != Sema::FRS_Success) {
    if (RangeStatus == Sema::FRS_DiagnosticIssued)
      SemaRef.Diag(EndRange->getLocStart(), diag::note_in_for_range)
          << ColonLoc << BEF_end << EndRange->getType();
    return RangeStatus;
  }
  if (FinishForRangeVarDecl(SemaRef, EndVar, EndExpr->get(), ColonLoc,
                            diag::err_for_range_iter_deduction_failure)) {
    NoteForRangeBeginEndFunction(SemaRef, EndExpr->get(), *BEF);
    return Sema::FRS_DiagnosticIssued;
  }
  return Sema::FRS_Success;
}

/// Speculatively attempt to dereference an invalid range expression.
/// If the attempt fails, this function will return a valid, null StmtResult
/// and emit no diagnostics.
static StmtResult RebuildForRangeWithDereference(Sema &SemaRef, Scope *S,
                                                 SourceLocation ForLoc,
                                                 SourceLocation CoawaitLoc,
                                                 Stmt *LoopVarDecl,
                                                 SourceLocation ColonLoc,
                                                 Expr *Range,
                                                 SourceLocation RangeLoc,
                                                 SourceLocation RParenLoc) {
  // Determine whether we can rebuild the for-range statement with a
  // dereferenced range expression.
  ExprResult AdjustedRange;
  {
    Sema::SFINAETrap Trap(SemaRef);

    AdjustedRange = SemaRef.BuildUnaryOp(S, RangeLoc, UO_Deref, Range);
    if (AdjustedRange.isInvalid())
      return StmtResult();

    StmtResult SR = SemaRef.ActOnCXXForRangeStmt(
        S, ForLoc, CoawaitLoc, LoopVarDecl, ColonLoc, AdjustedRange.get(),
        RParenLoc, Sema::BFRK_Check);
    if (SR.isInvalid())
      return StmtResult();
  }

  // The attempt to dereference worked well enough that it could produce a valid
  // loop. Produce a fixit, and rebuild the loop with diagnostics enabled, in
  // case there are any other (non-fatal) problems with it.
  SemaRef.Diag(RangeLoc, diag::err_for_range_dereference)
    << Range->getType() << FixItHint::CreateInsertion(RangeLoc, "*");
  return SemaRef.ActOnCXXForRangeStmt(S, ForLoc, CoawaitLoc, LoopVarDecl,
                                      ColonLoc, AdjustedRange.get(), RParenLoc,
                                      Sema::BFRK_Rebuild);
}

/// Build an expression that evaluates \c std::tuple_size\<RangeType\>::value
/// for the given type \p RangeType. This is to detect tuple expansions.
///
/// \p RangeType must not be a dependent type.
///
/// \returns  \c true if the expression can be evaluated, \c false otherwise.
///           If \c true, \p Size is set to the number of elements in the tuple.
static bool GetTupleSize(Sema &SemaRef, SourceLocation Loc, QualType RangeType,
                         llvm::APSInt &Size) {
  NamespaceDecl *Std = SemaRef.getStdNamespace();
  IdentifierInfo *SizeName = &SemaRef.PP.getIdentifierTable().get("tuple_size");
  LookupResult SizeLookup(SemaRef, SizeName, Loc, Sema::LookupAnyName);
  SemaRef.LookupQualifiedName(SizeLookup, Std);
  ClassTemplateDecl *TupleSize = SizeLookup.getAsSingle<ClassTemplateDecl>();
  if (!TupleSize) {
    SemaRef.Diag(Loc, diag::err_no_member) << SizeName << Std;
    return false;
  }

  // Build a template specialization, instantiate it, and then complete it.
  TemplateName TempName(TupleSize);
  TemplateArgument Arg(RangeType);
  TypeSourceInfo *TSI =
      SemaRef.Context.getTrivialTypeSourceInfo(RangeType, Loc);
  TemplateArgumentLoc ArgLoc(Arg, TSI);
  TemplateArgumentListInfo TempArgs(Loc, Loc);
  TempArgs.addArgument(ArgLoc);
  QualType SpecType = SemaRef.CheckTemplateIdType(TempName, Loc, TempArgs);

  if (SemaRef.RequireCompleteType(Loc, SpecType, diag::err_incomplete_type))
    return false;
  CXXRecordDecl *Spec = SpecType->getAsCXXRecordDecl();

  // Lookup the the '::value' member in the specifier.
  IdentifierInfo *ValueName = &SemaRef.PP.getIdentifierTable().get("value");
  LookupResult ValueLookup(SemaRef, ValueName, Loc, Sema::LookupOrdinaryName);
  SemaRef.LookupQualifiedName(ValueLookup, Spec);
  VarDecl *Value = ValueLookup.getAsSingle<VarDecl>();
  if (!Value) {
    SemaRef.Diag(Loc, diag::err_no_member) << ValueName << Spec;
    return false;
  }

  // Build an expression that accesses the member and evaluate it.
  ExprResult Ref =
      SemaRef.BuildDeclRefExpr(Value, Value->getType(), VK_LValue, Loc);
  if (!Ref.get()->EvaluateAsInt(Size, SemaRef.Context)) {
    // FIXME: This is probably not the right error.
    SemaRef.Diag(Loc, diag::err_no_member) << ValueName << Spec;
    return false;
  }
  return true;
}

namespace {
/// RAII object to automatically invalidate a declaration if an error occurs.
struct InvalidateOnErrorScope {
  InvalidateOnErrorScope(Sema &SemaRef, Decl *D, bool Enabled)
      : Trap(SemaRef.Diags), D(D), Enabled(Enabled) {}
  ~InvalidateOnErrorScope() {
    if (Enabled && Trap.hasErrorOccurred())
      D->setInvalidDecl();
  }

  DiagnosticErrorTrap Trap;
  Decl *D;
  bool Enabled;
};
}

/// BuildCXXForRangeStmt - Build or instantiate a C++11 for-range statement.
StmtResult
Sema::BuildCXXForRangeStmt(SourceLocation ForLoc, SourceLocation CoawaitLoc,
                           SourceLocation ColonLoc, Stmt *RangeDecl,
                           Stmt *Begin, Stmt *End, Expr *Cond,
                           Expr *Inc, Stmt *LoopVarDecl,
                           SourceLocation RParenLoc, BuildForRangeKind Kind) {
  // FIXME: This should not be used during template instantiation. We should
  // pick up the set of unqualified lookup results for the != and + operators
  // in the initial parse.
  //
  // Testcase (accepts-invalid):
  //   template<typename T> void f() { for (auto x : T()) {} }
  //   namespace N { struct X { X begin(); X end(); int operator*(); }; }
  //   bool operator!=(N::X, N::X); void operator++(N::X);
  //   void g() { f<N::X>(); }
  Scope *S = getCurScope();

  DeclStmt *RangeDS = cast<DeclStmt>(RangeDecl);
  VarDecl *RangeVar = cast<VarDecl>(RangeDS->getSingleDecl());
  QualType RangeVarType = RangeVar->getType();

  DeclStmt *LoopVarDS = cast<DeclStmt>(LoopVarDecl);
  VarDecl *LoopVar = cast<VarDecl>(LoopVarDS->getSingleDecl());

  // If we hit any errors, mark the loop variable as invalid if its type
  // contains 'auto'.
  InvalidateOnErrorScope Invalidate(*this, LoopVar,
                                    LoopVar->getType()->isUndeducedType());

  StmtResult BeginDeclStmt = Begin;
  StmtResult EndDeclStmt = End;
  ExprResult NotEqExpr = Cond, IncrExpr = Inc;

  if (RangeVarType->isDependentType()) {
    // The range is implicitly used as a placeholder when it is dependent.
    RangeVar->markUsed(Context);

    // Deduce any 'auto's in the loop variable as 'DependentTy'. We'll fill
    // them in properly when we instantiate the loop.
    if (!LoopVar->isInvalidDecl() && Kind != BFRK_Check)
      LoopVar->setType(SubstAutoType(LoopVar->getType(), Context.DependentTy));
  } else if (!BeginDeclStmt.get()) {
    SourceLocation RangeLoc = RangeVar->getLocation();

    const QualType RangeVarNonRefType = RangeVarType.getNonReferenceType();

    ExprResult BeginRangeRef = BuildDeclRefExpr(RangeVar, RangeVarNonRefType,
                                                VK_LValue, ColonLoc);
    if (BeginRangeRef.isInvalid())
      return StmtError();

    ExprResult EndRangeRef = BuildDeclRefExpr(RangeVar, RangeVarNonRefType,
                                              VK_LValue, ColonLoc);
    if (EndRangeRef.isInvalid())
      return StmtError();

    QualType AutoType = Context.getAutoDeductType();
    Expr *Range = RangeVar->getInit();
    if (!Range)
      return StmtError();
    QualType RangeType = Range->getType();

    if (RequireCompleteType(RangeLoc, RangeType,
                            diag::err_for_range_incomplete_type))
      return StmtError();

    // Build auto __begin = begin-expr, __end = end-expr.
    VarDecl *BeginVar = BuildForRangeVarDecl(*this, ColonLoc, AutoType,
                                             "__begin");
    VarDecl *EndVar = BuildForRangeVarDecl(*this, ColonLoc, AutoType,
                                           "__end");

    // Build begin-expr and end-expr and attach to __begin and __end variables.
    ExprResult BeginExpr, EndExpr;
    if (const ArrayType *UnqAT = RangeType->getAsArrayTypeUnsafe()) {
      // - if _RangeT is an array type, begin-expr and end-expr are __range and
      //   __range + __bound, respectively, where __bound is the array bound. If
      //   _RangeT is an array of unknown size or an array of incomplete type,
      //   the program is ill-formed;

      // begin-expr is __range.
      BeginExpr = BeginRangeRef;
      if (FinishForRangeVarDecl(*this, BeginVar, BeginRangeRef.get(), ColonLoc,
                                diag::err_for_range_iter_deduction_failure)) {
        NoteForRangeBeginEndFunction(*this, BeginExpr.get(), BEF_begin);
        return StmtError();
      }

      // Find the array bound.
      ExprResult BoundExpr;
      if (const ConstantArrayType *CAT = dyn_cast<ConstantArrayType>(UnqAT))
        BoundExpr = IntegerLiteral::Create(
            Context, CAT->getSize(), Context.getPointerDiffType(), RangeLoc);
      else if (const VariableArrayType *VAT =
               dyn_cast<VariableArrayType>(UnqAT)) {
        // For a variably modified type we can't just use the expression within
        // the array bounds, since we don't want that to be re-evaluated here.
        // Rather, we need to determine what it was when the array was first
        // created - so we resort to using sizeof(vla)/sizeof(element).
        // For e.g.
        //  void f(int b) { 
        //    int vla[b];
        //    b = -1;   <-- This should not affect the num of iterations below
        //    for (int &c : vla) { .. }
        //  }

        // FIXME: This results in codegen generating IR that recalculates the
        // run-time number of elements (as opposed to just using the IR Value
        // that corresponds to the run-time value of each bound that was
        // generated when the array was created.) If this proves too embarassing
        // even for unoptimized IR, consider passing a magic-value/cookie to
        // codegen that then knows to simply use that initial llvm::Value (that
        // corresponds to the bound at time of array creation) within
        // getelementptr.  But be prepared to pay the price of increasing a
        // customized form of coupling between the two components - which  could
        // be hard to maintain as the codebase evolves.

        ExprResult SizeOfVLAExprR = ActOnUnaryExprOrTypeTraitExpr(
            EndVar->getLocation(), UETT_SizeOf,
            /*isType=*/true,
            CreateParsedType(VAT->desugar(), Context.getTrivialTypeSourceInfo(
                                                 VAT->desugar(), RangeLoc))
                .getAsOpaquePtr(),
            EndVar->getSourceRange());
        if (SizeOfVLAExprR.isInvalid())
          return StmtError();
        
        ExprResult SizeOfEachElementExprR = ActOnUnaryExprOrTypeTraitExpr(
            EndVar->getLocation(), UETT_SizeOf,
            /*isType=*/true,
            CreateParsedType(VAT->desugar(),
                             Context.getTrivialTypeSourceInfo(
                                 VAT->getElementType(), RangeLoc))
                .getAsOpaquePtr(),
            EndVar->getSourceRange());
        if (SizeOfEachElementExprR.isInvalid())
          return StmtError();

        BoundExpr =
            ActOnBinOp(S, EndVar->getLocation(), tok::slash,
                       SizeOfVLAExprR.get(), SizeOfEachElementExprR.get());
        if (BoundExpr.isInvalid())
          return StmtError();
        
      } else {
        // Can't be a DependentSizedArrayType or an IncompleteArrayType since
        // UnqAT is not incomplete and Range is not type-dependent.
        llvm_unreachable("Unexpected array type in for-range");
      }

      // end-expr is __range + __bound.
      EndExpr = ActOnBinOp(S, ColonLoc, tok::plus, EndRangeRef.get(),
                           BoundExpr.get());
      if (EndExpr.isInvalid())
        return StmtError();
      if (FinishForRangeVarDecl(*this, EndVar, EndExpr.get(), ColonLoc,
                                diag::err_for_range_iter_deduction_failure)) {
        NoteForRangeBeginEndFunction(*this, EndExpr.get(), BEF_end);
        return StmtError();
      }
    } else {
      OverloadCandidateSet CandidateSet(RangeLoc,
                                        OverloadCandidateSet::CSK_Normal);
      BeginEndFunction BEFFailure;
      ForRangeStatus RangeStatus =
          BuildNonArrayForRange(*this, BeginRangeRef.get(),
                                EndRangeRef.get(), RangeType,
                                BeginVar, EndVar, ColonLoc, &CandidateSet,
                                &BeginExpr, &EndExpr, &BEFFailure);

      if (Kind == BFRK_Build && RangeStatus == FRS_NoViableFunction &&
          BEFFailure == BEF_begin) {
        // If the range is being built from an array parameter, emit a
        // a diagnostic that it is being treated as a pointer.
        if (DeclRefExpr *DRE = dyn_cast<DeclRefExpr>(Range)) {
          if (ParmVarDecl *PVD = dyn_cast<ParmVarDecl>(DRE->getDecl())) {
            QualType ArrayTy = PVD->getOriginalType();
            QualType PointerTy = PVD->getType();
            if (PointerTy->isPointerType() && ArrayTy->isArrayType()) {
              Diag(Range->getLocStart(), diag::err_range_on_array_parameter)
                << RangeLoc << PVD << ArrayTy << PointerTy;
              Diag(PVD->getLocation(), diag::note_declared_at);
              return StmtError();
            }
          }
        }

        // If building the range failed, try dereferencing the range expression
        // unless a diagnostic was issued or the end function is problematic.
        StmtResult SR = RebuildForRangeWithDereference(*this, S, ForLoc,
                                                       CoawaitLoc,
                                                       LoopVarDecl, ColonLoc,
                                                       Range, RangeLoc,
                                                       RParenLoc);
        if (SR.isInvalid() || SR.isUsable())
          return SR;
      }

      // Otherwise, emit diagnostics if we haven't already.
      if (RangeStatus == FRS_NoViableFunction) {
        // Check to see if the loop should have been expanded. Note that we
        // don't want this to emit diagnostics.
        //
        // FIXME: Check for pack expansions also.
        //
        // FIXME: Use a SFINAE trap or no?
        Diags.setSuppressAllDiagnostics(true);
        llvm::APSInt TupleSize;
        if (GetTupleSize(*this, RangeLoc, RangeType, TupleSize)) {
          Diags.setSuppressAllDiagnostics(false);
          CXXRecordDecl *Tuple = RangeType->getAsCXXRecordDecl();
          Diag(RangeLoc, diag::err_range_loop_over_tuple) << Tuple;
          Diag(Tuple->getLocation(), diag::note_entity_declared_at) << Tuple;
          Diag(ForLoc, diag::note_use_loop_expansion);
          return StmtError();
        }
        Diags.setSuppressAllDiagnostics(false);

        Expr *Range = BEFFailure ? EndRangeRef.get() : BeginRangeRef.get();
        Diag(Range->getLocStart(), diag::err_for_range_invalid)
            << RangeLoc << Range->getType() << BEFFailure;
        CandidateSet.NoteCandidates(*this, OCD_AllCandidates, Range);
      }
      // Return an error if no fix was discovered.
      if (RangeStatus != FRS_Success)
        return StmtError();
    }

    assert(!BeginExpr.isInvalid() && !EndExpr.isInvalid() &&
           "invalid range expression in for loop");

    // C++11 [dcl.spec.auto]p7: BeginType and EndType must be the same.
    // C++1z removes this restriction.
    QualType BeginType = BeginVar->getType(), EndType = EndVar->getType();
    if (!Context.hasSameType(BeginType, EndType)) {
      Diag(RangeLoc, getLangOpts().CPlusPlus1z
                         ? diag::warn_for_range_begin_end_types_differ
                         : diag::ext_for_range_begin_end_types_differ)
          << BeginType << EndType;
      NoteForRangeBeginEndFunction(*this, BeginExpr.get(), BEF_begin);
      NoteForRangeBeginEndFunction(*this, EndExpr.get(), BEF_end);
    }

    BeginDeclStmt =
        ActOnDeclStmt(ConvertDeclToDeclGroup(BeginVar), ColonLoc, ColonLoc);
    EndDeclStmt =
        ActOnDeclStmt(ConvertDeclToDeclGroup(EndVar), ColonLoc, ColonLoc);

    const QualType BeginRefNonRefType = BeginType.getNonReferenceType();
    ExprResult BeginRef = BuildDeclRefExpr(BeginVar, BeginRefNonRefType,
                                           VK_LValue, ColonLoc);
    if (BeginRef.isInvalid())
      return StmtError();

    ExprResult EndRef = BuildDeclRefExpr(EndVar, EndType.getNonReferenceType(),
                                         VK_LValue, ColonLoc);
    if (EndRef.isInvalid())
      return StmtError();

    // Build and check __begin != __end expression.
    NotEqExpr = ActOnBinOp(S, ColonLoc, tok::exclaimequal,
                           BeginRef.get(), EndRef.get());
    if (!NotEqExpr.isInvalid())
      NotEqExpr = CheckBooleanCondition(ColonLoc, NotEqExpr.get());
    if (!NotEqExpr.isInvalid())
      NotEqExpr = ActOnFinishFullExpr(NotEqExpr.get());
    if (NotEqExpr.isInvalid()) {
      Diag(RangeLoc, diag::note_for_range_invalid_iterator)
        << RangeLoc << 0 << BeginRangeRef.get()->getType();
      NoteForRangeBeginEndFunction(*this, BeginExpr.get(), BEF_begin);
      if (!Context.hasSameType(BeginType, EndType))
        NoteForRangeBeginEndFunction(*this, EndExpr.get(), BEF_end);
      return StmtError();
    }

    // Build and check ++__begin expression.
    BeginRef = BuildDeclRefExpr(BeginVar, BeginRefNonRefType,
                                VK_LValue, ColonLoc);
    if (BeginRef.isInvalid())
      return StmtError();

    IncrExpr = ActOnUnaryOp(S, ColonLoc, tok::plusplus, BeginRef.get());
    if (!IncrExpr.isInvalid() && CoawaitLoc.isValid())
      IncrExpr = ActOnCoawaitExpr(S, CoawaitLoc, IncrExpr.get());
    if (!IncrExpr.isInvalid())
      IncrExpr = ActOnFinishFullExpr(IncrExpr.get());
    if (IncrExpr.isInvalid()) {
      Diag(RangeLoc, diag::note_for_range_invalid_iterator)
        << RangeLoc << 2 << BeginRangeRef.get()->getType() ;
      NoteForRangeBeginEndFunction(*this, BeginExpr.get(), BEF_begin);
      return StmtError();
    }

    // Build and check *__begin  expression.
    BeginRef = BuildDeclRefExpr(BeginVar, BeginRefNonRefType,
                                VK_LValue, ColonLoc);
    if (BeginRef.isInvalid())
      return StmtError();

    ExprResult DerefExpr = ActOnUnaryOp(S, ColonLoc, tok::star, BeginRef.get());
    if (DerefExpr.isInvalid()) {
      Diag(RangeLoc, diag::note_for_range_invalid_iterator)
        << RangeLoc << 1 << BeginRangeRef.get()->getType();
      NoteForRangeBeginEndFunction(*this, BeginExpr.get(), BEF_begin);
      return StmtError();
    }

    // Attach  *__begin  as initializer for VD. Don't touch it if we're just
    // trying to determine whether this would be a valid range.
    if (!LoopVar->isInvalidDecl() && Kind != BFRK_Check) {
      AddInitializerToDecl(LoopVar, DerefExpr.get(), /*DirectInit=*/false);
      if (LoopVar->isInvalidDecl())
        NoteForRangeBeginEndFunction(*this, BeginExpr.get(), BEF_begin);
    }
  }

  // Don't bother to actually allocate the result if we're just trying to
  // determine whether it would be valid.
  if (Kind == BFRK_Check)
    return StmtResult();

  return new (Context) CXXForRangeStmt(
      RangeDS, cast_or_null<DeclStmt>(BeginDeclStmt.get()),
      cast_or_null<DeclStmt>(EndDeclStmt.get()), NotEqExpr.get(),
      IncrExpr.get(), LoopVarDS, /*Body=*/nullptr, ForLoc, CoawaitLoc,
      ColonLoc, RParenLoc);
}

/// Unpacks a loop variable from its statement.
static bool UnpackLoopVar(Sema &SemaRef, Stmt *First, Expr *Second,
                          DeclStmt *&DS, Decl *&Var) {
  DS = dyn_cast<DeclStmt>(First);
  assert(DS && "first part of for range not a decl stmt");

  if (!DS->isSingleDecl()) {
    // FIXME: Update the diagnostic.
    SemaRef.Diag(DS->getStartLoc(), diag::err_type_defined_in_for_range);
    return false;
  }

  Var = DS->getSingleDecl();
  if (Var->isInvalidDecl() || !Second ||
      SemaRef.DiagnoseUnexpandedParameterPack(Second, Sema::UPPC_Expression)) {
    Var->setInvalidDecl();
    return false;
  }
  return true;
}

/// Synthesize a mostly qualified nested name specifier for a declaration.
///
/// This assumes the the declaration is both non-dependent and has no
/// dependent components of its scope. Note that the source locations refer
/// to the point of synthesis, not physical source code locations.
///
// TODO: Allow this to be dependent.
static NestedNameSpecifierLoc GetQualifiedNameForDecl(ASTContext &Cxt, Decl *D,
                                                      SourceLocation Loc) {
  // Get the path to the the TU.
  llvm::SmallVector<DeclContext *, 4> Path;
  for (DeclContext *DC = D->getDeclContext(); !isa<TranslationUnitDecl>(DC);
       DC = DC->getParent()) {
    if (NamespaceDecl *NS = dyn_cast<NamespaceDecl>(DC)) {
      // Don't include inline namespaces.
      if (NS->isInline())
        continue;
    }
    Path.push_back(DC);
  }
  std::reverse(Path.begin(), Path.end());

  // Build the NNS.
  NestedNameSpecifierLocBuilder Builder;
  for (DeclContext *DC : Path) {
    if (NamespaceDecl *NS = dyn_cast<NamespaceDecl>(DC)) {
      // Builds 'NS::'.
      Builder.Extend(Cxt, NS, Loc, Loc);
    } else if (CXXRecordDecl *Class = dyn_cast<CXXRecordDecl>(DC)) {
      QualType T = Cxt.getTagDeclType(Class);
      TypeSourceInfo *TSI = Cxt.getTrivialTypeSourceInfo(T);
      // Builds 'Class::'. There is no template keyword.
      Builder.Extend(Cxt, SourceLocation(), TSI->getTypeLoc(), Loc);
    } else {
      llvm_unreachable("Unhandled nested name specifier kind");
    }
  }
  return Builder.getWithLocInContext(Cxt);
}

/// Build a C++ expansion statement.
///
/// This performs a primary analysis of the range initializer to determine which
/// expansion mechanism is going to be used (tuple expansion, pack expansion, or
/// structure expansion).
///
/// Given a range variable and a loop variable, build a new CXXForTupleStmt
/// containing that information. Note that the body will be parsed and
/// instantiated later.
StmtResult Sema::ActOnCXXExpansionStmt(Scope *S, SourceLocation ForLoc,
                                       SourceLocation EllipsisLoc, Stmt *Init,
                                       SourceLocation ColonLoc, Expr *Range,
                                       SourceLocation RParenLoc,
                                       BuildForRangeKind Kind) {
  if (!Init)
    return StmtError();

  DeclStmt *LoopDS;
  Decl *LoopVar;
  if (!UnpackLoopVar(*this, Init, Range, LoopDS, LoopVar))
    return StmtError();

  // When the expression has a pack, we'll try to expand over its elements.
  if (Range->containsUnexpandedParameterPack())
    return BuildCXXPackExpansionStmt(ForLoc, EllipsisLoc, ColonLoc, Range,
                                     LoopDS, RParenLoc, Kind);

  // Otherwise, we have something tuple-like although we have to wait until
  // the range is non-dependent to figure out the expansion method (either
  // as a tuple or structure bindings).
  //
  // Build 'auto && __tuple = range-init'.
  SourceLocation RangeLoc = Range->getLocStart();
  VarDecl *RangeVar = BuildForRangeVarDecl(
      *this, RangeLoc, Context.getAutoRRefDeductType(), "__tuple");
  if (FinishForRangeVarDecl(*this, RangeVar, Range, RangeLoc,
                            diag::err_for_range_deduction_failure)) {
    LoopVar->setInvalidDecl();
    return StmtError();
  }

  // Claim the type doesn't contain 'auto': we've already done the checking.
  DeclGroupPtrTy RangeGroup =
      BuildDeclaratorGroup(MutableArrayRef<Decl *>((Decl **)&RangeVar, 1));
  StmtResult RangeDecl = ActOnDeclStmt(RangeGroup, RangeLoc, RangeLoc);
  if (RangeDecl.isInvalid()) {
    LoopVar->setInvalidDecl();
    return StmtError();
  }

  // Build the other various subexpressions needed for the loop body.
  return BuildCXXTupleExpansionStmt(ForLoc, EllipsisLoc, ColonLoc,
                                    RangeDecl.get(), LoopDS, RParenLoc, Kind);
}

/// Given an initial decomposition of the expansion syntax, enough information
/// that supports the parsing of the loop body.
StmtResult Sema::BuildCXXTupleExpansionStmt(SourceLocation ForLoc,
                                            SourceLocation EllipsisLoc,
                                            SourceLocation ColonLoc,
                                            Stmt *RangeVarDecl,
                                            Stmt *LoopVarDecl,
                                            SourceLocation RParenLoc,
                                            BuildForRangeKind Kind) {
  DeclStmt *RangeVarDS = cast<DeclStmt>(RangeVarDecl);
  VarDecl *RangeVar = cast<VarDecl>(RangeVarDS->getSingleDecl());
  QualType RangeVarType = RangeVar->getType();
  QualType RangeClassType = RangeVarType.getNonReferenceType();

  DeclStmt *LoopVarDS = cast<DeclStmt>(LoopVarDecl);
  VarDecl *LoopVar = cast<VarDecl>(LoopVarDS->getSingleDecl());

  llvm::APSInt Size = llvm::APSInt::get(0);
  TemplateParameterList *ParmList = nullptr;

  if (RangeVarType->isDependentType()) {
    // The range is implicitly used as a placeholder when it is dependent.
    RangeVar->markUsed(Context);

    // Deduce any 'auto's in the loop variable as 'DependentTy'. We'll fill
    // them in properly when we instantiate the loop.
    if (!LoopVar->isInvalidDecl() && Kind != BFRK_Check)
      LoopVar->setType(SubstAutoType(LoopVar->getType(), Context.DependentTy));
  } else {
    RangeClassType = RangeClassType.getDesugaredType(Context);

    // FIXME: Support expansion over an array. For arrays, the loop variable
    // should be 'loop-var = __tuple[I]' instead of a get expression.
    assert(!RangeClassType->isArrayType() &&
           "Expansion over arrays not implemented");

    // Get the tuple size for the number of expansions.
    if (!GetTupleSize(*this, ColonLoc, RangeClassType, Size))
      return StmtError();

    // Declare a new template parameter '__N' for which we will be substituting
    // concrete values later.
    //
    // FIXME: Correctly compute the template parameter depth.
    IdentifierInfo *ParmName = &PP.getIdentifierTable().get("__N");
    const QualType ParmTy = Context.getSizeType();
    TypeSourceInfo *ParmTI = Context.getTrivialTypeSourceInfo(ParmTy, ColonLoc);
    NonTypeTemplateParmDecl *Parm = NonTypeTemplateParmDecl::Create(
        Context, Context.getTranslationUnitDecl(), ColonLoc, ColonLoc,
        /*Depth=*/0, /*Position=*/0, ParmName, ParmTy, false, ParmTI);
    NamedDecl *Parms[] = {Parm};
    ParmList = TemplateParameterList::Create(Context, ColonLoc, ColonLoc, Parms,
                                             ColonLoc, nullptr);

    // Build the dependent expression 'NNS::get<__N>(__tuple)' where 'NNS' is
    // the nested name specifier denoting the scope in which the '__tuple' type
    // is defined.
    // Dependent template argument '__N'.
    ExprResult ParmRef = BuildDeclRefExpr(Parm, ParmTy, VK_RValue, ColonLoc);
    if (ParmRef.isInvalid())
      return StmtError();
    TemplateArgument Arg(ParmRef.get());
    TemplateArgumentLocInfo ArgLocInfo(ParmRef.get());
    TemplateArgumentLoc ArgLoc(Arg, ArgLocInfo);
    TemplateArgumentListInfo TempArgs(ColonLoc, ColonLoc);
    TempArgs.addArgument(ArgLoc);

    // Get the name information for 'NNS::get'.
    CXXRecordDecl *RangeClass = RangeClassType->getAsCXXRecordDecl();
    NestedNameSpecifierLoc NNS =
        GetQualifiedNameForDecl(Context, RangeClass, ColonLoc);
    IdentifierInfo *Name = &PP.getIdentifierTable().get("get");
    DeclarationNameInfo DNI(Name, ColonLoc);

    // Do an initial lookup for 'NNS::get' where 'NNS' is the declaration
    // context of the range type.
    LookupResult R(*this, DNI.getName(), ColonLoc, Sema::LookupOrdinaryName);
    if (!LookupQualifiedName(R, RangeClass->getDeclContext())) {
      CXXRecordDecl *D = RangeClassType->getAsCXXRecordDecl();
      Diag(ColonLoc, diag::err_no_member) << Name << D->getParent();
      return StmtError();
    }
    const UnresolvedSetImpl &FoundNames = R.asUnresolvedSet();

    // Build the lookup expression 'NNS::get<I>'.
    UnresolvedLookupExpr *Fn = UnresolvedLookupExpr::Create(
        Context,
        /*NamingClass=*/nullptr, NNS,
        /*TemplateKWLoc=*/SourceLocation(), DNI,
        /*NeedsADL=*/false, &TempArgs, FoundNames.begin(), FoundNames.end());

    // The '__tuple' argument.
    ExprResult RangeRef =
        BuildDeclRefExpr(RangeVar, RangeClassType, VK_LValue, ColonLoc);
    if (RangeRef.isInvalid())
      return StmtError();

    // Build the actual call expression 'NNS::get<I>(__tuple)'.
    Expr *Args[] = {RangeRef.get()};
    ExprResult Call =
        ActOnCallExpr(getCurScope(), Fn, ColonLoc, Args, ColonLoc);

    // And make that the initializer of the tuple argument.
    AddInitializerToDecl(LoopVar, Call.get(), false);
    if (LoopVar->isInvalidDecl())
      return StmtError();
  }

  // Note that the body isn't parsed yet.
  return new (Context) CXXTupleExpansionStmt(
      ParmList, RangeVarDS, LoopVarDS, nullptr, Size.getExtValue(), ForLoc,
      EllipsisLoc, ColonLoc, RParenLoc);
}

StmtResult Sema::BuildCXXPackExpansionStmt(SourceLocation ForLoc,
                                           SourceLocation EllipsisLoc,
                                           SourceLocation ColonLoc,
                                           Expr *PackExpr, Stmt *LoopVarDecl,
                                           SourceLocation RParenLoc,
                                           BuildForRangeKind Kind) {
  llvm_unreachable("unimplemented");
}

/// FinishObjCForCollectionStmt - Attach the body to a objective-C foreach
/// statement.
StmtResult Sema::FinishObjCForCollectionStmt(Stmt *S, Stmt *B) {
  if (!S || !B)
    return StmtError();
  ObjCForCollectionStmt * ForStmt = cast<ObjCForCollectionStmt>(S);

  ForStmt->setBody(B);
  return S;
}

// Warn when the loop variable is a const reference that creates a copy.
// Suggest using the non-reference type for copies.  If a copy can be prevented
// suggest the const reference type that would do so.
// For instance, given "for (const &Foo : Range)", suggest
// "for (const Foo : Range)" to denote a copy is made for the loop.  If
// possible, also suggest "for (const &Bar : Range)" if this type prevents
// the copy altogether.
static void DiagnoseForRangeReferenceVariableCopies(Sema &SemaRef,
                                                    const VarDecl *VD,
                                                    QualType RangeInitType) {
  const Expr *InitExpr = VD->getInit();
  if (!InitExpr)
    return;

  QualType VariableType = VD->getType();

  if (auto Cleanups = dyn_cast<ExprWithCleanups>(InitExpr))
    if (!Cleanups->cleanupsHaveSideEffects())
      InitExpr = Cleanups->getSubExpr();

  const MaterializeTemporaryExpr *MTE =
      dyn_cast<MaterializeTemporaryExpr>(InitExpr);

  // No copy made.
  if (!MTE)
    return;

  const Expr *E = MTE->GetTemporaryExpr()->IgnoreImpCasts();

  // Searching for either UnaryOperator for dereference of a pointer or
  // CXXOperatorCallExpr for handling iterators.
  while (!isa<CXXOperatorCallExpr>(E) && !isa<UnaryOperator>(E)) {
    if (const CXXConstructExpr *CCE = dyn_cast<CXXConstructExpr>(E)) {
      E = CCE->getArg(0);
    } else if (const CXXMemberCallExpr *Call = dyn_cast<CXXMemberCallExpr>(E)) {
      const MemberExpr *ME = cast<MemberExpr>(Call->getCallee());
      E = ME->getBase();
    } else {
      const MaterializeTemporaryExpr *MTE = cast<MaterializeTemporaryExpr>(E);
      E = MTE->GetTemporaryExpr();
    }
    E = E->IgnoreImpCasts();
  }

  bool ReturnsReference = false;
  if (isa<UnaryOperator>(E)) {
    ReturnsReference = true;
  } else {
    const CXXOperatorCallExpr *Call = cast<CXXOperatorCallExpr>(E);
    const FunctionDecl *FD = Call->getDirectCallee();
    QualType ReturnType = FD->getReturnType();
    ReturnsReference = ReturnType->isReferenceType();
  }

  if (ReturnsReference) {
    // Loop variable creates a temporary.  Suggest either to go with
    // non-reference loop variable to indiciate a copy is made, or
    // the correct time to bind a const reference.
    SemaRef.Diag(VD->getLocation(), diag::warn_for_range_const_reference_copy)
        << VD << VariableType << E->getType();
    QualType NonReferenceType = VariableType.getNonReferenceType();
    NonReferenceType.removeLocalConst();
    QualType NewReferenceType =
        SemaRef.Context.getLValueReferenceType(E->getType().withConst());
    SemaRef.Diag(VD->getLocStart(), diag::note_use_type_or_non_reference)
        << NonReferenceType << NewReferenceType << VD->getSourceRange();
  } else {
    // The range always returns a copy, so a temporary is always created.
    // Suggest removing the reference from the loop variable.
    SemaRef.Diag(VD->getLocation(), diag::warn_for_range_variable_always_copy)
        << VD << RangeInitType;
    QualType NonReferenceType = VariableType.getNonReferenceType();
    NonReferenceType.removeLocalConst();
    SemaRef.Diag(VD->getLocStart(), diag::note_use_non_reference_type)
        << NonReferenceType << VD->getSourceRange();
  }
}

// Warns when the loop variable can be changed to a reference type to
// prevent a copy.  For instance, if given "for (const Foo x : Range)" suggest
// "for (const Foo &x : Range)" if this form does not make a copy.
static void DiagnoseForRangeConstVariableCopies(Sema &SemaRef,
                                                const VarDecl *VD) {
  const Expr *InitExpr = VD->getInit();
  if (!InitExpr)
    return;

  QualType VariableType = VD->getType();

  if (const CXXConstructExpr *CE = dyn_cast<CXXConstructExpr>(InitExpr)) {
    if (!CE->getConstructor()->isCopyConstructor())
      return;
  } else if (const CastExpr *CE = dyn_cast<CastExpr>(InitExpr)) {
    if (CE->getCastKind() != CK_LValueToRValue)
      return;
  } else {
    return;
  }

  // TODO: Determine a maximum size that a POD type can be before a diagnostic
  // should be emitted.  Also, only ignore POD types with trivial copy
  // constructors.
  if (VariableType.isPODType(SemaRef.Context))
    return;

  // Suggest changing from a const variable to a const reference variable
  // if doing so will prevent a copy.
  SemaRef.Diag(VD->getLocation(), diag::warn_for_range_copy)
      << VD << VariableType << InitExpr->getType();
  SemaRef.Diag(VD->getLocStart(), diag::note_use_reference_type)
      << SemaRef.Context.getLValueReferenceType(VariableType)
      << VD->getSourceRange();
}

/// DiagnoseForRangeVariableCopies - Diagnose three cases and fixes for them.
/// 1) for (const foo &x : foos) where foos only returns a copy.  Suggest
///    using "const foo x" to show that a copy is made
/// 2) for (const bar &x : foos) where bar is a temporary intialized by bar.
///    Suggest either "const bar x" to keep the copying or "const foo& x" to
///    prevent the copy.
/// 3) for (const foo x : foos) where x is constructed from a reference foo.
///    Suggest "const foo &x" to prevent the copy.
static void DiagnoseForRangeVariableCopies(Sema &SemaRef,
                                           const CXXForRangeStmt *ForStmt) {
  if (SemaRef.Diags.isIgnored(diag::warn_for_range_const_reference_copy,
                              ForStmt->getLocStart()) &&
      SemaRef.Diags.isIgnored(diag::warn_for_range_variable_always_copy,
                              ForStmt->getLocStart()) &&
      SemaRef.Diags.isIgnored(diag::warn_for_range_copy,
                              ForStmt->getLocStart())) {
    return;
  }

  const VarDecl *VD = ForStmt->getLoopVariable();
  if (!VD)
    return;

  QualType VariableType = VD->getType();

  if (VariableType->isIncompleteType())
    return;

  const Expr *InitExpr = VD->getInit();
  if (!InitExpr)
    return;

  if (VariableType->isReferenceType()) {
    DiagnoseForRangeReferenceVariableCopies(SemaRef, VD,
                                            ForStmt->getRangeInit()->getType());
  } else if (VariableType.isConstQualified()) {
    DiagnoseForRangeConstVariableCopies(SemaRef, VD);
  }
}

/// FinishCXXForRangeStmt - Attach the body to a C++0x for-range statement.
/// This is a separate step from ActOnCXXForRangeStmt because analysis of the
/// body cannot be performed until after the type of the range variable is
/// determined.
StmtResult Sema::FinishCXXForRangeStmt(Stmt *S, Stmt *B) {
  if (!S || !B)
    return StmtError();

  if (isa<ObjCForCollectionStmt>(S))
    return FinishObjCForCollectionStmt(S, B);

  CXXForRangeStmt *ForStmt = cast<CXXForRangeStmt>(S);
  ForStmt->setBody(B);

  DiagnoseEmptyStmtBody(ForStmt->getRParenLoc(), B,
                        diag::warn_empty_range_based_for_body);

  DiagnoseForRangeVariableCopies(*this, ForStmt);

  return S;
}

/// Finish a tuple expansion by instantiating the loop body for each element
/// of the tuple.
StmtResult Sema::FinishCXXTupleExpansionStmt(CXXTupleExpansionStmt *S,
                                             Stmt *B) {
  SourceLocation Loc = S->getColonLoc();

  // The loop body is the pre-instantiated version of the composed loop body.
  S->setBody(B);

  // If the range initializer is dependent, then we can't deduce the tuple
  // type or instantiate the body. Just return the statement as-is.
  if (S->getRangeInit()->isTypeDependent())
    return S;

<<<<<<< HEAD
  // Return an empty compound statement.
  if (S->getSize() == 0)
    return new (Context) CompoundStmt(Context, None, SourceLocation(), 
                                                     SourceLocation());
=======
  // When there are no members, return an empty compound statement.
  if (S->getSize() == 0) {
    return new (Context)
        CompoundStmt(Context, None, SourceLocation(), SourceLocation());
  }
>>>>>>> dff3f605

  // Create a new compound statement that binds the loop variable with the
  // parsed body. This is what we're going to instantiate.
  Stmt *VarAndBody[] = {S->getLoopVarStmt(), B};
  Stmt *Body = new (Context)
      CompoundStmt(Context, VarAndBody, SourceLocation(), SourceLocation());

  // Instantiate the loop body for each element of the tuple.
  llvm::SmallVector<Stmt *, 8> Stmts;
  for (std::size_t I = 0; I < S->getSize(); ++I) {
    IntegerLiteral *E = IntegerLiteral::Create(
        Context, llvm::APSInt::getUnsigned(I), Context.getSizeType(), Loc);
    TemplateArgument Args[] = {TemplateArgument(
        Context, llvm::APSInt(E->getValue(), true), E->getType())};
    TemplateArgumentList TempArgs(TemplateArgumentList::OnStack, Args);
    MultiLevelTemplateArgumentList MultiArgs(TempArgs);

    // We need a local instantiation scope for this.
    LocalInstantiationScope Locals(*this);
    InstantiatingTemplate Inst(*this, B->getLocStart(), S, Args,
                               B->getSourceRange());
    StmtResult Instantiation = SubstForTupleBody(Body, MultiArgs);
    if (Instantiation.isInvalid())
      return StmtError();
    Stmts.push_back(Instantiation.get());
  }

  Stmt **Results = new (Context) Stmt *[Stmts.size()];
  std::copy(Stmts.begin(), Stmts.end(), Results);
  S->setInstantiatedStatements(Results);

  return S;
}

StmtResult Sema::FinishCXXPackExpansionStmt(CXXPackExpansionStmt *S, Stmt *B) {
  llvm_unreachable("Pack expansion statement not implemented");
}

/// Attach the body to the expansion statement, and expand as needed.
StmtResult Sema::FinishCXXExpansionStmt(Stmt *S, Stmt *B) {
  if (!S || !B)
    return StmtError();
  if (CXXTupleExpansionStmt *TES = dyn_cast<CXXTupleExpansionStmt>(S))
    return FinishCXXTupleExpansionStmt(TES, B);
  if (CXXPackExpansionStmt *PES = dyn_cast<CXXPackExpansionStmt>(S))
    return FinishCXXPackExpansionStmt(PES, B);
  llvm_unreachable("Invalid expansion statement");
}

StmtResult Sema::ActOnGotoStmt(SourceLocation GotoLoc,
                               SourceLocation LabelLoc,
                               LabelDecl *TheDecl) {
  getCurFunction()->setHasBranchIntoScope();
  TheDecl->markUsed(Context);
  return new (Context) GotoStmt(TheDecl, GotoLoc, LabelLoc);
}

StmtResult
Sema::ActOnIndirectGotoStmt(SourceLocation GotoLoc, SourceLocation StarLoc,
                            Expr *E) {
  // Convert operand to void*
  if (!E->isTypeDependent()) {
    QualType ETy = E->getType();
    QualType DestTy = Context.getPointerType(Context.VoidTy.withConst());
    ExprResult ExprRes = E;
    AssignConvertType ConvTy =
      CheckSingleAssignmentConstraints(DestTy, ExprRes);
    if (ExprRes.isInvalid())
      return StmtError();
    E = ExprRes.get();
    if (DiagnoseAssignmentResult(ConvTy, StarLoc, DestTy, ETy, E, AA_Passing))
      return StmtError();
  }

  ExprResult ExprRes = ActOnFinishFullExpr(E);
  if (ExprRes.isInvalid())
    return StmtError();
  E = ExprRes.get();

  getCurFunction()->setHasIndirectGoto();

  return new (Context) IndirectGotoStmt(GotoLoc, StarLoc, E);
}

static void CheckJumpOutOfSEHFinally(Sema &S, SourceLocation Loc,
                                     const Scope &DestScope) {
  if (!S.CurrentSEHFinally.empty() &&
      DestScope.Contains(*S.CurrentSEHFinally.back())) {
    S.Diag(Loc, diag::warn_jump_out_of_seh_finally);
  }
}

StmtResult
Sema::ActOnContinueStmt(SourceLocation ContinueLoc, Scope *CurScope) {
  Scope *S = CurScope->getContinueParent();
  if (!S) {
    // C99 6.8.6.2p1: A break shall appear only in or as a loop body.
    return StmtError(Diag(ContinueLoc, diag::err_continue_not_in_loop));
  }
  CheckJumpOutOfSEHFinally(*this, ContinueLoc, *S);

  return new (Context) ContinueStmt(ContinueLoc);
}

StmtResult
Sema::ActOnBreakStmt(SourceLocation BreakLoc, Scope *CurScope) {
  Scope *S = CurScope->getBreakParent();
  if (!S) {
    // C99 6.8.6.3p1: A break shall appear only in or as a switch/loop body.
    return StmtError(Diag(BreakLoc, diag::err_break_not_in_loop_or_switch));
  }
  if (S->isOpenMPLoopScope())
    return StmtError(Diag(BreakLoc, diag::err_omp_loop_cannot_use_stmt)
                     << "break");
  CheckJumpOutOfSEHFinally(*this, BreakLoc, *S);

  return new (Context) BreakStmt(BreakLoc);
}

/// \brief Determine whether the given expression is a candidate for
/// copy elision in either a return statement or a throw expression.
///
/// \param ReturnType If we're determining the copy elision candidate for
/// a return statement, this is the return type of the function. If we're
/// determining the copy elision candidate for a throw expression, this will
/// be a NULL type.
///
/// \param E The expression being returned from the function or block, or
/// being thrown.
///
/// \param AllowParamOrMoveConstructible Whether we allow function parameters or
/// id-expressions that could be moved out of the function to be considered NRVO
/// candidates. C++ prohibits these for NRVO itself, but we re-use this logic to
/// determine whether we should try to move as part of a return or throw (which
/// does allow function parameters).
///
/// \returns The NRVO candidate variable, if the return statement may use the
/// NRVO, or NULL if there is no such candidate.
VarDecl *Sema::getCopyElisionCandidate(QualType ReturnType, Expr *E,
                                       bool AllowParamOrMoveConstructible) {
  if (!getLangOpts().CPlusPlus)
    return nullptr;

  // - in a return statement in a function [where] ...
  // ... the expression is the name of a non-volatile automatic object ...
  DeclRefExpr *DR = dyn_cast<DeclRefExpr>(E->IgnoreParens());
  if (!DR || DR->refersToEnclosingVariableOrCapture())
    return nullptr;
  VarDecl *VD = dyn_cast<VarDecl>(DR->getDecl());
  if (!VD)
    return nullptr;

  if (isCopyElisionCandidate(ReturnType, VD, AllowParamOrMoveConstructible))
    return VD;
  return nullptr;
}

bool Sema::isCopyElisionCandidate(QualType ReturnType, const VarDecl *VD,
                                  bool AllowParamOrMoveConstructible) {
  QualType VDType = VD->getType();
  // - in a return statement in a function with ...
  // ... a class return type ...
  if (!ReturnType.isNull() && !ReturnType->isDependentType()) {
    if (!ReturnType->isRecordType())
      return false;
    // ... the same cv-unqualified type as the function return type ...
    // When considering moving this expression out, allow dissimilar types.
    if (!AllowParamOrMoveConstructible && !VDType->isDependentType() &&
        !Context.hasSameUnqualifiedType(ReturnType, VDType))
      return false;
  }

  // ...object (other than a function or catch-clause parameter)...
  if (VD->getKind() != Decl::Var &&
      !(AllowParamOrMoveConstructible && VD->getKind() == Decl::ParmVar))
    return false;
  if (VD->isExceptionVariable()) return false;

  // ...automatic...
  if (!VD->hasLocalStorage()) return false;

  // Return false if VD is a __block variable. We don't want to implicitly move
  // out of a __block variable during a return because we cannot assume the
  // variable will no longer be used.
  if (VD->hasAttr<BlocksAttr>()) return false;

  if (AllowParamOrMoveConstructible)
    return true;

  // ...non-volatile...
  if (VD->getType().isVolatileQualified()) return false;

  // Variables with higher required alignment than their type's ABI
  // alignment cannot use NRVO.
  if (!VD->getType()->isDependentType() && VD->hasAttr<AlignedAttr>() &&
      Context.getDeclAlign(VD) > Context.getTypeAlignInChars(VD->getType()))
    return false;

  return true;
}

/// \brief Perform the initialization of a potentially-movable value, which
/// is the result of return value.
///
/// This routine implements C++14 [class.copy]p32, which attempts to treat
/// returned lvalues as rvalues in certain cases (to prefer move construction),
/// then falls back to treating them as lvalues if that failed.
ExprResult
Sema::PerformMoveOrCopyInitialization(const InitializedEntity &Entity,
                                      const VarDecl *NRVOCandidate,
                                      QualType ResultType,
                                      Expr *Value,
                                      bool AllowNRVO) {
  // C++14 [class.copy]p32:
  // When the criteria for elision of a copy/move operation are met, but not for
  // an exception-declaration, and the object to be copied is designated by an
  // lvalue, or when the expression in a return statement is a (possibly
  // parenthesized) id-expression that names an object with automatic storage
  // duration declared in the body or parameter-declaration-clause of the
  // innermost enclosing function or lambda-expression, overload resolution to
  // select the constructor for the copy is first performed as if the object
  // were designated by an rvalue.
  ExprResult Res = ExprError();

  if (AllowNRVO && !NRVOCandidate)
    NRVOCandidate = getCopyElisionCandidate(ResultType, Value, true);

  if (AllowNRVO && NRVOCandidate) {
    ImplicitCastExpr AsRvalue(ImplicitCastExpr::OnStack, Value->getType(),
                              CK_NoOp, Value, VK_XValue);

    Expr *InitExpr = &AsRvalue;

    InitializationKind Kind = InitializationKind::CreateCopy(
        Value->getLocStart(), Value->getLocStart());

    InitializationSequence Seq(*this, Entity, Kind, InitExpr);
    if (Seq) {
      for (const InitializationSequence::Step &Step : Seq.steps()) {
        if (!(Step.Kind ==
                  InitializationSequence::SK_ConstructorInitialization ||
              (Step.Kind == InitializationSequence::SK_UserConversion &&
               isa<CXXConstructorDecl>(Step.Function.Function))))
          continue;

        CXXConstructorDecl *Constructor =
            cast<CXXConstructorDecl>(Step.Function.Function);

        const RValueReferenceType *RRefType
          = Constructor->getParamDecl(0)->getType()
                                                 ->getAs<RValueReferenceType>();

        // [...] If the first overload resolution fails or was not performed, or
        // if the type of the first parameter of the selected constructor is not
        // an rvalue reference to the object's type (possibly cv-qualified),
        // overload resolution is performed again, considering the object as an
        // lvalue.
        if (!RRefType ||
            !Context.hasSameUnqualifiedType(RRefType->getPointeeType(),
                                            NRVOCandidate->getType()))
          break;

        // Promote "AsRvalue" to the heap, since we now need this
        // expression node to persist.
        Value = ImplicitCastExpr::Create(Context, Value->getType(), CK_NoOp,
                                         Value, nullptr, VK_XValue);

        // Complete type-checking the initialization of the return type
        // using the constructor we found.
        Res = Seq.Perform(*this, Entity, Kind, Value);
      }
    }
  }

  // Either we didn't meet the criteria for treating an lvalue as an rvalue,
  // above, or overload resolution failed. Either way, we need to try
  // (again) now with the return value expression as written.
  if (Res.isInvalid())
    Res = PerformCopyInitialization(Entity, SourceLocation(), Value);

  return Res;
}

/// \brief Determine whether the declared return type of the specified function
/// contains 'auto'.
static bool hasDeducedReturnType(FunctionDecl *FD) {
  const FunctionProtoType *FPT =
      FD->getTypeSourceInfo()->getType()->castAs<FunctionProtoType>();
  return FPT->getReturnType()->isUndeducedType();
}

/// ActOnCapScopeReturnStmt - Utility routine to type-check return statements
/// for capturing scopes.
///
StmtResult
Sema::ActOnCapScopeReturnStmt(SourceLocation ReturnLoc, Expr *RetValExp) {
  // If this is the first return we've seen, infer the return type.
  // [expr.prim.lambda]p4 in C++11; block literals follow the same rules.
  CapturingScopeInfo *CurCap = cast<CapturingScopeInfo>(getCurFunction());
  QualType FnRetType = CurCap->ReturnType;
  LambdaScopeInfo *CurLambda = dyn_cast<LambdaScopeInfo>(CurCap);
  bool HasDeducedReturnType =
      CurLambda && hasDeducedReturnType(CurLambda->CallOperator);

  if (ExprEvalContexts.back().Context ==
          ExpressionEvaluationContext::DiscardedStatement &&
      (HasDeducedReturnType || CurCap->HasImplicitReturnType)) {
    if (RetValExp) {
      ExprResult ER = ActOnFinishFullExpr(RetValExp, ReturnLoc);
      if (ER.isInvalid())
        return StmtError();
      RetValExp = ER.get();
    }
    return new (Context) ReturnStmt(ReturnLoc, RetValExp, nullptr);
  }

  if (HasDeducedReturnType) {
    // In C++1y, the return type may involve 'auto'.
    // FIXME: Blocks might have a return type of 'auto' explicitly specified.
    FunctionDecl *FD = CurLambda->CallOperator;
    if (CurCap->ReturnType.isNull())
      CurCap->ReturnType = FD->getReturnType();

    AutoType *AT = CurCap->ReturnType->getContainedAutoType();
    assert(AT && "lost auto type from lambda return type");
    if (DeduceFunctionTypeFromReturnExpr(FD, ReturnLoc, RetValExp, AT)) {
      FD->setInvalidDecl();
      return StmtError();
    }
    CurCap->ReturnType = FnRetType = FD->getReturnType();
  } else if (CurCap->HasImplicitReturnType) {
    // For blocks/lambdas with implicit return types, we check each return
    // statement individually, and deduce the common return type when the block
    // or lambda is completed.
    // FIXME: Fold this into the 'auto' codepath above.
    if (RetValExp && !isa<InitListExpr>(RetValExp)) {
      ExprResult Result = DefaultFunctionArrayLvalueConversion(RetValExp);
      if (Result.isInvalid())
        return StmtError();
      RetValExp = Result.get();

      // DR1048: even prior to C++14, we should use the 'auto' deduction rules
      // when deducing a return type for a lambda-expression (or by extension
      // for a block). These rules differ from the stated C++11 rules only in
      // that they remove top-level cv-qualifiers.
      if (!CurContext->isDependentContext())
        FnRetType = RetValExp->getType().getUnqualifiedType();
      else
        FnRetType = CurCap->ReturnType = Context.DependentTy;
    } else {
      if (RetValExp) {
        // C++11 [expr.lambda.prim]p4 bans inferring the result from an
        // initializer list, because it is not an expression (even
        // though we represent it as one). We still deduce 'void'.
        Diag(ReturnLoc, diag::err_lambda_return_init_list)
          << RetValExp->getSourceRange();
      }

      FnRetType = Context.VoidTy;
    }

    // Although we'll properly infer the type of the block once it's completed,
    // make sure we provide a return type now for better error recovery.
    if (CurCap->ReturnType.isNull())
      CurCap->ReturnType = FnRetType;
  }
  assert(!FnRetType.isNull());

  if (BlockScopeInfo *CurBlock = dyn_cast<BlockScopeInfo>(CurCap)) {
    if (CurBlock->FunctionType->getAs<FunctionType>()->getNoReturnAttr()) {
      Diag(ReturnLoc, diag::err_noreturn_block_has_return_expr);
      return StmtError();
    }
  } else if (CapturedRegionScopeInfo *CurRegion =
                 dyn_cast<CapturedRegionScopeInfo>(CurCap)) {
    Diag(ReturnLoc, diag::err_return_in_captured_stmt) << CurRegion->getRegionName();
    return StmtError();
  } else {
    assert(CurLambda && "unknown kind of captured scope");
    if (CurLambda->CallOperator->getType()->getAs<FunctionType>()
            ->getNoReturnAttr()) {
      Diag(ReturnLoc, diag::err_noreturn_lambda_has_return_expr);
      return StmtError();
    }
  }

  // Otherwise, verify that this result type matches the previous one.  We are
  // pickier with blocks than for normal functions because we don't have GCC
  // compatibility to worry about here.
  const VarDecl *NRVOCandidate = nullptr;
  if (FnRetType->isDependentType()) {
    // Delay processing for now.  TODO: there are lots of dependent
    // types we can conclusively prove aren't void.
  } else if (FnRetType->isVoidType()) {
    if (RetValExp && !isa<InitListExpr>(RetValExp) &&
        !(getLangOpts().CPlusPlus &&
          (RetValExp->isTypeDependent() ||
           RetValExp->getType()->isVoidType()))) {
      if (!getLangOpts().CPlusPlus &&
          RetValExp->getType()->isVoidType())
        Diag(ReturnLoc, diag::ext_return_has_void_expr) << "literal" << 2;
      else {
        Diag(ReturnLoc, diag::err_return_block_has_expr);
        RetValExp = nullptr;
      }
    }
  } else if (!RetValExp) {
    return StmtError(Diag(ReturnLoc, diag::err_block_return_missing_expr));
  } else if (!RetValExp->isTypeDependent()) {
    // we have a non-void block with an expression, continue checking

    // C99 6.8.6.4p3(136): The return statement is not an assignment. The
    // overlap restriction of subclause 6.5.16.1 does not apply to the case of
    // function return.

    // In C++ the return statement is handled via a copy initialization.
    // the C version of which boils down to CheckSingleAssignmentConstraints.
    NRVOCandidate = getCopyElisionCandidate(FnRetType, RetValExp, false);
    InitializedEntity Entity = InitializedEntity::InitializeResult(ReturnLoc,
                                                                   FnRetType,
                                                      NRVOCandidate != nullptr);
    ExprResult Res = PerformMoveOrCopyInitialization(Entity, NRVOCandidate,
                                                     FnRetType, RetValExp);
    if (Res.isInvalid()) {
      // FIXME: Cleanup temporaries here, anyway?
      return StmtError();
    }
    RetValExp = Res.get();
    CheckReturnValExpr(RetValExp, FnRetType, ReturnLoc);
  } else {
    NRVOCandidate = getCopyElisionCandidate(FnRetType, RetValExp, false);
  }

  if (RetValExp) {
    ExprResult ER = ActOnFinishFullExpr(RetValExp, ReturnLoc);
    if (ER.isInvalid())
      return StmtError();
    RetValExp = ER.get();
  }
  ReturnStmt *Result = new (Context) ReturnStmt(ReturnLoc, RetValExp,
                                                NRVOCandidate);

  // If we need to check for the named return value optimization,
  // or if we need to infer the return type,
  // save the return statement in our scope for later processing.
  if (CurCap->HasImplicitReturnType || NRVOCandidate)
    FunctionScopes.back()->Returns.push_back(Result);

  if (FunctionScopes.back()->FirstReturnLoc.isInvalid())
    FunctionScopes.back()->FirstReturnLoc = ReturnLoc;

  return Result;
}

namespace {
/// \brief Marks all typedefs in all local classes in a type referenced.
///
/// In a function like
/// auto f() {
///   struct S { typedef int a; };
///   return S();
/// }
///
/// the local type escapes and could be referenced in some TUs but not in
/// others. Pretend that all local typedefs are always referenced, to not warn
/// on this. This isn't necessary if f has internal linkage, or the typedef
/// is private.
class LocalTypedefNameReferencer
    : public RecursiveASTVisitor<LocalTypedefNameReferencer> {
public:
  LocalTypedefNameReferencer(Sema &S) : S(S) {}
  bool VisitRecordType(const RecordType *RT);
private:
  Sema &S;
};
bool LocalTypedefNameReferencer::VisitRecordType(const RecordType *RT) {
  auto *R = dyn_cast<CXXRecordDecl>(RT->getDecl());
  if (!R || !R->isLocalClass() || !R->isLocalClass()->isExternallyVisible() ||
      R->isDependentType())
    return true;
  for (auto *TmpD : R->decls())
    if (auto *T = dyn_cast<TypedefNameDecl>(TmpD))
      if (T->getAccess() != AS_private || R->hasFriends())
        S.MarkAnyDeclReferenced(T->getLocation(), T, /*OdrUse=*/false);
  return true;
}
}

TypeLoc Sema::getReturnTypeLoc(FunctionDecl *FD) const {
  TypeLoc TL = FD->getTypeSourceInfo()->getTypeLoc().IgnoreParens();
  while (auto ATL = TL.getAs<AttributedTypeLoc>())
    TL = ATL.getModifiedLoc().IgnoreParens();
  return TL.castAs<FunctionProtoTypeLoc>().getReturnLoc();
}

/// Deduce the return type for a function from a returned expression, per
/// C++1y [dcl.spec.auto]p6.
bool Sema::DeduceFunctionTypeFromReturnExpr(FunctionDecl *FD,
                                            SourceLocation ReturnLoc,
                                            Expr *&RetExpr,
                                            AutoType *AT) {
  TypeLoc OrigResultType = getReturnTypeLoc(FD);
  QualType Deduced;

  if (RetExpr && isa<InitListExpr>(RetExpr)) {
    //  If the deduction is for a return statement and the initializer is
    //  a braced-init-list, the program is ill-formed.
    Diag(RetExpr->getExprLoc(),
         getCurLambda() ? diag::err_lambda_return_init_list
                        : diag::err_auto_fn_return_init_list)
        << RetExpr->getSourceRange();
    return true;
  }

  if (FD->isDependentContext()) {
    // C++1y [dcl.spec.auto]p12:
    //   Return type deduction [...] occurs when the definition is
    //   instantiated even if the function body contains a return
    //   statement with a non-type-dependent operand.
    assert(AT->isDeduced() && "should have deduced to dependent type");
    return false;
  } 

  if (RetExpr) {
    //  Otherwise, [...] deduce a value for U using the rules of template
    //  argument deduction.
    DeduceAutoResult DAR = DeduceAutoType(OrigResultType, RetExpr, Deduced);

    if (DAR == DAR_Failed && !FD->isInvalidDecl())
      Diag(RetExpr->getExprLoc(), diag::err_auto_fn_deduction_failure)
        << OrigResultType.getType() << RetExpr->getType();

    if (DAR != DAR_Succeeded)
      return true;

    // If a local type is part of the returned type, mark its fields as
    // referenced.
    LocalTypedefNameReferencer Referencer(*this);
    Referencer.TraverseType(RetExpr->getType());
  } else {
    //  In the case of a return with no operand, the initializer is considered
    //  to be void().
    //
    // Deduction here can only succeed if the return type is exactly 'cv auto'
    // or 'decltype(auto)', so just check for that case directly.
    if (!OrigResultType.getType()->getAs<AutoType>()) {
      Diag(ReturnLoc, diag::err_auto_fn_return_void_but_not_auto)
        << OrigResultType.getType();
      return true;
    }
    // We always deduce U = void in this case.
    Deduced = SubstAutoType(OrigResultType.getType(), Context.VoidTy);
    if (Deduced.isNull())
      return true;
  }

  //  If a function with a declared return type that contains a placeholder type
  //  has multiple return statements, the return type is deduced for each return
  //  statement. [...] if the type deduced is not the same in each deduction,
  //  the program is ill-formed.
  QualType DeducedT = AT->getDeducedType();
  if (!DeducedT.isNull() && !FD->isInvalidDecl()) {
    AutoType *NewAT = Deduced->getContainedAutoType();
    // It is possible that NewAT->getDeducedType() is null. When that happens,
    // we should not crash, instead we ignore this deduction.
    if (NewAT->getDeducedType().isNull())
      return false;

    CanQualType OldDeducedType = Context.getCanonicalFunctionResultType(
                                   DeducedT);
    CanQualType NewDeducedType = Context.getCanonicalFunctionResultType(
                                   NewAT->getDeducedType());
    if (!FD->isDependentContext() && OldDeducedType != NewDeducedType) {
      const LambdaScopeInfo *LambdaSI = getCurLambda();
      if (LambdaSI && LambdaSI->HasImplicitReturnType) {
        Diag(ReturnLoc, diag::err_typecheck_missing_return_type_incompatible)
          << NewAT->getDeducedType() << DeducedT
          << true /*IsLambda*/;
      } else {
        Diag(ReturnLoc, diag::err_auto_fn_different_deductions)
          << (AT->isDecltypeAuto() ? 1 : 0)
          << NewAT->getDeducedType() << DeducedT;
      }
      return true;
    }
  } else if (!FD->isInvalidDecl()) {
    // Update all declarations of the function to have the deduced return type.
    Context.adjustDeducedFunctionResultType(FD, Deduced);
  }

  return false;
}

StmtResult
Sema::ActOnReturnStmt(SourceLocation ReturnLoc, Expr *RetValExp,
                      Scope *CurScope) {
  StmtResult R = BuildReturnStmt(ReturnLoc, RetValExp);
  if (R.isInvalid() || ExprEvalContexts.back().Context ==
                           ExpressionEvaluationContext::DiscardedStatement)
    return R;

  if (VarDecl *VD =
      const_cast<VarDecl*>(cast<ReturnStmt>(R.get())->getNRVOCandidate())) {
    CurScope->addNRVOCandidate(VD);
  } else {
    CurScope->setNoNRVO();
  }

  CheckJumpOutOfSEHFinally(*this, ReturnLoc, *CurScope->getFnParent());

  return R;
}

StmtResult Sema::BuildReturnStmt(SourceLocation ReturnLoc, Expr *RetValExp) {
  // Check for unexpanded parameter packs.
  if (RetValExp && DiagnoseUnexpandedParameterPack(RetValExp))
    return StmtError();

  if (isa<CapturingScopeInfo>(getCurFunction()))
    return ActOnCapScopeReturnStmt(ReturnLoc, RetValExp);

  QualType FnRetType;
  QualType RelatedRetType;
  const AttrVec *Attrs = nullptr;
  bool isObjCMethod = false;

  if (const FunctionDecl *FD = getCurFunctionDecl()) {
    FnRetType = FD->getReturnType();
    if (FD->hasAttrs())
      Attrs = &FD->getAttrs();
    if (FD->isNoReturn())
      Diag(ReturnLoc, diag::warn_noreturn_function_has_return_expr)
        << FD->getDeclName();
    if (FD->isMain() && RetValExp)
      if (isa<CXXBoolLiteralExpr>(RetValExp))
        Diag(ReturnLoc, diag::warn_main_returns_bool_literal)
          << RetValExp->getSourceRange();
  } else if (ObjCMethodDecl *MD = getCurMethodDecl()) {
    FnRetType = MD->getReturnType();
    isObjCMethod = true;
    if (MD->hasAttrs())
      Attrs = &MD->getAttrs();
    if (MD->hasRelatedResultType() && MD->getClassInterface()) {
      // In the implementation of a method with a related return type, the
      // type used to type-check the validity of return statements within the
      // method body is a pointer to the type of the class being implemented.
      RelatedRetType = Context.getObjCInterfaceType(MD->getClassInterface());
      RelatedRetType = Context.getObjCObjectPointerType(RelatedRetType);
    }
  } else // If we don't have a function/method context, bail.
    return StmtError();

  // C++1z: discarded return statements are not considered when deducing a
  // return type.
  if (ExprEvalContexts.back().Context ==
          ExpressionEvaluationContext::DiscardedStatement &&
      FnRetType->getContainedAutoType()) {
    if (RetValExp) {
      ExprResult ER = ActOnFinishFullExpr(RetValExp, ReturnLoc);
      if (ER.isInvalid())
        return StmtError();
      RetValExp = ER.get();
    }
    return new (Context) ReturnStmt(ReturnLoc, RetValExp, nullptr);
  }

  // FIXME: Add a flag to the ScopeInfo to indicate whether we're performing
  // deduction.
  if (getLangOpts().CPlusPlus14) {
    if (AutoType *AT = FnRetType->getContainedAutoType()) {
      FunctionDecl *FD = cast<FunctionDecl>(CurContext);
      if (DeduceFunctionTypeFromReturnExpr(FD, ReturnLoc, RetValExp, AT)) {
        FD->setInvalidDecl();
        return StmtError();
      } else {
        FnRetType = FD->getReturnType();
      }
    }
  }

  bool HasDependentReturnType = FnRetType->isDependentType();

  ReturnStmt *Result = nullptr;
  if (FnRetType->isVoidType()) {
    if (RetValExp) {
      if (isa<InitListExpr>(RetValExp)) {
        // We simply never allow init lists as the return value of void
        // functions. This is compatible because this was never allowed before,
        // so there's no legacy code to deal with.
        NamedDecl *CurDecl = getCurFunctionOrMethodDecl();
        int FunctionKind = 0;
        if (isa<ObjCMethodDecl>(CurDecl))
          FunctionKind = 1;
        else if (isa<CXXConstructorDecl>(CurDecl))
          FunctionKind = 2;
        else if (isa<CXXDestructorDecl>(CurDecl))
          FunctionKind = 3;

        Diag(ReturnLoc, diag::err_return_init_list)
          << CurDecl->getDeclName() << FunctionKind
          << RetValExp->getSourceRange();

        // Drop the expression.
        RetValExp = nullptr;
      } else if (!RetValExp->isTypeDependent()) {
        // C99 6.8.6.4p1 (ext_ since GCC warns)
        unsigned D = diag::ext_return_has_expr;
        if (RetValExp->getType()->isVoidType()) {
          NamedDecl *CurDecl = getCurFunctionOrMethodDecl();
          if (isa<CXXConstructorDecl>(CurDecl) ||
              isa<CXXDestructorDecl>(CurDecl))
            D = diag::err_ctor_dtor_returns_void;
          else
            D = diag::ext_return_has_void_expr;
        }
        else {
          ExprResult Result = RetValExp;
          Result = IgnoredValueConversions(Result.get());
          if (Result.isInvalid())
            return StmtError();
          RetValExp = Result.get();
          RetValExp = ImpCastExprToType(RetValExp,
                                        Context.VoidTy, CK_ToVoid).get();
        }
        // return of void in constructor/destructor is illegal in C++.
        if (D == diag::err_ctor_dtor_returns_void) {
          NamedDecl *CurDecl = getCurFunctionOrMethodDecl();
          Diag(ReturnLoc, D)
            << CurDecl->getDeclName() << isa<CXXDestructorDecl>(CurDecl)
            << RetValExp->getSourceRange();
        }
        // return (some void expression); is legal in C++.
        else if (D != diag::ext_return_has_void_expr ||
                 !getLangOpts().CPlusPlus) {
          NamedDecl *CurDecl = getCurFunctionOrMethodDecl();

          int FunctionKind = 0;
          if (isa<ObjCMethodDecl>(CurDecl))
            FunctionKind = 1;
          else if (isa<CXXConstructorDecl>(CurDecl))
            FunctionKind = 2;
          else if (isa<CXXDestructorDecl>(CurDecl))
            FunctionKind = 3;

          Diag(ReturnLoc, D)
            << CurDecl->getDeclName() << FunctionKind
            << RetValExp->getSourceRange();
        }
      }

      if (RetValExp) {
        ExprResult ER = ActOnFinishFullExpr(RetValExp, ReturnLoc);
        if (ER.isInvalid())
          return StmtError();
        RetValExp = ER.get();
      }
    }

    Result = new (Context) ReturnStmt(ReturnLoc, RetValExp, nullptr);
  } else if (!RetValExp && !HasDependentReturnType) {
    FunctionDecl *FD = getCurFunctionDecl();

    unsigned DiagID;
    if (getLangOpts().CPlusPlus11 && FD && FD->isConstexpr()) {
      // C++11 [stmt.return]p2
      DiagID = diag::err_constexpr_return_missing_expr;
      FD->setInvalidDecl();
    } else if (getLangOpts().C99) {
      // C99 6.8.6.4p1 (ext_ since GCC warns)
      DiagID = diag::ext_return_missing_expr;
    } else {
      // C90 6.6.6.4p4
      DiagID = diag::warn_return_missing_expr;
    }

    if (FD)
      Diag(ReturnLoc, DiagID) << FD->getIdentifier() << 0/*fn*/;
    else
      Diag(ReturnLoc, DiagID) << getCurMethodDecl()->getDeclName() << 1/*meth*/;

    Result = new (Context) ReturnStmt(ReturnLoc);
  } else {
    assert(RetValExp || HasDependentReturnType);
    const VarDecl *NRVOCandidate = nullptr;

    QualType RetType = RelatedRetType.isNull() ? FnRetType : RelatedRetType;

    // C99 6.8.6.4p3(136): The return statement is not an assignment. The
    // overlap restriction of subclause 6.5.16.1 does not apply to the case of
    // function return.

    // In C++ the return statement is handled via a copy initialization,
    // the C version of which boils down to CheckSingleAssignmentConstraints.
    if (RetValExp)
      NRVOCandidate = getCopyElisionCandidate(FnRetType, RetValExp, false);
    if (!HasDependentReturnType && !RetValExp->isTypeDependent()) {
      // we have a non-void function with an expression, continue checking
      InitializedEntity Entity = InitializedEntity::InitializeResult(ReturnLoc,
                                                                     RetType,
                                                      NRVOCandidate != nullptr);
      ExprResult Res = PerformMoveOrCopyInitialization(Entity, NRVOCandidate,
                                                       RetType, RetValExp);
      if (Res.isInvalid()) {
        // FIXME: Clean up temporaries here anyway?
        return StmtError();
      }
      RetValExp = Res.getAs<Expr>();

      // If we have a related result type, we need to implicitly
      // convert back to the formal result type.  We can't pretend to
      // initialize the result again --- we might end double-retaining
      // --- so instead we initialize a notional temporary.
      if (!RelatedRetType.isNull()) {
        Entity = InitializedEntity::InitializeRelatedResult(getCurMethodDecl(),
                                                            FnRetType);
        Res = PerformCopyInitialization(Entity, ReturnLoc, RetValExp);
        if (Res.isInvalid()) {
          // FIXME: Clean up temporaries here anyway?
          return StmtError();
        }
        RetValExp = Res.getAs<Expr>();
      }

      CheckReturnValExpr(RetValExp, FnRetType, ReturnLoc, isObjCMethod, Attrs,
                         getCurFunctionDecl());
    }

    if (RetValExp) {
      ExprResult ER = ActOnFinishFullExpr(RetValExp, ReturnLoc);
      if (ER.isInvalid())
        return StmtError();
      RetValExp = ER.get();
    }
    Result = new (Context) ReturnStmt(ReturnLoc, RetValExp, NRVOCandidate);
  }

  // If we need to check for the named return value optimization, save the
  // return statement in our scope for later processing.
  if (Result->getNRVOCandidate())
    FunctionScopes.back()->Returns.push_back(Result);

  if (FunctionScopes.back()->FirstReturnLoc.isInvalid())
    FunctionScopes.back()->FirstReturnLoc = ReturnLoc;

  return Result;
}

StmtResult
Sema::ActOnObjCAtCatchStmt(SourceLocation AtLoc,
                           SourceLocation RParen, Decl *Parm,
                           Stmt *Body) {
  VarDecl *Var = cast_or_null<VarDecl>(Parm);
  if (Var && Var->isInvalidDecl())
    return StmtError();

  return new (Context) ObjCAtCatchStmt(AtLoc, RParen, Var, Body);
}

StmtResult
Sema::ActOnObjCAtFinallyStmt(SourceLocation AtLoc, Stmt *Body) {
  return new (Context) ObjCAtFinallyStmt(AtLoc, Body);
}

StmtResult
Sema::ActOnObjCAtTryStmt(SourceLocation AtLoc, Stmt *Try,
                         MultiStmtArg CatchStmts, Stmt *Finally) {
  if (!getLangOpts().ObjCExceptions)
    Diag(AtLoc, diag::err_objc_exceptions_disabled) << "@try";

  getCurFunction()->setHasBranchProtectedScope();
  unsigned NumCatchStmts = CatchStmts.size();
  return ObjCAtTryStmt::Create(Context, AtLoc, Try, CatchStmts.data(),
                               NumCatchStmts, Finally);
}

StmtResult Sema::BuildObjCAtThrowStmt(SourceLocation AtLoc, Expr *Throw) {
  if (Throw) {
    ExprResult Result = DefaultLvalueConversion(Throw);
    if (Result.isInvalid())
      return StmtError();

    Result = ActOnFinishFullExpr(Result.get());
    if (Result.isInvalid())
      return StmtError();
    Throw = Result.get();

    QualType ThrowType = Throw->getType();
    // Make sure the expression type is an ObjC pointer or "void *".
    if (!ThrowType->isDependentType() &&
        !ThrowType->isObjCObjectPointerType()) {
      const PointerType *PT = ThrowType->getAs<PointerType>();
      if (!PT || !PT->getPointeeType()->isVoidType())
        return StmtError(Diag(AtLoc, diag::err_objc_throw_expects_object)
                         << Throw->getType() << Throw->getSourceRange());
    }
  }

  return new (Context) ObjCAtThrowStmt(AtLoc, Throw);
}

StmtResult
Sema::ActOnObjCAtThrowStmt(SourceLocation AtLoc, Expr *Throw,
                           Scope *CurScope) {
  if (!getLangOpts().ObjCExceptions)
    Diag(AtLoc, diag::err_objc_exceptions_disabled) << "@throw";

  if (!Throw) {
    // @throw without an expression designates a rethrow (which must occur
    // in the context of an @catch clause).
    Scope *AtCatchParent = CurScope;
    while (AtCatchParent && !AtCatchParent->isAtCatchScope())
      AtCatchParent = AtCatchParent->getParent();
    if (!AtCatchParent)
      return StmtError(Diag(AtLoc, diag::err_rethrow_used_outside_catch));
  }
  return BuildObjCAtThrowStmt(AtLoc, Throw);
}

ExprResult
Sema::ActOnObjCAtSynchronizedOperand(SourceLocation atLoc, Expr *operand) {
  ExprResult result = DefaultLvalueConversion(operand);
  if (result.isInvalid())
    return ExprError();
  operand = result.get();

  // Make sure the expression type is an ObjC pointer or "void *".
  QualType type = operand->getType();
  if (!type->isDependentType() &&
      !type->isObjCObjectPointerType()) {
    const PointerType *pointerType = type->getAs<PointerType>();
    if (!pointerType || !pointerType->getPointeeType()->isVoidType()) {
      if (getLangOpts().CPlusPlus) {
        if (RequireCompleteType(atLoc, type,
                                diag::err_incomplete_receiver_type))
          return Diag(atLoc, diag::err_objc_synchronized_expects_object)
                   << type << operand->getSourceRange();

        ExprResult result = PerformContextuallyConvertToObjCPointer(operand);
        if (result.isInvalid())
          return ExprError();
        if (!result.isUsable())
          return Diag(atLoc, diag::err_objc_synchronized_expects_object)
                   << type << operand->getSourceRange();

        operand = result.get();
      } else {
          return Diag(atLoc, diag::err_objc_synchronized_expects_object)
                   << type << operand->getSourceRange();
      }
    }
  }

  // The operand to @synchronized is a full-expression.
  return ActOnFinishFullExpr(operand);
}

StmtResult
Sema::ActOnObjCAtSynchronizedStmt(SourceLocation AtLoc, Expr *SyncExpr,
                                  Stmt *SyncBody) {
  // We can't jump into or indirect-jump out of a @synchronized block.
  getCurFunction()->setHasBranchProtectedScope();
  return new (Context) ObjCAtSynchronizedStmt(AtLoc, SyncExpr, SyncBody);
}

/// ActOnCXXCatchBlock - Takes an exception declaration and a handler block
/// and creates a proper catch handler from them.
StmtResult
Sema::ActOnCXXCatchBlock(SourceLocation CatchLoc, Decl *ExDecl,
                         Stmt *HandlerBlock) {
  // There's nothing to test that ActOnExceptionDecl didn't already test.
  return new (Context)
      CXXCatchStmt(CatchLoc, cast_or_null<VarDecl>(ExDecl), HandlerBlock);
}

StmtResult
Sema::ActOnObjCAutoreleasePoolStmt(SourceLocation AtLoc, Stmt *Body) {
  getCurFunction()->setHasBranchProtectedScope();
  return new (Context) ObjCAutoreleasePoolStmt(AtLoc, Body);
}

namespace {
class CatchHandlerType {
  QualType QT;
  unsigned IsPointer : 1;

  // This is a special constructor to be used only with DenseMapInfo's
  // getEmptyKey() and getTombstoneKey() functions.
  friend struct llvm::DenseMapInfo<CatchHandlerType>;
  enum Unique { ForDenseMap };
  CatchHandlerType(QualType QT, Unique) : QT(QT), IsPointer(false) {}

public:
  /// Used when creating a CatchHandlerType from a handler type; will determine
  /// whether the type is a pointer or reference and will strip off the top
  /// level pointer and cv-qualifiers.
  CatchHandlerType(QualType Q) : QT(Q), IsPointer(false) {
    if (QT->isPointerType())
      IsPointer = true;

    if (IsPointer || QT->isReferenceType())
      QT = QT->getPointeeType();
    QT = QT.getUnqualifiedType();
  }

  /// Used when creating a CatchHandlerType from a base class type; pretends the
  /// type passed in had the pointer qualifier, does not need to get an
  /// unqualified type.
  CatchHandlerType(QualType QT, bool IsPointer)
      : QT(QT), IsPointer(IsPointer) {}

  QualType underlying() const { return QT; }
  bool isPointer() const { return IsPointer; }

  friend bool operator==(const CatchHandlerType &LHS,
                         const CatchHandlerType &RHS) {
    // If the pointer qualification does not match, we can return early.
    if (LHS.IsPointer != RHS.IsPointer)
      return false;
    // Otherwise, check the underlying type without cv-qualifiers.
    return LHS.QT == RHS.QT;
  }
};
} // namespace

namespace llvm {
template <> struct DenseMapInfo<CatchHandlerType> {
  static CatchHandlerType getEmptyKey() {
    return CatchHandlerType(DenseMapInfo<QualType>::getEmptyKey(),
                       CatchHandlerType::ForDenseMap);
  }

  static CatchHandlerType getTombstoneKey() {
    return CatchHandlerType(DenseMapInfo<QualType>::getTombstoneKey(),
                       CatchHandlerType::ForDenseMap);
  }

  static unsigned getHashValue(const CatchHandlerType &Base) {
    return DenseMapInfo<QualType>::getHashValue(Base.underlying());
  }

  static bool isEqual(const CatchHandlerType &LHS,
                      const CatchHandlerType &RHS) {
    return LHS == RHS;
  }
};
}

namespace {
class CatchTypePublicBases {
  ASTContext &Ctx;
  const llvm::DenseMap<CatchHandlerType, CXXCatchStmt *> &TypesToCheck;
  const bool CheckAgainstPointer;

  CXXCatchStmt *FoundHandler;
  CanQualType FoundHandlerType;

public:
  CatchTypePublicBases(
      ASTContext &Ctx,
      const llvm::DenseMap<CatchHandlerType, CXXCatchStmt *> &T, bool C)
      : Ctx(Ctx), TypesToCheck(T), CheckAgainstPointer(C),
        FoundHandler(nullptr) {}

  CXXCatchStmt *getFoundHandler() const { return FoundHandler; }
  CanQualType getFoundHandlerType() const { return FoundHandlerType; }

  bool operator()(const CXXBaseSpecifier *S, CXXBasePath &) {
    if (S->getAccessSpecifier() == AccessSpecifier::AS_public) {
      CatchHandlerType Check(S->getType(), CheckAgainstPointer);
      const auto &M = TypesToCheck;
      auto I = M.find(Check);
      if (I != M.end()) {
        FoundHandler = I->second;
        FoundHandlerType = Ctx.getCanonicalType(S->getType());
        return true;
      }
    }
    return false;
  }
};
}

/// ActOnCXXTryBlock - Takes a try compound-statement and a number of
/// handlers and creates a try statement from them.
StmtResult Sema::ActOnCXXTryBlock(SourceLocation TryLoc, Stmt *TryBlock,
                                  ArrayRef<Stmt *> Handlers) {
  // Don't report an error if 'try' is used in system headers.
  if (!getLangOpts().CXXExceptions &&
      !getSourceManager().isInSystemHeader(TryLoc))
    Diag(TryLoc, diag::err_exceptions_disabled) << "try";

  // Exceptions aren't allowed in CUDA device code.
  if (getLangOpts().CUDA)
    CUDADiagIfDeviceCode(TryLoc, diag::err_cuda_device_exceptions)
        << "try" << CurrentCUDATarget();

  if (getCurScope() && getCurScope()->isOpenMPSimdDirectiveScope())
    Diag(TryLoc, diag::err_omp_simd_region_cannot_use_stmt) << "try";

  sema::FunctionScopeInfo *FSI = getCurFunction();

  // C++ try is incompatible with SEH __try.
  if (!getLangOpts().Borland && FSI->FirstSEHTryLoc.isValid()) {
    Diag(TryLoc, diag::err_mixing_cxx_try_seh_try);
    Diag(FSI->FirstSEHTryLoc, diag::note_conflicting_try_here) << "'__try'";
  }

  const unsigned NumHandlers = Handlers.size();
  assert(!Handlers.empty() &&
         "The parser shouldn't call this if there are no handlers.");

  llvm::DenseMap<CatchHandlerType, CXXCatchStmt *> HandledTypes;
  for (unsigned i = 0; i < NumHandlers; ++i) {
    CXXCatchStmt *H = cast<CXXCatchStmt>(Handlers[i]);

    // Diagnose when the handler is a catch-all handler, but it isn't the last
    // handler for the try block. [except.handle]p5. Also, skip exception
    // declarations that are invalid, since we can't usefully report on them.
    if (!H->getExceptionDecl()) {
      if (i < NumHandlers - 1)
        return StmtError(Diag(H->getLocStart(), diag::err_early_catch_all));
      continue;
    } else if (H->getExceptionDecl()->isInvalidDecl())
      continue;

    // Walk the type hierarchy to diagnose when this type has already been
    // handled (duplication), or cannot be handled (derivation inversion). We
    // ignore top-level cv-qualifiers, per [except.handle]p3
    CatchHandlerType HandlerCHT =
        (QualType)Context.getCanonicalType(H->getCaughtType());

    // We can ignore whether the type is a reference or a pointer; we need the
    // underlying declaration type in order to get at the underlying record
    // decl, if there is one.
    QualType Underlying = HandlerCHT.underlying();
    if (auto *RD = Underlying->getAsCXXRecordDecl()) {
      if (!RD->hasDefinition())
        continue;
      // Check that none of the public, unambiguous base classes are in the
      // map ([except.handle]p1). Give the base classes the same pointer
      // qualification as the original type we are basing off of. This allows
      // comparison against the handler type using the same top-level pointer
      // as the original type.
      CXXBasePaths Paths;
      Paths.setOrigin(RD);
      CatchTypePublicBases CTPB(Context, HandledTypes, HandlerCHT.isPointer());
      if (RD->lookupInBases(CTPB, Paths)) {
        const CXXCatchStmt *Problem = CTPB.getFoundHandler();
        if (!Paths.isAmbiguous(CTPB.getFoundHandlerType())) {
          Diag(H->getExceptionDecl()->getTypeSpecStartLoc(),
               diag::warn_exception_caught_by_earlier_handler)
              << H->getCaughtType();
          Diag(Problem->getExceptionDecl()->getTypeSpecStartLoc(),
                diag::note_previous_exception_handler)
              << Problem->getCaughtType();
        }
      }
    }

    // Add the type the list of ones we have handled; diagnose if we've already
    // handled it.
    auto R = HandledTypes.insert(std::make_pair(H->getCaughtType(), H));
    if (!R.second) {
      const CXXCatchStmt *Problem = R.first->second;
      Diag(H->getExceptionDecl()->getTypeSpecStartLoc(),
           diag::warn_exception_caught_by_earlier_handler)
          << H->getCaughtType();
      Diag(Problem->getExceptionDecl()->getTypeSpecStartLoc(),
           diag::note_previous_exception_handler)
          << Problem->getCaughtType();
    }
  }

  FSI->setHasCXXTry(TryLoc);

  return CXXTryStmt::Create(Context, TryLoc, TryBlock, Handlers);
}

StmtResult Sema::ActOnSEHTryBlock(bool IsCXXTry, SourceLocation TryLoc,
                                  Stmt *TryBlock, Stmt *Handler) {
  assert(TryBlock && Handler);

  sema::FunctionScopeInfo *FSI = getCurFunction();

  // SEH __try is incompatible with C++ try. Borland appears to support this,
  // however.
  if (!getLangOpts().Borland) {
    if (FSI->FirstCXXTryLoc.isValid()) {
      Diag(TryLoc, diag::err_mixing_cxx_try_seh_try);
      Diag(FSI->FirstCXXTryLoc, diag::note_conflicting_try_here) << "'try'";
    }
  }

  FSI->setHasSEHTry(TryLoc);

  // Reject __try in Obj-C methods, blocks, and captured decls, since we don't
  // track if they use SEH.
  DeclContext *DC = CurContext;
  while (DC && !DC->isFunctionOrMethod())
    DC = DC->getParent();
  FunctionDecl *FD = dyn_cast_or_null<FunctionDecl>(DC);
  if (FD)
    FD->setUsesSEHTry(true);
  else
    Diag(TryLoc, diag::err_seh_try_outside_functions);

  // Reject __try on unsupported targets.
  if (!Context.getTargetInfo().isSEHTrySupported())
    Diag(TryLoc, diag::err_seh_try_unsupported);

  return SEHTryStmt::Create(Context, IsCXXTry, TryLoc, TryBlock, Handler);
}

StmtResult
Sema::ActOnSEHExceptBlock(SourceLocation Loc,
                          Expr *FilterExpr,
                          Stmt *Block) {
  assert(FilterExpr && Block);

  if(!FilterExpr->getType()->isIntegerType()) {
    return StmtError(Diag(FilterExpr->getExprLoc(),
                     diag::err_filter_expression_integral)
                     << FilterExpr->getType());
  }

  return SEHExceptStmt::Create(Context,Loc,FilterExpr,Block);
}

void Sema::ActOnStartSEHFinallyBlock() {
  CurrentSEHFinally.push_back(CurScope);
}

void Sema::ActOnAbortSEHFinallyBlock() {
  CurrentSEHFinally.pop_back();
}

StmtResult Sema::ActOnFinishSEHFinallyBlock(SourceLocation Loc, Stmt *Block) {
  assert(Block);
  CurrentSEHFinally.pop_back();
  return SEHFinallyStmt::Create(Context, Loc, Block);
}

StmtResult
Sema::ActOnSEHLeaveStmt(SourceLocation Loc, Scope *CurScope) {
  Scope *SEHTryParent = CurScope;
  while (SEHTryParent && !SEHTryParent->isSEHTryScope())
    SEHTryParent = SEHTryParent->getParent();
  if (!SEHTryParent)
    return StmtError(Diag(Loc, diag::err_ms___leave_not_in___try));
  CheckJumpOutOfSEHFinally(*this, Loc, *SEHTryParent);

  return new (Context) SEHLeaveStmt(Loc);
}

StmtResult Sema::BuildMSDependentExistsStmt(SourceLocation KeywordLoc,
                                            bool IsIfExists,
                                            NestedNameSpecifierLoc QualifierLoc,
                                            DeclarationNameInfo NameInfo,
                                            Stmt *Nested)
{
  return new (Context) MSDependentExistsStmt(KeywordLoc, IsIfExists,
                                             QualifierLoc, NameInfo,
                                             cast<CompoundStmt>(Nested));
}


StmtResult Sema::ActOnMSDependentExistsStmt(SourceLocation KeywordLoc,
                                            bool IsIfExists,
                                            CXXScopeSpec &SS,
                                            UnqualifiedId &Name,
                                            Stmt *Nested) {
  return BuildMSDependentExistsStmt(KeywordLoc, IsIfExists,
                                    SS.getWithLocInContext(Context),
                                    GetNameFromUnqualifiedId(Name),
                                    Nested);
}

RecordDecl*
Sema::CreateCapturedStmtRecordDecl(CapturedDecl *&CD, SourceLocation Loc,
                                   unsigned NumParams) {
  DeclContext *DC = CurContext;
  while (!(DC->isFunctionOrMethod() || DC->isRecord() || DC->isFileContext()))
    DC = DC->getParent();

  RecordDecl *RD = nullptr;
  if (getLangOpts().CPlusPlus)
    RD = CXXRecordDecl::Create(Context, TTK_Struct, DC, Loc, Loc,
                               /*Id=*/nullptr);
  else
    RD = RecordDecl::Create(Context, TTK_Struct, DC, Loc, Loc, /*Id=*/nullptr);

  RD->setCapturedRecord();
  DC->addDecl(RD);
  RD->setImplicit();
  RD->startDefinition();

  assert(NumParams > 0 && "CapturedStmt requires context parameter");
  CD = CapturedDecl::Create(Context, CurContext, NumParams);
  DC->addDecl(CD);
  return RD;
}

static void buildCapturedStmtCaptureList(
    SmallVectorImpl<CapturedStmt::Capture> &Captures,
    SmallVectorImpl<Expr *> &CaptureInits,
    ArrayRef<CapturingScopeInfo::Capture> Candidates) {

  typedef ArrayRef<CapturingScopeInfo::Capture>::const_iterator CaptureIter;
  for (CaptureIter Cap = Candidates.begin(); Cap != Candidates.end(); ++Cap) {

    if (Cap->isThisCapture()) {
      Captures.push_back(CapturedStmt::Capture(Cap->getLocation(),
                                               CapturedStmt::VCK_This));
      CaptureInits.push_back(Cap->getInitExpr());
      continue;
    } else if (Cap->isVLATypeCapture()) {
      Captures.push_back(
          CapturedStmt::Capture(Cap->getLocation(), CapturedStmt::VCK_VLAType));
      CaptureInits.push_back(nullptr);
      continue;
    }

    Captures.push_back(CapturedStmt::Capture(Cap->getLocation(),
                                             Cap->isReferenceCapture()
                                                 ? CapturedStmt::VCK_ByRef
                                                 : CapturedStmt::VCK_ByCopy,
                                             Cap->getVariable()));
    CaptureInits.push_back(Cap->getInitExpr());
  }
}

void Sema::ActOnCapturedRegionStart(SourceLocation Loc, Scope *CurScope,
                                    CapturedRegionKind Kind,
                                    unsigned NumParams) {
  CapturedDecl *CD = nullptr;
  RecordDecl *RD = CreateCapturedStmtRecordDecl(CD, Loc, NumParams);

  // Build the context parameter
  DeclContext *DC = CapturedDecl::castToDeclContext(CD);
  IdentifierInfo *ParamName = &Context.Idents.get("__context");
  QualType ParamType = Context.getPointerType(Context.getTagDeclType(RD));
  ImplicitParamDecl *Param
    = ImplicitParamDecl::Create(Context, DC, Loc, ParamName, ParamType);
  DC->addDecl(Param);

  CD->setContextParam(0, Param);

  // Enter the capturing scope for this captured region.
  PushCapturedRegionScope(CurScope, CD, RD, Kind);

  if (CurScope)
    PushDeclContext(CurScope, CD);
  else
    CurContext = CD;

  PushExpressionEvaluationContext(
      ExpressionEvaluationContext::PotentiallyEvaluated);
}

void Sema::ActOnCapturedRegionStart(SourceLocation Loc, Scope *CurScope,
                                    CapturedRegionKind Kind,
                                    ArrayRef<CapturedParamNameType> Params) {
  CapturedDecl *CD = nullptr;
  RecordDecl *RD = CreateCapturedStmtRecordDecl(CD, Loc, Params.size());

  // Build the context parameter
  DeclContext *DC = CapturedDecl::castToDeclContext(CD);
  bool ContextIsFound = false;
  unsigned ParamNum = 0;
  for (ArrayRef<CapturedParamNameType>::iterator I = Params.begin(),
                                                 E = Params.end();
       I != E; ++I, ++ParamNum) {
    if (I->second.isNull()) {
      assert(!ContextIsFound &&
             "null type has been found already for '__context' parameter");
      IdentifierInfo *ParamName = &Context.Idents.get("__context");
      QualType ParamType = Context.getPointerType(Context.getTagDeclType(RD));
      ImplicitParamDecl *Param
        = ImplicitParamDecl::Create(Context, DC, Loc, ParamName, ParamType);
      DC->addDecl(Param);
      CD->setContextParam(ParamNum, Param);
      ContextIsFound = true;
    } else {
      IdentifierInfo *ParamName = &Context.Idents.get(I->first);
      ImplicitParamDecl *Param
        = ImplicitParamDecl::Create(Context, DC, Loc, ParamName, I->second);
      DC->addDecl(Param);
      CD->setParam(ParamNum, Param);
    }
  }
  assert(ContextIsFound && "no null type for '__context' parameter");
  if (!ContextIsFound) {
    // Add __context implicitly if it is not specified.
    IdentifierInfo *ParamName = &Context.Idents.get("__context");
    QualType ParamType = Context.getPointerType(Context.getTagDeclType(RD));
    ImplicitParamDecl *Param =
        ImplicitParamDecl::Create(Context, DC, Loc, ParamName, ParamType);
    DC->addDecl(Param);
    CD->setContextParam(ParamNum, Param);
  }
  // Enter the capturing scope for this captured region.
  PushCapturedRegionScope(CurScope, CD, RD, Kind);

  if (CurScope)
    PushDeclContext(CurScope, CD);
  else
    CurContext = CD;

  PushExpressionEvaluationContext(
      ExpressionEvaluationContext::PotentiallyEvaluated);
}

void Sema::ActOnCapturedRegionError() {
  DiscardCleanupsInEvaluationContext();
  PopExpressionEvaluationContext();

  CapturedRegionScopeInfo *RSI = getCurCapturedRegion();
  RecordDecl *Record = RSI->TheRecordDecl;
  Record->setInvalidDecl();

  SmallVector<Decl*, 4> Fields(Record->fields());
  ActOnFields(/*Scope=*/nullptr, Record->getLocation(), Record, Fields,
              SourceLocation(), SourceLocation(), /*AttributeList=*/nullptr);

  PopDeclContext();
  PopFunctionScopeInfo();
}

StmtResult Sema::ActOnCapturedRegionEnd(Stmt *S) {
  CapturedRegionScopeInfo *RSI = getCurCapturedRegion();

  SmallVector<CapturedStmt::Capture, 4> Captures;
  SmallVector<Expr *, 4> CaptureInits;
  buildCapturedStmtCaptureList(Captures, CaptureInits, RSI->Captures);

  CapturedDecl *CD = RSI->TheCapturedDecl;
  RecordDecl *RD = RSI->TheRecordDecl;

  CapturedStmt *Res = CapturedStmt::Create(
      getASTContext(), S, static_cast<CapturedRegionKind>(RSI->CapRegionKind),
      Captures, CaptureInits, CD, RD);

  CD->setBody(Res->getCapturedStmt());
  RD->completeDefinition();

  DiscardCleanupsInEvaluationContext();
  PopExpressionEvaluationContext();

  PopDeclContext();
  PopFunctionScopeInfo();

  return Res;
}<|MERGE_RESOLUTION|>--- conflicted
+++ resolved
@@ -3054,18 +3054,11 @@
   if (S->getRangeInit()->isTypeDependent())
     return S;
 
-<<<<<<< HEAD
-  // Return an empty compound statement.
-  if (S->getSize() == 0)
-    return new (Context) CompoundStmt(Context, None, SourceLocation(), 
-                                                     SourceLocation());
-=======
   // When there are no members, return an empty compound statement.
   if (S->getSize() == 0) {
     return new (Context)
         CompoundStmt(Context, None, SourceLocation(), SourceLocation());
   }
->>>>>>> dff3f605
 
   // Create a new compound statement that binds the loop variable with the
   // parsed body. This is what we're going to instantiate.
